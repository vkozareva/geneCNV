{
 "cells": [
  {
   "cell_type": "markdown",
   "metadata": {},
   "source": [
    "## Gibbs sampling to estimate copy number distribution across DMD exons"
   ]
  },
  {
   "cell_type": "code",
   "execution_count": 47,
   "metadata": {
    "collapsed": false
   },
   "outputs": [],
   "source": [
    "import os\n",
    "import pysam\n",
    "import numpy as np\n",
    "import random\n",
    "from genepeeks.common import utilities as util\n",
    "import matplotlib.pyplot as plt\n",
    "import pandas as pd\n",
    "from collections import Counter\n",
    "import seaborn as sns\n",
    "# to clean up later -- temporary fix\n",
    "import sys\n",
    "sys.path.append(os.path.join(os.getcwd(), '..'))\n",
    "from cnv import utilities as DMD_util\n",
    "from cnv import coverage_matrix as cov\n",
    "\n",
    "%matplotlib inline"
   ]
  },
  {
   "cell_type": "code",
   "execution_count": 48,
   "metadata": {
    "collapsed": false
   },
   "outputs": [
    {
     "name": "stdout",
     "output_type": "stream",
     "text": [
      "There are 78 merged exons, with the following exons being merged: ['65|66']\n"
     ]
    }
   ],
   "source": [
    "DMD_exons_merged, exon_labels = DMD_util.get_merged_exons()"
   ]
  },
  {
   "cell_type": "code",
   "execution_count": 49,
   "metadata": {
    "collapsed": false
   },
   "outputs": [],
   "source": [
    "# deletion of partial exons\n",
    "EX48_50_PART = [31838130, 31893308]\n",
    "\n",
    "# for consistency with exon labeling in Ensembl\n",
    "exon_dict = {exon['index']: [exon['start'], exon['end']] for exon in DMD_exons_merged}"
   ]
  },
  {
   "cell_type": "code",
   "execution_count": 4,
   "metadata": {
    "collapsed": true
   },
   "outputs": [],
   "source": [
    "# workaround to force real time print output in notebooks\n",
    "# see http://stackoverflow.com/questions/29772158/make-ipython-notebook-print-in-real-time\n",
    "import sys\n",
    "oldsysstdout = sys.stdout\n",
    "class flushfile():\n",
    "    def __init__(self, f):\n",
    "        self.f = f\n",
    "    def __getattr__(self,name): \n",
    "        return object.__getattribute__(self.f, name)\n",
    "    def write(self, x):\n",
    "        self.f.write(x)\n",
    "        self.f.flush()\n",
    "    def flush(self):\n",
    "        self.f.flush()\n",
    "sys.stdout = flushfile(sys.stdout)"
   ]
  },
  {
   "cell_type": "markdown",
   "metadata": {},
   "source": [
    "## Control data -- exon intensities"
   ]
  },
  {
   "cell_type": "code",
   "execution_count": 5,
   "metadata": {
    "collapsed": false
   },
   "outputs": [
    {
     "name": "stdout",
     "output_type": "stream",
     "text": [
      "['M1' 'P1' 'P3' 'P2' 'T1' 'T4' 'T3' 'T2']\n",
      "(1230, 91)\n"
     ]
    },
    {
     "data": {
      "text/html": [
       "<div>\n",
       "<table border=\"1\" class=\"dataframe\">\n",
       "  <thead>\n",
       "    <tr style=\"text-align: right;\">\n",
       "      <th></th>\n",
       "      <th>id</th>\n",
       "      <th>subject</th>\n",
       "      <th>specimen</th>\n",
       "      <th>sample</th>\n",
       "      <th>gender</th>\n",
       "      <th>sequencer</th>\n",
       "      <th>flow_cell_id</th>\n",
       "      <th>lane</th>\n",
       "      <th>bwa_version</th>\n",
       "      <th>date_modified</th>\n",
       "      <th>...</th>\n",
       "      <th>Ex71</th>\n",
       "      <th>Ex72</th>\n",
       "      <th>Ex73</th>\n",
       "      <th>Ex74</th>\n",
       "      <th>Ex75</th>\n",
       "      <th>Ex76</th>\n",
       "      <th>Ex77</th>\n",
       "      <th>Ex78</th>\n",
       "      <th>Ex79</th>\n",
       "      <th>date</th>\n",
       "    </tr>\n",
       "  </thead>\n",
       "  <tbody>\n",
       "    <tr>\n",
       "      <th>0</th>\n",
       "      <td>FCLR-GP01-2121_1-M1-1_HGGF5AFXX-L001</td>\n",
       "      <td>FCLR-GP01-2121</td>\n",
       "      <td>FCLR-GP01-2121_1</td>\n",
       "      <td>FCLR-GP01-2121_1-M1-1</td>\n",
       "      <td>F</td>\n",
       "      <td>M1</td>\n",
       "      <td>HGGF5AFXX</td>\n",
       "      <td>L001</td>\n",
       "      <td>0.7.15-r1140</td>\n",
       "      <td>2016-10-31 23:15:02</td>\n",
       "      <td>...</td>\n",
       "      <td>44</td>\n",
       "      <td>76</td>\n",
       "      <td>77</td>\n",
       "      <td>139</td>\n",
       "      <td>58</td>\n",
       "      <td>63</td>\n",
       "      <td>77</td>\n",
       "      <td>23</td>\n",
       "      <td>81</td>\n",
       "      <td>2016-10-31</td>\n",
       "    </tr>\n",
       "    <tr>\n",
       "      <th>1</th>\n",
       "      <td>FCLR-GP01-2121_1-M1-1_HGGF5AFXX-L002</td>\n",
       "      <td>FCLR-GP01-2121</td>\n",
       "      <td>FCLR-GP01-2121_1</td>\n",
       "      <td>FCLR-GP01-2121_1-M1-1</td>\n",
       "      <td>F</td>\n",
       "      <td>M1</td>\n",
       "      <td>HGGF5AFXX</td>\n",
       "      <td>L002</td>\n",
       "      <td>0.7.15-r1140</td>\n",
       "      <td>2016-10-31 23:15:02</td>\n",
       "      <td>...</td>\n",
       "      <td>65</td>\n",
       "      <td>77</td>\n",
       "      <td>57</td>\n",
       "      <td>121</td>\n",
       "      <td>50</td>\n",
       "      <td>95</td>\n",
       "      <td>78</td>\n",
       "      <td>27</td>\n",
       "      <td>67</td>\n",
       "      <td>2016-10-31</td>\n",
       "    </tr>\n",
       "    <tr>\n",
       "      <th>2</th>\n",
       "      <td>FCLR-GP01-2121_1-M1-1_HGGF5AFXX-L003</td>\n",
       "      <td>FCLR-GP01-2121</td>\n",
       "      <td>FCLR-GP01-2121_1</td>\n",
       "      <td>FCLR-GP01-2121_1-M1-1</td>\n",
       "      <td>F</td>\n",
       "      <td>M1</td>\n",
       "      <td>HGGF5AFXX</td>\n",
       "      <td>L003</td>\n",
       "      <td>0.7.15-r1140</td>\n",
       "      <td>2016-10-31 23:15:02</td>\n",
       "      <td>...</td>\n",
       "      <td>53</td>\n",
       "      <td>76</td>\n",
       "      <td>52</td>\n",
       "      <td>137</td>\n",
       "      <td>51</td>\n",
       "      <td>78</td>\n",
       "      <td>85</td>\n",
       "      <td>23</td>\n",
       "      <td>38</td>\n",
       "      <td>2016-10-31</td>\n",
       "    </tr>\n",
       "    <tr>\n",
       "      <th>3</th>\n",
       "      <td>FCLR-GP01-2121_1-M1-1_HGGF5AFXX-L004</td>\n",
       "      <td>FCLR-GP01-2121</td>\n",
       "      <td>FCLR-GP01-2121_1</td>\n",
       "      <td>FCLR-GP01-2121_1-M1-1</td>\n",
       "      <td>F</td>\n",
       "      <td>M1</td>\n",
       "      <td>HGGF5AFXX</td>\n",
       "      <td>L004</td>\n",
       "      <td>0.7.15-r1140</td>\n",
       "      <td>2016-10-31 23:15:02</td>\n",
       "      <td>...</td>\n",
       "      <td>34</td>\n",
       "      <td>96</td>\n",
       "      <td>71</td>\n",
       "      <td>117</td>\n",
       "      <td>46</td>\n",
       "      <td>76</td>\n",
       "      <td>88</td>\n",
       "      <td>29</td>\n",
       "      <td>56</td>\n",
       "      <td>2016-10-31</td>\n",
       "    </tr>\n",
       "    <tr>\n",
       "      <th>4</th>\n",
       "      <td>MESB-0009-690N_ACGT.1.P1.1</td>\n",
       "      <td>MESB-0009-690N</td>\n",
       "      <td>MESB-0009-690N_ACGT_1</td>\n",
       "      <td>MESB-0009-690N_ACGT.1.P1.1</td>\n",
       "      <td>M</td>\n",
       "      <td>P1</td>\n",
       "      <td>NaN</td>\n",
       "      <td>NaN</td>\n",
       "      <td>0.7.10-r789</td>\n",
       "      <td>2016-06-08 15:49:31</td>\n",
       "      <td>...</td>\n",
       "      <td>22</td>\n",
       "      <td>48</td>\n",
       "      <td>74</td>\n",
       "      <td>64</td>\n",
       "      <td>42</td>\n",
       "      <td>50</td>\n",
       "      <td>10</td>\n",
       "      <td>1</td>\n",
       "      <td>6</td>\n",
       "      <td>2016-06-08</td>\n",
       "    </tr>\n",
       "  </tbody>\n",
       "</table>\n",
       "<p>5 rows × 91 columns</p>\n",
       "</div>"
      ],
      "text/plain": [
       "                                     id         subject  \\\n",
       "0  FCLR-GP01-2121_1-M1-1_HGGF5AFXX-L001  FCLR-GP01-2121   \n",
       "1  FCLR-GP01-2121_1-M1-1_HGGF5AFXX-L002  FCLR-GP01-2121   \n",
       "2  FCLR-GP01-2121_1-M1-1_HGGF5AFXX-L003  FCLR-GP01-2121   \n",
       "3  FCLR-GP01-2121_1-M1-1_HGGF5AFXX-L004  FCLR-GP01-2121   \n",
       "4            MESB-0009-690N_ACGT.1.P1.1  MESB-0009-690N   \n",
       "\n",
       "                specimen                      sample gender sequencer  \\\n",
       "0       FCLR-GP01-2121_1       FCLR-GP01-2121_1-M1-1      F        M1   \n",
       "1       FCLR-GP01-2121_1       FCLR-GP01-2121_1-M1-1      F        M1   \n",
       "2       FCLR-GP01-2121_1       FCLR-GP01-2121_1-M1-1      F        M1   \n",
       "3       FCLR-GP01-2121_1       FCLR-GP01-2121_1-M1-1      F        M1   \n",
       "4  MESB-0009-690N_ACGT_1  MESB-0009-690N_ACGT.1.P1.1      M        P1   \n",
       "\n",
       "  flow_cell_id  lane   bwa_version       date_modified     ...      Ex71  \\\n",
       "0    HGGF5AFXX  L001  0.7.15-r1140 2016-10-31 23:15:02     ...        44   \n",
       "1    HGGF5AFXX  L002  0.7.15-r1140 2016-10-31 23:15:02     ...        65   \n",
       "2    HGGF5AFXX  L003  0.7.15-r1140 2016-10-31 23:15:02     ...        53   \n",
       "3    HGGF5AFXX  L004  0.7.15-r1140 2016-10-31 23:15:02     ...        34   \n",
       "4          NaN   NaN   0.7.10-r789 2016-06-08 15:49:31     ...        22   \n",
       "\n",
       "   Ex72  Ex73  Ex74  Ex75  Ex76  Ex77  Ex78  Ex79        date  \n",
       "0    76    77   139    58    63    77    23    81  2016-10-31  \n",
       "1    77    57   121    50    95    78    27    67  2016-10-31  \n",
       "2    76    52   137    51    78    85    23    38  2016-10-31  \n",
       "3    96    71   117    46    76    88    29    56  2016-10-31  \n",
       "4    48    74    64    42    50    10     1     6  2016-06-08  \n",
       "\n",
       "[5 rows x 91 columns]"
      ]
     },
     "execution_count": 5,
     "metadata": {},
     "output_type": "execute_result"
    }
   ],
   "source": [
    "# get full dataset and also subsets based on gender, sequencer, etc\n",
    "coverage_df = pd.read_csv('../exon_data/coverage_matrix.csv', header=0, index_col=0)\n",
    "coverage_df.is_rerun.values == False\n",
    "# remove rerun data and coding region counts\n",
    "coverage_df = coverage_df[coverage_df.is_rerun == False]\n",
    "coverage_df.drop(['is_rerun'], axis=1, inplace=True)\n",
    "coverage_df.index.name = None\n",
    "coverage_df.date_modified = pd.to_datetime(coverage_df.date_modified, unit='s')\n",
    "coverage_df['date'] = coverage_df.date_modified.dt.date\n",
    "coverage_df_f = coverage_df[coverage_df.gender == 'F']\n",
    "coverage_df_m = coverage_df[coverage_df.gender == 'M']\n",
    "coverage_df_RMA = coverage_df[coverage_df.subject.str.contains('FRMR')]\n",
    "coverage_df_M1 = coverage_df[coverage_df.sequencer == 'M1']\n",
    "coverage_df_M1_f = coverage_df_f[coverage_df_f.sequencer == 'M1']\n",
    "coverage_df_T1_f = coverage_df_f[coverage_df_f.sequencer == 'T1']\n",
    "coverage_df_T2_f = coverage_df_f[coverage_df_f.sequencer == 'T2']\n",
    "coverage_df_T3_f = coverage_df_f[coverage_df_f.sequencer == 'T3']\n",
    "coverage_df_T4_f = coverage_df_f[coverage_df_f.sequencer == 'T4']\n",
    "coverage_df_P1_f = coverage_df_f[coverage_df_f.sequencer == 'P1']\n",
    "print coverage_df.sequencer.unique()\n",
    "print coverage_df.shape\n",
    "coverage_df.head()"
   ]
  },
  {
   "cell_type": "code",
   "execution_count": 6,
   "metadata": {
    "collapsed": true
   },
   "outputs": [],
   "source": [
    "# function for reshaping data frames so that exons are observations (rows) and subjects are variables (columns)\n",
    "# make sure datetimes have been converted to datetime objects before using\n",
    "def reshape_df(df, include_stats=False, subject_droplist=None, df_counts_wanted=False):\n",
    "    df_grouped = df.groupby(['subject']).sum()\n",
    "    df_norm = df_grouped.div(df_grouped.sum(axis=1), axis=0)\n",
    "    df_norm = df_norm.transpose().reset_index()\n",
    "    df_norm.rename(columns={'index': 'Exon'}, inplace=True)\n",
    "\n",
    "    if subject_droplist:\n",
    "        for subject in subject_droplist:\n",
    "            df_norm.drop(subject, axis=1, inplace=True)\n",
    "    if include_stats:\n",
    "        df_norm['Mean'] = df_norm.mean(axis=1)\n",
    "        df_norm['SD'] = df_norm.std(axis=1)\n",
    "    if df_counts_wanted:\n",
    "        return df_norm, df_grouped\n",
    "    else:\n",
    "        return df_norm"
   ]
  },
  {
   "cell_type": "code",
   "execution_count": 56,
   "metadata": {
    "collapsed": false
   },
   "outputs": [
    {
     "name": "stdout",
     "output_type": "stream",
     "text": [
      "['M1']\n",
      "Length of exon prob vector: 78\n"
     ]
    },
    {
     "data": {
      "text/html": [
       "<div>\n",
       "<table border=\"1\" class=\"dataframe\">\n",
       "  <thead>\n",
       "    <tr style=\"text-align: right;\">\n",
       "      <th>subject</th>\n",
       "      <th>Exon</th>\n",
       "      <th>FRMR-0070-444H</th>\n",
       "      <th>FRMR-0081-1987</th>\n",
       "      <th>FRMR-0085-579V</th>\n",
       "      <th>FRMR-00AG-860T</th>\n",
       "      <th>FRMR-00AW-8645</th>\n",
       "      <th>FRMR-00BB-772T</th>\n",
       "      <th>FRMR-00CS-821F</th>\n",
       "      <th>FRMR-00DM-853C</th>\n",
       "      <th>FRMR-00GC-803L</th>\n",
       "      <th>...</th>\n",
       "      <th>FRMR-00MS-704S</th>\n",
       "      <th>FRMR-00NC-7632</th>\n",
       "      <th>FRMR-00SA-876L</th>\n",
       "      <th>FRMR-00SB-851W</th>\n",
       "      <th>FRMR-00SC-714V</th>\n",
       "      <th>FRMR-00SD-679G</th>\n",
       "      <th>FRMR-00ST-841F</th>\n",
       "      <th>FRMR-00TS-8464</th>\n",
       "      <th>Mean</th>\n",
       "      <th>SD</th>\n",
       "    </tr>\n",
       "  </thead>\n",
       "  <tbody>\n",
       "    <tr>\n",
       "      <th>0</th>\n",
       "      <td>Ex1</td>\n",
       "      <td>0.039897</td>\n",
       "      <td>0.043291</td>\n",
       "      <td>0.038417</td>\n",
       "      <td>0.043620</td>\n",
       "      <td>0.039123</td>\n",
       "      <td>0.040485</td>\n",
       "      <td>0.039708</td>\n",
       "      <td>0.040878</td>\n",
       "      <td>0.045125</td>\n",
       "      <td>...</td>\n",
       "      <td>0.043579</td>\n",
       "      <td>0.046018</td>\n",
       "      <td>0.038485</td>\n",
       "      <td>0.039989</td>\n",
       "      <td>0.043555</td>\n",
       "      <td>0.037319</td>\n",
       "      <td>0.045118</td>\n",
       "      <td>0.040692</td>\n",
       "      <td>0.042155</td>\n",
       "      <td>0.002726</td>\n",
       "    </tr>\n",
       "    <tr>\n",
       "      <th>1</th>\n",
       "      <td>Ex2</td>\n",
       "      <td>0.004678</td>\n",
       "      <td>0.005073</td>\n",
       "      <td>0.005041</td>\n",
       "      <td>0.005331</td>\n",
       "      <td>0.005397</td>\n",
       "      <td>0.004894</td>\n",
       "      <td>0.004709</td>\n",
       "      <td>0.004108</td>\n",
       "      <td>0.005038</td>\n",
       "      <td>...</td>\n",
       "      <td>0.005191</td>\n",
       "      <td>0.004444</td>\n",
       "      <td>0.004449</td>\n",
       "      <td>0.005499</td>\n",
       "      <td>0.004628</td>\n",
       "      <td>0.006340</td>\n",
       "      <td>0.005937</td>\n",
       "      <td>0.005740</td>\n",
       "      <td>0.005039</td>\n",
       "      <td>0.000552</td>\n",
       "    </tr>\n",
       "    <tr>\n",
       "      <th>2</th>\n",
       "      <td>Ex3</td>\n",
       "      <td>0.012082</td>\n",
       "      <td>0.011451</td>\n",
       "      <td>0.011480</td>\n",
       "      <td>0.011187</td>\n",
       "      <td>0.011614</td>\n",
       "      <td>0.012285</td>\n",
       "      <td>0.012389</td>\n",
       "      <td>0.012783</td>\n",
       "      <td>0.012536</td>\n",
       "      <td>...</td>\n",
       "      <td>0.012038</td>\n",
       "      <td>0.012118</td>\n",
       "      <td>0.012041</td>\n",
       "      <td>0.012671</td>\n",
       "      <td>0.011442</td>\n",
       "      <td>0.010723</td>\n",
       "      <td>0.014282</td>\n",
       "      <td>0.013281</td>\n",
       "      <td>0.012197</td>\n",
       "      <td>0.000780</td>\n",
       "    </tr>\n",
       "    <tr>\n",
       "      <th>3</th>\n",
       "      <td>Ex4</td>\n",
       "      <td>0.018110</td>\n",
       "      <td>0.017262</td>\n",
       "      <td>0.017888</td>\n",
       "      <td>0.022636</td>\n",
       "      <td>0.017079</td>\n",
       "      <td>0.015429</td>\n",
       "      <td>0.021727</td>\n",
       "      <td>0.019059</td>\n",
       "      <td>0.020194</td>\n",
       "      <td>...</td>\n",
       "      <td>0.021530</td>\n",
       "      <td>0.021213</td>\n",
       "      <td>0.019180</td>\n",
       "      <td>0.017283</td>\n",
       "      <td>0.019932</td>\n",
       "      <td>0.015830</td>\n",
       "      <td>0.021847</td>\n",
       "      <td>0.021208</td>\n",
       "      <td>0.019499</td>\n",
       "      <td>0.002122</td>\n",
       "    </tr>\n",
       "    <tr>\n",
       "      <th>4</th>\n",
       "      <td>Ex5</td>\n",
       "      <td>0.009605</td>\n",
       "      <td>0.010441</td>\n",
       "      <td>0.010781</td>\n",
       "      <td>0.012763</td>\n",
       "      <td>0.009086</td>\n",
       "      <td>0.009238</td>\n",
       "      <td>0.011827</td>\n",
       "      <td>0.011468</td>\n",
       "      <td>0.009755</td>\n",
       "      <td>...</td>\n",
       "      <td>0.009813</td>\n",
       "      <td>0.008397</td>\n",
       "      <td>0.010155</td>\n",
       "      <td>0.009478</td>\n",
       "      <td>0.009228</td>\n",
       "      <td>0.010383</td>\n",
       "      <td>0.010177</td>\n",
       "      <td>0.010012</td>\n",
       "      <td>0.010142</td>\n",
       "      <td>0.000944</td>\n",
       "    </tr>\n",
       "  </tbody>\n",
       "</table>\n",
       "<p>5 rows × 25 columns</p>\n",
       "</div>"
      ],
      "text/plain": [
       "subject Exon  FRMR-0070-444H  FRMR-0081-1987  FRMR-0085-579V  FRMR-00AG-860T  \\\n",
       "0        Ex1        0.039897        0.043291        0.038417        0.043620   \n",
       "1        Ex2        0.004678        0.005073        0.005041        0.005331   \n",
       "2        Ex3        0.012082        0.011451        0.011480        0.011187   \n",
       "3        Ex4        0.018110        0.017262        0.017888        0.022636   \n",
       "4        Ex5        0.009605        0.010441        0.010781        0.012763   \n",
       "\n",
       "subject  FRMR-00AW-8645  FRMR-00BB-772T  FRMR-00CS-821F  FRMR-00DM-853C  \\\n",
       "0              0.039123        0.040485        0.039708        0.040878   \n",
       "1              0.005397        0.004894        0.004709        0.004108   \n",
       "2              0.011614        0.012285        0.012389        0.012783   \n",
       "3              0.017079        0.015429        0.021727        0.019059   \n",
       "4              0.009086        0.009238        0.011827        0.011468   \n",
       "\n",
       "subject  FRMR-00GC-803L    ...     FRMR-00MS-704S  FRMR-00NC-7632  \\\n",
       "0              0.045125    ...           0.043579        0.046018   \n",
       "1              0.005038    ...           0.005191        0.004444   \n",
       "2              0.012536    ...           0.012038        0.012118   \n",
       "3              0.020194    ...           0.021530        0.021213   \n",
       "4              0.009755    ...           0.009813        0.008397   \n",
       "\n",
       "subject  FRMR-00SA-876L  FRMR-00SB-851W  FRMR-00SC-714V  FRMR-00SD-679G  \\\n",
       "0              0.038485        0.039989        0.043555        0.037319   \n",
       "1              0.004449        0.005499        0.004628        0.006340   \n",
       "2              0.012041        0.012671        0.011442        0.010723   \n",
       "3              0.019180        0.017283        0.019932        0.015830   \n",
       "4              0.010155        0.009478        0.009228        0.010383   \n",
       "\n",
       "subject  FRMR-00ST-841F  FRMR-00TS-8464      Mean        SD  \n",
       "0              0.045118        0.040692  0.042155  0.002726  \n",
       "1              0.005937        0.005740  0.005039  0.000552  \n",
       "2              0.014282        0.013281  0.012197  0.000780  \n",
       "3              0.021847        0.021208  0.019499  0.002122  \n",
       "4              0.010177        0.010012  0.010142  0.000944  \n",
       "\n",
       "[5 rows x 25 columns]"
      ]
     },
     "execution_count": 56,
     "metadata": {},
     "output_type": "execute_result"
    }
   ],
   "source": [
    "# use RMA samples for initial intensity vector -- note that all RMA individuals used the M1 mixin panel\n",
    "# this is only the females in RMA\n",
    "print coverage_df_RMA.sequencer.unique()\n",
    "columns_keep = ['subject'] + [column for column in coverage_df.columns if 'Ex' in column]\n",
    "# coverage_df_RMA.drop(['TSID_only', 'TSO_only'], axis=1, inplace=True)\n",
    "RMA_subset = coverage_df_RMA[columns_keep]\n",
    "RMA_norm = reshape_df(RMA_subset, include_stats=True)\n",
    "RMA_norm.head()\n",
    "X_probs = np.array(RMA_norm.Mean)\n",
    "print 'Length of exon prob vector: {}'.format(len(X_probs))\n",
    "X_probs\n",
    "RMA_norm.head()"
   ]
  },
  {
   "cell_type": "code",
   "execution_count": 8,
   "metadata": {
    "collapsed": false
   },
   "outputs": [
    {
     "data": {
      "text/plain": [
       "array([datetime.date(2016, 6, 24), datetime.date(2016, 6, 25)], dtype=object)"
      ]
     },
     "execution_count": 8,
     "metadata": {},
     "output_type": "execute_result"
    }
   ],
   "source": [
    "# checking dates of RMA samples -- all RMA samples seem to have been run within a day of each other in June 2016\n",
    "# in fact, this is just the last time the bams were modified, the samples were run earlier in the year, see below\n",
    "coverage_df_RMA.date.unique()"
   ]
  },
  {
   "cell_type": "markdown",
   "metadata": {},
   "source": [
    "## Gibbs Sampling\n"
   ]
  },
  {
   "cell_type": "markdown",
   "metadata": {},
   "source": [
    "The full gene product of DMD consists of 78 exons, each with its own copy number in each subject ($\\mathbf{C} = \\{c_1, c_2, ..., c_{78}\\}$), where $c_i \\in{1,2,3...}$ For this simple model, assume that the $c_i$ are distributed discrete uniformly with support $ \\{1,2,3\\}$. \n",
    "\n",
    "We also know \"intensity\" values across the exons $\\mathbf{X}= \\{x_1, x_2,..., x_{78}\\}$, and we let $$\\mathbf{P} = \\dfrac{\\mathbf{C}\\mathbf{X}}{\\sum_i c_ix_i} = \\{p_1, p_2, ..., p_{78}\\}$$ \n",
    "\n",
    "This generates probability values for the multinomial distribution from which we will sample the reads for a single simulated \"sequencing run\". \n",
    "\n",
    "Initialize the intensities $\\mathbf{X}$ (see X_probs above). Initialize $c_i$ values based on basic prior distribution. Assume 5000 reads per sample/subject and initialize a single sequencing run $Y = \\{y_1, y_2, ... y_{78}\\}$. When testing a real subject's data, we still use the known $\\mathbf{X}$ but use data $Y$ from the subject where $y_i$ represents the number of reads mapped to exon $i$.\n",
    "\n",
    "At each iteration $t$, sample $c_i^t$ from the posterior distribution\n",
    "$$f_{C^t|Y, C_{-i}^t}(c) = \\dfrac{\\Pi_{j=1}^{78} (p_j|c_i=c)^{y_j}}{\\sum_c \\Pi_{j=1}^{78} (p_j|c_i=c)^{y_j}} $$ \n",
    "where $$ C_{-i}^t = \\{ c_1^t,...c_{i-1}^t, c_{i+1}^{t-1}, ... c_{78}^{t-1} \\}$$\n",
    "\n",
    "Normally this expression would include the prior distribution over $c$ but it easily cancels out as the uniform. (This expression also does not include the multinomial constant). \n",
    "\n",
    "**Implementation considerations**: $\\Pi_j (p_j|c_i=c)^{y_j}$ can cause under/overflow in Python (or washout of values too close to 0), but trying to use the log of the posterior distribution leads to \n",
    "$$  \\sum y_j \\log (p_j|c_i=c) - \\log \\sum \\Pi_j (p_j|c_i=c)^{y_j}$$\n",
    "\n",
    "**Solution**: Convert to log space and divide by the maximal likelihood to normalize (and keep values from shrinking too close to 0):\n",
    "$$ \\dfrac{\\exp\\left(\\sum y_j \\log (p_j|c_i=c) - \\max_c \\sum y_j \\log (p_j|c_i=c)\\right)}{\\sum_c \\exp\\left(\\sum y_j \\log (p_j|c_i=c) - \\max_c \\sum y_j \\log (p_j|c_i=c)\\right)}$$ \n",
    "\n",
    "Store the $C^t$ values only for iterations $t=1000... 10,000$. This allows for a burn-in period of 1000 iterations during which the sampling distributions are likely to be least accurate. To reduce auto-correlation, only include every hundredth sampling in final analysis as well. For each exon $i$, count the proportions of samples falling into each possible copy number across the relevant subset of iterations. \n"
   ]
  },
  {
   "cell_type": "markdown",
   "metadata": {},
   "source": [
    "### Next Steps\n",
    "* Incorporate more complex and representative prior for the copy number distribution (in particular, there should be higher prior probability for 2 copies of exon)\n",
    "* Determine more accurate estimate of burn-in period (strange log-likelihood behavior, should converge as iterations increase)\n",
    "* Account for increased likelihood of copy number correlation between neighboring exons\n",
    "* Consider modifying prior for two exon deletion hotspots (around 45-50 and 18-20)\n",
    "* **Incorporate step for correcting for mixin-based discrepancies**\n"
   ]
  },
  {
   "cell_type": "code",
   "execution_count": 9,
   "metadata": {
    "collapsed": false
   },
   "outputs": [],
   "source": [
    "def generate_gibbs_df(cnv_support, X_probs, data=None, cnv=None, total_reads=5000, iterations=10000, burn_in=1000,\n",
    "                      df_wanted=True, exon_labels=None):\n",
    "    '''Performs Gibbs sampling given a support vector for CNVs, an intensity vector and subject data (optional)'''\n",
    "    if cnv is None:\n",
    "        # generate initial guess for exon copy numbers using uniform prior distribution\n",
    "        cnv = np.random.choice(cnv_support, size=len(X_probs)) \n",
    "    print cnv \n",
    "    normed_probs_first = np.multiply(cnv, X_probs) / np.sum(np.multiply(cnv, X_probs))\n",
    "    if data is None:\n",
    "        data = np.random.multinomial(total_reads, normed_probs_first)\n",
    "    gibbs_data = np.zeros((len(X_probs), iterations))\n",
    "    \n",
    "    likelihoods = np.zeros(iterations)\n",
    "    for i in range(iterations):\n",
    "        if (i+1) % (iterations / 20) == 0:\n",
    "            print 'Finished {} iterations'.format(i)\n",
    "        for exon in range(len(X_probs)):\n",
    "            test = np.zeros(len(cnv_support))\n",
    "            for value in cnv_support:\n",
    "                cnv[exon] = value\n",
    "                # get new normed probabilities given test value\n",
    "                normed_probs_test = np.multiply(cnv, X_probs) / np.sum(np.multiply(cnv, X_probs)) \n",
    "                log_likelihood =  np.sum(np.multiply(np.log(normed_probs_test), data))\n",
    "                test[value - 1] = log_likelihood\n",
    "            test = test - np.max(test)\n",
    "            sample_probs = np.exp(test)\n",
    "            sample_probs = sample_probs / np.sum(sample_probs)\n",
    "            new_cnv = np.random.choice(cnv_support, p = sample_probs)\n",
    "            cnv[exon] = new_cnv\n",
    "            gibbs_data[exon, i] = new_cnv\n",
    "        log_probs = np.log(np.multiply(cnv, X_probs) / np.sum(np.multiply(cnv, X_probs)))\n",
    "        likelihoods[i] = np.sum(np.multiply(log_probs, data))\n",
    "    \n",
    "    # get proportions using burn-in of 1000 iterations \n",
    "    gibbs_data_results = np.zeros((len(X_probs), len(cnv_support)))\n",
    "    for index in range(len(X_probs)):\n",
    "        # exclude samples before burn in and then take only every 100th sample to reduce autocorrelation\n",
    "        gibbs_slice = gibbs_data[index][burn_in:][::100]\n",
    "        gibbs_data_results[index] = np.bincount(gibbs_slice.astype(np.int64), \n",
    "                                                minlength=len(cnv_support)+1)[1:]\n",
    "    gibbs_data_results = gibbs_data_results / float(len(gibbs_slice))\n",
    "    \n",
    "    if df_wanted:\n",
    "        gibbs_df = pd.DataFrame(gibbs_data_results, columns =['copy_{}'.format(cnv) for cnv in cnv_support])\n",
    "        gibbs_df['Exon'] = exon_labels\n",
    "        return gibbs_data, gibbs_data_results, likelihoods, gibbs_df\n",
    "    \n",
    "    return gibbs_data, gibbs_data_results, likelihoods"
   ]
  },
  {
   "cell_type": "code",
   "execution_count": 10,
   "metadata": {
    "collapsed": false
   },
   "outputs": [
    {
     "name": "stdout",
     "output_type": "stream",
     "text": [
      "[2 2 1 3 3 1 1 2 3 3 1 1 2 3 2 2 3 1 1 1 1 3 1 3 2 3 1 3 1 2 1 1 3 2 3 1 3\n",
      " 2 2 3 1 3 1 3 2 2 3 1 3 2 1 1 3 1 1 2 1 2 1 3 1 1 3 1 1 2 2 1 3 3 2 3 1 3\n",
      " 3 3 1 3]\n",
      "Finished 499 iterations\n",
      "Finished 999 iterations\n",
      "Finished 1499 iterations\n",
      "Finished 1999 iterations\n",
      "Finished 2499 iterations\n",
      "Finished 2999 iterations\n",
      "Finished 3499 iterations\n",
      "Finished 3999 iterations\n",
      "Finished 4499 iterations\n",
      "Finished 4999 iterations\n",
      "Finished 5499 iterations\n",
      "Finished 5999 iterations\n",
      "Finished 6499 iterations\n",
      "Finished 6999 iterations\n",
      "Finished 7499 iterations\n",
      "Finished 7999 iterations\n",
      "Finished 8499 iterations\n",
      "Finished 8999 iterations\n",
      "Finished 9499 iterations\n",
      "Finished 9999 iterations\n"
     ]
    }
   ],
   "source": [
    "cnv_support = [1,2,3]\n",
    "gibbs_data2, gibbs_data_results2, logliks, gibbs_df2 = generate_gibbs_df(cnv_support, X_probs, total_reads=5000, \n",
    "                                                                        iterations=10000)"
   ]
  },
  {
   "cell_type": "code",
   "execution_count": 11,
   "metadata": {
    "collapsed": false
   },
   "outputs": [
    {
     "data": {
      "text/html": [
       "<div>\n",
       "<table border=\"1\" class=\"dataframe\">\n",
       "  <thead>\n",
       "    <tr style=\"text-align: right;\">\n",
       "      <th></th>\n",
       "      <th>copy_1</th>\n",
       "      <th>copy_2</th>\n",
       "      <th>copy_3</th>\n",
       "      <th>Exon</th>\n",
       "    </tr>\n",
       "  </thead>\n",
       "  <tbody>\n",
       "    <tr>\n",
       "      <th>0</th>\n",
       "      <td>0.0</td>\n",
       "      <td>1.000000</td>\n",
       "      <td>0.000000</td>\n",
       "      <td>None</td>\n",
       "    </tr>\n",
       "    <tr>\n",
       "      <th>1</th>\n",
       "      <td>0.0</td>\n",
       "      <td>0.133333</td>\n",
       "      <td>0.866667</td>\n",
       "      <td>None</td>\n",
       "    </tr>\n",
       "    <tr>\n",
       "      <th>2</th>\n",
       "      <td>1.0</td>\n",
       "      <td>0.000000</td>\n",
       "      <td>0.000000</td>\n",
       "      <td>None</td>\n",
       "    </tr>\n",
       "    <tr>\n",
       "      <th>3</th>\n",
       "      <td>0.0</td>\n",
       "      <td>0.000000</td>\n",
       "      <td>1.000000</td>\n",
       "      <td>None</td>\n",
       "    </tr>\n",
       "    <tr>\n",
       "      <th>4</th>\n",
       "      <td>0.0</td>\n",
       "      <td>0.044444</td>\n",
       "      <td>0.955556</td>\n",
       "      <td>None</td>\n",
       "    </tr>\n",
       "  </tbody>\n",
       "</table>\n",
       "</div>"
      ],
      "text/plain": [
       "   copy_1    copy_2    copy_3  Exon\n",
       "0     0.0  1.000000  0.000000  None\n",
       "1     0.0  0.133333  0.866667  None\n",
       "2     1.0  0.000000  0.000000  None\n",
       "3     0.0  0.000000  1.000000  None\n",
       "4     0.0  0.044444  0.955556  None"
      ]
     },
     "execution_count": 11,
     "metadata": {},
     "output_type": "execute_result"
    }
   ],
   "source": [
    "gibbs_df2.head()"
   ]
  },
  {
   "cell_type": "code",
   "execution_count": 12,
   "metadata": {
    "collapsed": false
   },
   "outputs": [
    {
     "name": "stdout",
     "output_type": "stream",
     "text": [
      "[ True  True  True  True  True  True  True  True  True  True  True  True\n",
      "  True  True  True False  True  True  True  True  True  True  True  True\n",
      "  True  True  True  True  True  True  True  True False  True  True  True\n",
      "  True  True  True  True  True  True  True  True  True  True  True  True\n",
      "  True  True  True  True  True  True  True  True  True  True  True False\n",
<<<<<<< HEAD
      "  True  True  True  True  True  True  True  True  True  True  True  True\n",
      "  True  True  True  True  True  True]\n",
      "[ True  True  True  True  True  True  True  True  True  True  True  True\n",
      "  True  True  True  True  True  True  True  True  True  True  True  True\n",
=======
      "  True  True  True  True  True  True  True  True  True  True  True  True\n",
      "  True  True  True  True  True  True]\n",
      "[ True  True  True  True  True  True  True  True  True  True  True  True\n",
      "  True  True  True  True  True  True  True  True  True  True  True  True\n",
>>>>>>> c3143fe8
      "  True  True  True  True  True  True  True  True False  True  True  True\n",
      "  True  True False  True  True  True  True  True  True  True  True  True\n",
      "  True  True  True  True  True  True  True  True  True  True  True  True\n",
      "  True  True  True  True  True  True  True  True  True  True  True  True\n",
      " False  True  True  True  True  True]\n",
      "[ True  True  True  True  True  True  True  True  True  True  True  True\n",
      "  True  True  True False  True  True  True  True  True  True  True  True\n",
      "  True  True  True  True  True  True  True False  True  True  True  True\n",
      "  True  True False  True  True  True  True  True  True  True  True  True\n",
      "  True  True  True  True  True  True  True  True  True  True  True  True\n",
      "  True  True False  True  True  True  True  True  True  True  True  True\n",
      "  True  True  True  True  True  True  True  True  True  True  True  True\n",
      " False  True  True  True  True  True]\n"
     ]
    }
   ],
   "source": [
    "# trying to figure out why the log-likelihoods don't seem to increase significantly\n",
    "cnv9000 = gibbs_data2[:,9000]\n",
    "cnv9100 = gibbs_data2[:,9100]\n",
    "cnv9200 = gibbs_data2[:,9200]\n",
    "cnv9300 = gibbs_data2[:,9300]\n",
    "print cnv9000 == cnv9100\n",
    "print cnv9100 == cnv9200\n",
    "print cnv9200 == cnv9300"
   ]
  },
  {
   "cell_type": "code",
   "execution_count": 13,
   "metadata": {
    "collapsed": false
   },
   "outputs": [
    {
     "name": "stdout",
     "output_type": "stream",
     "text": [
      "[-20824.92704798 -20828.3368518  -20825.60353709 -20830.71068084\n",
      " -20830.16972868 -20826.93420999 -20830.56165894 -20827.55872334\n",
      " -20827.96338367 -20827.92196801]\n",
      "[-20824.92704798 -20828.70276497 -20825.68253411 -20837.04904368\n",
      " -20828.4536511  -20826.37053273 -20830.21343517 -20831.20783916\n",
      " -20832.50769485 -20841.95939649]\n"
     ]
    },
    {
     "data": {
      "text/plain": [
       "<function matplotlib.pyplot.show>"
      ]
     },
     "execution_count": 13,
     "metadata": {},
     "output_type": "execute_result"
    },
    {
     "data": {
      "image/png": "iVBORw0KGgoAAAANSUhEUgAAAYYAAAD3CAYAAAAZifM1AAAABHNCSVQICAgIfAhkiAAAAAlwSFlz\nAAALEgAACxIB0t1+/AAAIABJREFUeJzt3X2QXXWd5/F3JzdPTboxkMYwIYAwzMelzCqMtTCREa1C\n8QGHqWV2dVhKZQg11DqzQmDGJY7jAhNwyhUMs24xjqEICws1rFK6uExQ2MWoiMAoq7j5yoQxiPIQ\nkpBOk3SaTrJ/nNtwb9MP9577dB4+ryqqyO37cL7n/M7v+3s65/QdOnQIMzOzCXN6vQFmZpYtTgxm\nZlbHicHMzOo4MZiZWR0nBjMzq1Pp9Qa0avv2PamXVS1Z0s+uXXvbuTm5UMa4yxgzlDPuMsYMzcc9\nNDTQN93fSt1jqFTm9noTeqKMcZcxZihn3GWMGdobd6kTg5mZvZ4Tg5mZ1XFiMDOzOk4MZmZWx4nB\nzMzqODGYmVkdJ4YcGx0bZ+uvdzM6Nt7U37Ig69tXBKNj48S2nYXfxy5L7Zf7C9zSmjhp+it9LJzf\n3d0wOjbOr158meVLD6v77elen+47rtn4KM/u2MvRR/bzmY+9/dXPzPS3LMj69rWq9jgCDR/TyZ9t\nZZ8UfR9PmCpOa13xSkoDennSTPfbzW7Tr158mWd3JFc5PrtjL7968WVO/I3DZ/1bFmR9+1pRexzf\neMQiAJ7fua+hY9rOclnkfVxrqjhXLF/S463Kv1IOJU1VmHr9281u0/Klh3H0kf0AHH1k/6ut09n+\nlgVZ375W1B7H53fu4/md+4DGjmk7y2WR93GtssTZbaXsMUwUpomWWTcL03S/3ew2LZxf4TMfe/uU\nww4z/S0Lsr59rag9jpN7DLMd03aWy4l9vHf8UE+GS7ulyGWpl/ry/mjPtDfRGx0b79lJ0445hlYM\nDQ2wffuejn1/FnUz5izMMUzwsS6PZuOe6SZ6pU2vC+dXWLG8NwVo4fzKlOO9071u+TL5ODZzTF0G\nLAtKOcdgZmbTc2IwM7M6TgxmZlbHicHMzOo4MRSIbw1gZu1Q2lVJrerW0tJmtqcMt0Cw8sraOVdk\n3rspZLESLsstEKycsnjOFZmHklLo5S01puNbA1iRZfGcKzKn3BR6eUuN6fjWANZOnRq2Sfu9WTzn\nWpXlobFUWyPpcOA2YBCYD6yJiIcknQ6sB8aB+yLiKknzgI3A8cAB4OKI2CLpbcDfVF/bD3w0Ip6X\n9H7gs0Af8BjwiYjI1H07sloJ+6pZa4dODdu08r1ZPefSyvrQWNqhpDXA/RFxJvBx4EvV128CzgfO\nAE6TdArwAaASEauAq4F11feuB/40It4FfA34lKQB4PPAORFxGvALYGnKbeyoiUo4SwfTrB06NWzT\n6vcW6ZzL+tBY2j18A0krf+I7RiUNAgsiYiuApE3AWcA9QEXSHJIexivVz30kIp6t/Q5gFfAT4AuS\nTgC+EhHbZ9qQJUv6qVTmpgwjufFUGZUx7jLGDM3HvXhwEccctZhnXhjhmKMW89Y3L2PRgtYr4059\n71Syfqw7tS/aFfesd1eVdBFw2aSXL4yIRyQtA+4FLgW2Al+ttvSR9EfACcDfAl8HFpO0/s+JiO/X\nfP8qYAPwTuC9wBeAtwEjwGbgwxHx8+m2L+3dVcF3YSyTMsYM6ePO2hxDM/JyrHt9J92W7q4aERtI\nKu46klYCdwJXRMSD1R5DbboaAF4iSSqbIuJKSSuAByStjIhRSR8GPg18MCK2S9oBPBIRz1V/4zsk\nSWLaxGBm7dep+SrPg70my/si1RyDpJOBu4DzI+JegIgYBsYknSipDzibpMW/C9hd/ehOYB4wV9IF\nwJ8A74qIp6p//0fgLZKWSqoApwM/SxeamZmlkbb/ch2wEFgvCWB3RJwLXALcDswlWZX0sKQngJsl\nbSZZwbSWZD7hRuBp4GvV73gwIj4r6UpgU/V3/j4ifppyGy3nsrycz6zISvsEN8jPWGS75SHudi/n\ny0PMnVDGuMsYM7R3jsFXPlsmZX05n1mROTFYJvkWH2a944Fby6SiXelqlic+2yyzsrycz6zIPJRk\nZtYlaR6m1YsHcLnHYFZiXhLcGVPt1zQr7Xp1sz2XBLOSyvodPvNquv2a5mFavXoAl4eSMqqXz2/2\ns6PLwUuCO2O6/ZpmpV2vVue5eZBBvWzJuRVZHmkefuOhp9lNt1/TrLTr1eo8H9kM6uXzm/3s6M7J\nWqXabKXjRkNjZtqvaVba9WJ1no9qBvXyMYZFfIRiFmS1Um2m0nGjoXF5X2rd+5Jpr9OL7mNta9YX\nlrVfnivVibJx5ODCtjYastaDalRet7sZxYyqALrZ4piqNZuXSisv8toTm1w2/uwPT2HH8GjLlWJW\ne1Czyet2N6t4EVnT8tyazYu83uJjctnYMTzalrKR1zKX1+1ulpermm9Y1yV5fJh9p8pGXstcXre7\nWX4eg+/bDhR/3HQi5qLHOVk7ynjenv/c6fM6q2Woq898tnLI+yqKRpRlfLjdmi0bjVaceS1zed3u\nZvissNIoy/hwL5Ut+Wa199AqzzF0iW8z0T5p92VZxod7qUy32ZhIgutufYxrNj5aqHO7OCmuTTrR\nAihiK6pXLaVW9mVeVwblSV6X5aZR5B6oz4wanarAi1aAepnoWt2XZRgf7qUiJd/ZGj9FToKpjpqk\nw4HbgEFgPrAmIh6SdDqwHhgH7ouIqyTNAzYCxwMHgIsjYouktwF/U31tP/DRiHhe0uXA+cBB4NqI\nuLulCJvQqQp8pgKUxzHKXia6Ip+MRdFq8s3COdFI46dISXCytJGsAe6PiC9KEnAHcCpwE3Ae8BTw\nTUmnAMcClYhYJek9wLrqe9YDfxoRP5b0x8CnJF0NfBL4TeAw4MdA1xJDpyqd6QpQXoeYelk5F/lk\ntOycE402foraA027x28gaeVPfMeopEFgQURsBZC0CTgLuAeoSJpD0sN4pfq5j0TEs7XfAbwMbCNJ\nCoeR9BpmtGRJP5XK3JRhJGt/a62//N08/dwwxy4bZNGC9hbIFcuX1P07tu2sK3x7xw+xYvnAVB9t\nu8lxN6uT+6kRk/dlI1qNOa/yFHe7zolWY148uIhjjlrMMy+McMxRi3nrm5f1pJw3q13HetZIJV0E\nXDbp5Qsj4hFJy0iGlC4lqfSHa96zBzgBGCEZRtoCLAXOAZhICpJWAX8CvLP6uV8CPwPmAtfNtn27\ndu2d7S3Tmu6CkCP65zEyvI+R1N/cmP5KX13Lu7/S15UL7tp1AVC39lM7+GLGfGjHOdGumNdecOqr\nPdMslvPJQ24pLnCb9m+zJoaI2ABsmPy6pJXAncAVEfFgtcdQ+0sDwEskSWVTRFwpaQXwgKSVETEq\n6cPAp4EPRsR2Sb8HHA28qfodmyR9LyJ+2FCkOeNhEbN6WTonsjxMNNWQWzuluo5B0snAXcD5EXEv\nQEQMA2OSTpTUB5wNbAZ2AburH90JzAPmSrqApKfwroh4qvr3XcA+YH9EjJIkljekiiwn8nj/HEv4\n2pTO8Dkxu05fL5J2z18HLATWJ3PP7I6Ic4FLgNtJhoHui4iHJT0B3CxpM8kKprUk8wk3Ak8DX6t+\nx4MR8VlJZwE/kHQQ+C7wrdTRmXVIViZJG5WFlT7WPp1eAOKb6OVo/LVdyhh3u2Pe+uvdrLv1sVf/\n/emP/nYmhx2Ghgb45a925SqJtaos5bsNcwzT3kTPt8TIAQ9ZZE+ebq9RpttUlEknh9yK22woiLwN\nWZRFOydJOz3M44sCrVmuYTKuaLfTKJJWVq3UPkf583f8qKOJP0srfSwfXELI9sScW3utGx0bJ7bt\npL/Sl4njW9sLPHJwATuGk2tFO5n4s7z00rKn92dJj2V9qMatvdZk8fjW9gJ3DO/nyMMXsmP3aO4S\nf5YbVGkVMaY0yht5VR6GatzaSy+Lx3dyL/DP/vAUdgyP5qoyymLCbVURY0qrnFHX8FBNsWXx+E7V\nC3zD4gW93qymZDHhtqqIMaVV+sTgoZpimzi+e8cPZWaOAfLfC8xiwm1VEWNKyxe4leBCmMnKGHcZ\nY4bOxp3V8fhWYs5qTI1o5wVu+YrczDIj772eqRQxpjR85fMsfNWxZZHLZfYU6Zi4xzADr1KwLHK5\nzJ6iHRP3GGbge8wUW15beC6X2VO0Y+LEMIM83SjNmjPRwlt362Ncs/HRXCUHl8vsKdoxyW9fpwu8\nlLW4Jrfw/vnZYebPm5uL4+xymT1FOyb53vou8CqFYqpds/7GIxZx66bg+Z37cjM+XFsu87zEMq0s\nxlykuiIbe9Ssy2pbeGOvHODzd/wYyN8Vr0Wb9GxEGWPuNs8xWGlNtPDedPRgbseHizbp2Ygyxtxt\nTrNWenkeHy7KbRyaGRrqRcxZHLrqpOJHaNaAmcaHs1wp5DmpTWh2aKjbMZdx6KrY0Zm1KA+VQt4n\nPWe6q+l0SbmbMZfxrqupSrikw4HbgEFgPrAmIh6SdDqwHhgH7ouIqyTNAzYCxwMHgIsjYoukk4Ev\nA33Ak8DqiBiXdDHwx9Xv+KuIuKelCLsgyy1Ka00ZK4Vum25oKCtJuSjDdc1Iu5fXAPdHxBclCbgD\nOBW4CTgPeAr4pqRTgGOBSkSskvQeYF31PdcCayPiO5JuAT4k6SHgPwBvBxYC35X0rYjYnz7EzspK\n4bXOKGOl0G3TDQ1lJSkXYbiuWWkjvAGYqKwrwKikQWBBRGwFkLQJOAu4B6hImkPSw3il+rnzIuKA\npPnAMmA38K+A71UTwX5J/wT8S+CR6TZkyZJ+KpW5KcNIblXbiti2s67w7h0/xIrlrX1nN7Qa93T2\n7R/n6eeGOXbZIIsWZOsEShvz+svfndmYGtGpY91uK5Yvqfv34sFFHHPUYp55YYRjjlrMW9+8rOH9\n34mYJ29fFrUr7ln3sqSLgMsmvXxhRDwiaRnJkNKlJJX+cM179gAnACMkw0hbgKXAOQDVpHAc8G2S\npPA48P7q/9d+x4xNhF279s4WwrTaca/6/kpfXYuyv9KX+fv+d+oe/VnuPbUa8xH98xgZ3sdIG7ep\nG/L+HIq1F5z6aku90f2f95jTSvE8hmn/NutZGxEbgA2TX5e0ErgTuCIiHqz2GGp/aQB4iSSpbIqI\nKyWtAB6QtDIiRiNiG3CSpNXA9cBXp/mOzCpjN3M6Wen6W3HkfWI9r1Jd4FadOL4LOD8i7gWIiGFg\nTNKJkvqAs4HNwC5e6wXsBOYBcyV9Q9JJ1df3AAeBHwK/K2lhdYL7XwA/TRda90wU3jInBSjejcTM\nyiptTXYdyeTw+mTumd0RcS5wCXA7MJdkVdLDkp4Abpa0mWQF09qIeFnS54BbJI0Be0lWJT0n6UaS\nhDIH+HREjLYSoHWPe09mr5fHVYt+5rPHIkuhjDFDOePOUszdnHdr5zOffa8kM7MOyet9nZwYLBfy\n+rQ1K7e8zrvlY8DLSi3Ly2DNZpLXeTf3GCzz8todN4N8rlp0YrCem22YKK/dcbO8yk8Ks0JqZJgo\nr91xs7xyj8F6qtFhojx2x83yyonBesrDRGbZ4+aX9ZSHicyyx2eh9ZxvlGaWLR5KMjOzOk4MbeYr\ndM0s7zyU1Ea+QtfMisA9hjbyFbpmr+dedP64OdtGfnC8ldV0zxxwLzqffITayEsvrYxmqvz9uNd8\n8lBSm/kKXSubmYZQ83ABo4e6Xs+1lxVSHh+nmFczDaFmsRddWzYAD3VNwXugBMpWSU41tJF3WT6G\ns1X+WbqAcXLZuOC9v5Wroa5ulYNslTBruyJWkrOZamhjxfIlPd6q9PIwgZulyn8mk8sGkJsFI90s\nB9kqXRmX5VbbdPJWSbZjHxdtdZgncNtnctl409GDmRvqmk43y0GqvSDpcOA2YBCYD6yJiIcknQ6s\nB8aB+yLiKknzgI3A8cAB4OKI2CLpZODLQB/wJLA6IsYlXQZ8pPpT/ysirkofXvvkodU2lTxVku3a\nx1kc125Fno5h1k1XNvKQaLtZDtKeMWuA+yPii5IE3AGcCtwEnAc8BXxT0inAsUAlIlZJeg+wrvqe\na4G1EfEdSbcAH5L0OPDvgNOAg8B3Jd0dEf83fYjtkddWW54qyXbu47wMbTQiT8cwD/JaNrpZDtJ+\n8w3A/prvGJU0CCyIiK0AkjYBZwH3ABVJc0h6GK9UP3deRByQNB9YBuwGfgm8LyIOVL9jHjA604Ys\nWdJPpTI3ZRgwNDTQ0PsWDy7imKMW88wLIxxz1GLe+uZlLFqQnxN08vBRo3F3U6f3cRZjbkbaIcC8\nx51GkWOeqRy0K+5ZzzpJFwGXTXr5woh4RNIykiGlS0kq/eGa9+wBTgBGSIaRtgBLgXMAqknhOODb\nJEnh8Yh4BXhRUh/weeBHEfHzmbZv1669s4UwraGhAbZv39Pw+9decOqr2XpkeB8jqX+5t5qNu5s6\ntY+zHHMnlTHuMsYMzcc9UxKZNTFExAZgw+TXJa0E7gSuiIgHqz2G2l8aAF4iSSqbIuJKSSuABySt\njIjRiNgGnCRpNXA98DFJC4GbSRLLv280yG7Iaxc0T7K+j/O4AMGsWWknn08G7gI+HBGPA0TEsKQx\nSSeSzDGcDVwFvJfXho92AvOAuZK+AVweEU+SJIGD1Z7C14EHIuKvW4jLrO3yugDBrFlpS/V1wEJg\nfTL3zO6IOBe4BLgdmEuyKulhSU8AN0vaTLKCaW1EvCzpc8AtksaAvcBq4PeBM4EFkt5f/a0rI+Kh\nlNtpPVS01nVeFyCYNSvV2VpNAlO9/gPg9EmvjQD/dor3fh94x6SX7yZJOIVQtIqxGb1oXXd6f8+0\nXLDMx9qKxyW4Q8o+7DBV63r50sM6Vnl2Y39Pt1yw7Mfaisd3V+2Qsj+0Z/JdNY8cXMg1Gx9l3a2P\ncc3GR9t+J8tu7e+p7p5b9mNtxeNmTYeU/WrVya3rTo/P93J/l/1YW/E4MXSIr1atX3ra6cqzl/vb\nx9qKxiW4g7K+Jr+bulF59nJ/+1hbkTgxWNe48jTLB08+m5lZHScGMzOr48RgZmZ1nBjMpjA6Ns7W\nX+9u+/UWZnngyWezSfJ8JbNvzWHt4JKTMz7xOy+vN8ubKqGZpeGaJUfy3JLNk7xeyTxVQkv71Dcr\nN9cqOZLXlmze5PVK5rwmNMuefJR4A3zid1MeL8bLa0Kz7HHJyZFenPie08iXPCY0yx6f6TnTzRPf\ncxpm5eTrGGxafs6AWTk5Mdi0Jj9sx3MaZuXgcQGbliczzbovC/N6PtNtRp7MNOuerMzrpfpFSYcD\ntwGDwHxgTUQ8JOl0YD0wDtwXEVdJmgdsBI4HDgAXR8QWSScDXwb6gCeB1RExXv3+OcA3ga9HxE2t\nBGhm5TE6Nk5s20l/pS+XPdysXKuUdo5hDXB/RJwJfBz4UvX1m4DzgTOA0ySdAnwAqETEKuBqYF31\nvdcCayPiHdV/f6jm+/8K8CWbHeYbxVmRTLS2r7hxM9dsfDSX5Tor83ppU+oNwP6a7xiVNAgsiIit\nAJI2AWcB9wCVai9gEHil+rnzIuKApPnAMmB39XN/ABwE/qGRDVmypJ9KZW7KMGBoaCD1Z/Ns8eAi\n/vKLD/LMCyMcc9Rirr/0TBYtyF8LqxllPdZliTu27axrbe8dP8SK5fmLff3l7+bp54Y5dtlg0+dk\nu471rL8q6SLgskkvXxgRj0haRjKkdClJpT9c8549wAnACMkw0hZgKXAOQDUpHAd8myQpPC7pLSQ9\njj8A/rKRAHbt2tvI26Y0NDTA9u17Un8+r4aGBnh8y3M888IIAM+8MMLjW54r9FxCmY91WeLur/TV\n3Rmgv9KX29iP6J/HyPA+Rpr4TLPHeqYkMmtiiIgNwIbJr0taCdwJXBERD1Z7DLW/NAC8RJJUNkXE\nlZJWAA9IWhkRoxGxDThJ0mrgeuB5YDnwAEkyGZP0i4hoqPdgjfPtNaxoJlbR7R0/lNs5hqxIO/l8\nMnAX8OGIeBwgIoYljUk6EXgKOBu4Cngvrw0f7QTmAXMlfQO4PCKeJOldHIyIP6/5jf8EPOek0Ble\nimpFtHB+hRXLy9NL6pS0tcF1wEJgvSSA3RFxLnAJcDswl2RV0sOSngBulrSZZAXT2oh4WdLngFsk\njQF7gdUtxmJN8lJUM5tK36FDh3q9DS3Zvn1P6gDKNP5aq4xxlzFmKGfcZYwZUs0x9E33N98Sw6xk\nvEzZZuOBZWtYFi7Vt9Zk5cpayzaXCGuIK5RiyMqVtZZtHkqyhvgW3MWQlStrLdvc5LOG+LqHYvAy\nZWuES4U1xBVKcXiZss3GZ3fJtHL3SVcoZuXgxFAinkA2s0Z48rlEPIFsZo1wYigRr0ixsvJFfc3x\nOEKJ+O6TVkYeQm2eewwls3B+BR13RGFODLcEbTYeQm1eMWoHKyW3BK0RvganeT6LrGW9uoeSb+9g\njfA1OM3zHrKW9LLV7pagNcrX4DTHicFa0stWu1uCZp3hyWdrSa+XwE60BJ0UzNrHZ5O1xK12s+Lx\nWWwt8/itWbF4KMkso3yNhvWKewxmGeRrNKyXUpU0SYcDtwGDwHxgTUQ8JOl0YD0wDtwXEVdJmgds\nBI4HDgAXR8QWSScDXwb6gCeB1RExLun9wGerrz8GfCIiDrUSpFne+BoN66W0Q0lrgPsj4kzg48CX\nqq/fBJwPnAGcJukU4ANAJSJWAVcD66rvvRZYGxHvqP77Q5IGgM8D50TEacAvgKUpt9Est3q92svK\nLW3f9AZgf813jEoaBBZExFYASZuAs4B7gIqkOSQ9jFeqnzsvIg5Img8sA3YDq4CfAF+QdALwlYjY\nPtOGLFnST6UyN2UYMDQ0kPqzeVbGuPMW8/rL383Tzw1z7LJBFi1IP4yUt7jboYwxQ/vinrW0SboI\nuGzSyxdGxCOSlpEMKV1KUukP17xnD3ACMEIyjLSFpPV/DkA1KRwHfJskKTwOvA94N/C26uc2S3oo\nIn4+3fbt2rV39iinMTQ0wPbte1J/Pq/KGHdeYz6ifx4jw/sYSfn5vMbdijLGDM3HPVMSmTUxRMQG\nYMPk1yWtBO4EroiIB6s9htpfGgBeIkkqmyLiSkkrgAckrYyI0YjYBpwkaTVwPXAH8EhEPFf9je+Q\nJIlpE4OZmbVXqjmG6sTxXcD5EXEvQEQMA2OSTpTUB5wNbAZ2kfQIAHYC84C5kr4h6aTq63uAg8A/\nAm+RtFRSBTgd+Fm60MzMLI20A5fXAQuB9ZIAdkfEucAlwO3AXJJVSQ9LegK4WdJmkhVMayPiZUmf\nA26RNAbsJVmV9IKkK4FN1d/5+4j4aerozMysaX2HDuV7Jej27XtSB+CxyPIoY8xQzrjLGDOkmmPo\nm+5vvvLZzMzqODGYmVkdJwYzM6vjxGBmZnWcGMzMrI4Tg5mZ1XFiMDOzOk4MZmZWx4nBzKzHsva0\nPj8SysyApHL61Ysvs3zpYX5aXBdl8Wl9PvpmlsnKqSyy+LQ+DyWZ2ZSVk3VHFp/W5yaBmb1aOU30\nGLJQOZXFwvkVPvOxt2dqGK/3W2BmPZfFyqlMFs6v9Hz4qJaPvpkB2aucrHc8x2BmZnWcGMzMrI4T\ng5mZ1XFiMDOzOk4MZmZWx4nBzMzqpFquKulw4DZgEJgPrImIhySdDqwHxoH7IuIqSfOAjcDxwAHg\n4ojYIulk4MtAH/AksDoixiVdDpwPHASujYi7W4rQzMyakrbHsAa4PyLOBD4OfKn6+k0klfoZwGmS\nTgE+AFQiYhVwNbCu+t5rgbUR8Y7qvz8k6Q3AJ4HfAd4LfDHl9pmZWUppL3C7Adhf8x2jkgaBBRGx\nFUDSJuAs4B6gImkOSQ/jlernzouIA5LmA8uA3cDLwDbgsOp/B2fbkCVL+qlU5qYMA4aGBlJ/Ns/K\nGHcZY4Zyxl3GmKF9cc+aGCRdBFw26eULI+IRSctIhpQuJan0h2veswc4ARghGUbaAiwFzgGoJoXj\ngG+TJIXHq5/7JfAzYC5w3Wzbt2vX3tneMq2hoQG2b9+T+vN5Vca4yxgzlDPuMsYMzcc9UxKZNTFE\nxAZgw+TXJa0E7gSuiIgHqz2G2l8aAF4iSSqbIuJKSSuAByStjIjRiNgGnCRpNXA98FXgaOBN1e/Y\nJOl7EfHDRgI1M7PWpZpjqE4c3wWcHxH3AkTEMDAm6URJfcDZwGZgF0mPAGAnMA+YK+kbkk6qvr6H\nZNhoF7AP2B8RoySJ5Q2pIjMzs1TSzjFcBywE1ksC2B0R5wKXALeTDAPdFxEPS3oCuFnSZpIVTGsj\n4mVJnwNukTQG7CVZlfSspLOAH0g6CHwX+FYrAZqZWXP6Dh061OttaMn27XtSB+CxyPIoY8xQzrjL\nGDOkmmPom+5vvsDNzAppdGycrb/ezejYeK83JXf8PAYzKxw/w7o17jGYWeH4GdatcWIws8KZeIY1\n4GdYp+C+lZkVjp9h3RrvLTMrJD/DOj0PJZmZWR0nBjMzq+PEYGZmdZwYzMysjhODmZnVcWIwM7M6\nub+JnpmZtZd7DGZmVseJwczM6jgxmJlZHScGMzOr48RgZmZ1nBjMzKyOE4OZmdUp5W23Jc0B/ivw\nVmA/sDoi/qm3W9UZkuYBNwPHAwuAvwJ+BtwCHAJ+CnwiIg72aBM7RtJRwGPAe4BxyhHzlcDvAfNJ\nyviDFDjuavneSFK+DwAXU/BjLek04K8j4l2SfpMpYpX0WeCDJPvi0oj4YTO/UdYew+8DCyPid4D/\nCHyhx9vTSRcAOyLid4H3Af8FuB74i+prfcC5Pdy+jqhWGH8L7Ku+VIaY3wWsAt4BnAmsoPhxfwCo\nRMQq4GpgHQWOWdKfA18BFlZfel2skk4lOf6nAR8BvtTs75Q1MZwB/ANARPwAeHtvN6ej7gI+U/3/\nPpIWxG+TtCQB7gXO6sF2ddp/Bm4Cfl39dxliPhv4CXA38D+Beyh+3D8HKtVRgEHgFYod81bgX9f8\ne6pYzwDui4hDEfE0yf4ZauZHypoYBoHdNf8+IKmQw2oRMRIReyQNAP8D+AugLyIm7oWyByjUY64k\nfRzYHhGbal4udMxVS0kaOf8GuAS4HZhT8LhHSIaRtgB/B9xIgY91RHyVJPlNmCrWyfVb0/ugrIlh\nGBio+ffRHR6kAAABUElEQVSciBjv1cZ0mqQVwP8G/ltE/Hegdrx1AHipJxvWOX8EvEfS/wHeBtwK\nHFXz9yLGDLAD2BQRYxERwCj1FUIR476MJObfIpkz3EgyvzKhiDHXmupcnly/Nb0PypoYvkcyNomk\n00m634Uk6Y3AfcCnIuLm6ss/qo5HA7wf2NyLbeuUiHhnRJwZEe8Cfgx8FLi3yDFXfRd4n6Q+Sb8B\nHAbcX/C4d/Fa63gnMI+Cl+9Jpor1e8DZkuZIOpak4ftiM19ayOGTBtxN0qL8Psm4+4U93p5OWgss\nAT4jaWKu4ZPAjZLmA/+PZIip6C4H/q7IMUfEPZLeCfyQpNH3CeCfKXbcNwA3S9pM0lNYCzxKsWOu\n9bpyHREHqvvjIV4rB03xbbfNzKxOWYeSzMxsGk4MZmZWx4nBzMzqODGYmVkdJwYzM6vjxGBmZnWc\nGMzMrM7/B9lNI2+0aMj6AAAAAElFTkSuQmCC\n",
      "text/plain": [
       "<matplotlib.figure.Figure at 0x10e954b90>"
      ]
     },
     "metadata": {},
     "output_type": "display_data"
    },
    {
     "data": {
      "image/png": "iVBORw0KGgoAAAANSUhEUgAAAYUAAAD3CAYAAADyvkg2AAAABHNCSVQICAgIfAhkiAAAAAlwSFlz\nAAALEgAACxIB0t1+/AAAIABJREFUeJzsvXd8XNWZ//+e3vtIsixLcpOvbXAv9GKaIRBCqAETA4Fs\nwiYbkuyyWZZlIRvYJF+2hGx+yW42YYFASCGkJ5iA6QbcG7ave5NklRlpep/5/TGaq+makUa2QfN5\nvXhh3bnlnHPPPc9znvJ5ZKlUijrqqKOOOuoAkJ/qBtRRRx111HH6oC4U6qijjjrqkFAXCnXUUUcd\ndUioC4U66qijjjok1IVCHXXUUUcdEpSnugFjRV+fb9ThUzabnoGBYC2bc9qj3ueJgXqfJwbG0ueG\nBpOs2PEJvVNQKhWnugknHfU+TwzU+zwxMB59ntBCoY466qijjlzUhUIdddRRRx0S6kKhjjrqqKMO\nCXWhUEcdddRRh4S6UKijjjrqqENCXSjUUUcdddQhYVR5CoIgWIBnATOgBr4qiuK7giCcDTwBxIGX\nRVH8uiAIKuBpYCqQAD4riuIeQRAWAv81dCwCrBZFsUcQhCeA8wHf0OM+IYqiZ9Q9LINQJM62/X30\ne8IsERrRqhWIRwc42OUlFE6woMPBzkNuJtl19A6E6OoP0tJgoGOKFZtJw1vbu7AY1Cyb3YQ/HMOo\nVSEeG0RoteL2hYnGEgBE4wlcngjNDgM2k4YNe3qZ3WZlo9iLDFi5vB2Al9YfIZFIMqPFgjcQIxJN\nMOANk0gl0WtVXLxoCrFEEodZi8sbxmHWcuSEl6M9fmTIMBmUHOhMD9W8GU46plil8zL/dwdjyJNJ\n9h0fYO8xD1MaDNKzguE4M1vNGLQqAuEYHxx0EYklWXlWO8FwjL3HBjnWG8CsV7Ggw8m86Q7C0QSb\nxD50Gjk97hD9AyGQpTAZ1ARDCewWDY02HT3uEAPeCGajClIyBrxhFEoZ82Y4abLp2bCnl/kzHHS7\ngkydZGLfcQ9KBRw+4cNiUNNo0xGKJDhzmoMT7gD9nrD076M9fhKJFEqFnNYmI+2TTHS7AkRjCaLx\nBKm9fbQ7Dbh9YQCaHQaOnPBysMuLLxBjZqsZm0lLs8NAtyuAPxTlhCuEDBmtTUaENisAnf0Bacz7\nPWE6pljZJPbR2edndruNUCROJJrAG4hit2iwmTTsPuzGE4hyzbnT6PeE2Linj2vPn0Zro5EdB/vZ\ne8zDrFarNJZvbetmwBuW3oNapcBu0rLzkBunRSv1zR+Kcrw3ILVfpZTj8kRwWLTE4glc/hjLZzVg\nMaoRjw7Q7QpiNqjocYekawxalTQ3HRYtkJLm6SS7ni37+onHkzQ5dKiVufpjIBzjULePJpsOlzfC\n4lkN7Dzo5miPj5YGA+2TTNI1apWCZocBlzdMi9NAOJrgvQ96GPSFGfBFuHDhZE64Q5gNKow6FdOa\nzQAc6vbm9HNyg156Vmae7Do8ILXR0u3lWJcnZ17IkEntj8YTeAMxOqZY2bbfhS8QZUGHgz1HB5nd\nZpW+9XgilTPP2ppMbN7bR2ujQXonmTnU7QqiVMg40OXlksVTCIZjHOzySnNdq1LR2mSUxjMciUvz\nVGizSt9Ppu+ZOZiZp9nfqdsbIRROcP6CZmKJJC1Ow3gsi8hGQ50tCMLXgQFRFL8jCIIAPC+K4mJB\nELYCNwAHgT8CDwJtwCpRFG8WBOFy4POiKN4gCMIbwH2iKG4VBOFzgCCK4lcFQXgbuE4Uxf5K2jLa\n5LVBf4RHn96A2xeVjmmUEImP5m4nFwq5jESy8m7LZZBMDf+/VjDpFATCiZre83SEWgEyuZxILFmz\nexq1CvzhhPS3ViUjHKv9QBo0cgKR2rV7rDAblHgD5T8ynUaGQqbAH/4QfIxjgEEjIxDJfecyGVS6\nJJv0Kv79vgtRjrL8Qa2T1/4T+J+hfyuBsCAIZkAjiuIBURRTwBrgMmAvoBQEQU56ZxEbuu5Toihu\nzbuHHOgAfigIwjuCIHxmlO0ri3A0zr/kCQT4cAgEoCqBAMOCoNaLty/00RcIANEENRUIQI5AAMZF\nIACnlUAARhQIAKFI6iMvEIACgQCVCwQAXzDGvd9ey6A/UsNWVWA+EgThbuAreYfvEkVxgyAIk0ib\nkb5MesH3Zp3jA6YDftKmoz2AE7gGQBTF7qH7nwt8EbgQMJA2Kf0HoABeEwRhoyiK20u1z2bTV53V\nJx5xM5gnEOqoo446PmxIJFMc6vVzxTRnze45olAQRfHHwI/zjwuCMA/4GfB3oii+MbRTMGWdYgIG\nSQuUNaIoPiAIQiuwVhCEeaIohgVBuIW0ielqURT7BEFQAE+IohgcesZaYAFQUiiMhvdDr5TRYNPS\nNxCu+tpykAHlBH2p360GBZ5Aouy1BfeqYptZCc47s5F3dvbW7oYVQK2UcfXZU/n124dKnjNvuo0d\nBwcqvqdZr8IbjEl/m/QKZDI53kCszFWFGC9zTjUw6ZUoFQoGfLXVBMcDtTZNfpQw0rowFigUMqY1\nGunr8418ch4aGkxFj4/W0TwX+CVwiyiK2wBEUfQKghAVBGEGaZ/CSuDrwBUMm4zcgApQCIJwO/A5\n4GJRFN1Dv88Cfi4IwiLSpq3zSTupawqtWskDq5aw5UA/x7p8tDcb6R0Icaw3gEGjwKBX0tkXIhSJ\nodeqGPSHmOQw0tZopKXBSCyekJxsPQMhpjWnB/dQtw+7ScOOw27C4TjTJpsxadXoNErmTLWxbb+L\nvoEgZqMKfzDG4W4fS4QGVCoFZoMKlyeCWqlgYYcTty/MgC/MoW4f05pNxOJJth900WxPO/Eybcj8\ntnFvH8kkTJtkkpx8fYMhNu/t58zpDuQyUCpkdLpDzJ9qY8u+PvoGw6hUCs6e28TcqXbmz3Sy6/AA\nFoMam0nDgU4P0VgCtUrBvBlOlHIZv3nzEA6blrZGI402HS5PhEg0QY87gDcY5YxpTgb84Zx7AMxu\nt6FSytl/3MPB414cVi3zZzqIxZOcMd1GMgkNFg3HTgTo9waY0WLjlks6sBjVbN7by6a9fdiMGqLR\nJHqdgmAogdmoIh5P0eUKYjNpuHTJFALhmOTgh7STc96sJnbs7SEaS0gO0ikNBuKJFG1NJt7a1kkw\nHGfF4imSw1OtlDPoj7Blfz9quZwUKYKRBAaNEq0m7WjcdXSAYDBOIBplssNIo1VLMiFjQYeDdTu6\nOOEKYjFp0anl2MxalHKFNBf2Hfeg08il8YvGkizocPD+rhMM+qNMn2zh4kUtAGw/4CrqfNeoFGzb\n76K92cTcdjs2k4bXthwnGo3T5DAx6A3TYNOyv8tDg0UHKej3hJnRYqHb5SeRSGIyqPH5YyRSSRRy\nmfQ3shTNTiPzZziltoYiCcnpOsmuw+2N5Di6vYEYbU0m1u3sJhqNS32OJ5L0DwaJxJMsm9PEjMkW\n1u/uZcAbpr3ZiDcQkwIFtBo5u48O5Mzzfcc9aFRygqEEep0Cnz+GRqPgnDObOdrjl96XxarHMxgk\nEI6x77gHi0FNS4ORjANdp1FwoNNDIpGkwaanpcGIUadCqZDz0vtH0KmVzJ1mA+CDgy7cvigqlYL5\n0x3EE8mc621mLSadhjlTbew6PIA/GGXAGy7armg8weFuH139QRwWDaFQHIVSxux2Gx5/lPc+6KGt\nyYAMOY12HUKbjfW7e9Co5NIzMmuHWi3D5YliMaoIhRN8+pq5GFW15T8araP5t6Q1+MNDhzyiKH5i\nKProO6RNPy+LovigIAhG4EmgmXSk0hPAz4E+4Cjp3QTAG6IoPiwIwv3AzaQFyTOiKP53ubaMxtEc\njsb5+lMb6HGHAHBY1Az4YiSHVJ1SWo/DooFUCpc3bXoy65VctqQNrUbOT1/ZX/J5TqsG12BkRG0h\n40B2mDX8zQ3z2Xfcg9OixWbS8Mj/bSh6TTEt5IHbF2PWq/nH/32v5G4i/7r8Pmd2Ipk2WQ1KBsvY\ng0fSFK1GNZ84fypPv7S39El5MOuVJJIpAuFEyZ1R5rjVqAJkDPqjNNl1fO22xTz+/BYp6ubihZNZ\n90EP/YPhnPZmj4NcBjazBpcnUtAno1aBTJb2o5SCxaDCM8KOxG5WE4sn8QWHx1Iul0lzLxsGrQKV\nUsGgPyq9B4VCRiJR+D5kwOorZ/Hbtw8z6B/ZNDqS9iqXwT/fuYwf/HYnPe7Q8POH/p89NuXuZTep\nC3x3VqOaQX8Um1FFPJHCFyo9r8rdWy6Dz33iDNRKOc+/up/egRANNi1ymYwedwiHWcNfXXsG3//1\nTjyBKHI5JIdcLJl+NNi0pFJI86Lcc4vN8WLzUgbcvGImCzucfOeFbdI6k8H1F07j/PmTAdgk9vHS\n+4elNaXYc8x6BbE4hKKFc08hh8f/+jysRk2JUSqNUo7mUQmF0wmjEQoHujw89sym8WjOuECrURCO\nlF6MikEhh8Tp5WM8qbj2vHZ+986RU92MDzV0ajmh6ASeROOMaqMIS2HV5bO4dMmUqq+rU2dnocVp\noMmuO9XNqBjVCgSY2AIBqAuEGqAuEMYXtRAIAE6Ltib3yWBCCgWtWsnDdy7j85+cd6qbctpDoyqq\nTNRRxymBWgla9YRctorCbFBLyZW1woQdXa1aySXL2iraMTgtGu67cV5F58prvIaadEoabcWfKxv6\nb7xgMaiJnOIInImEscwdk672xVYcZvW4zq9qYTWqsZp0hEfYwVTb5mrOd1q1NNhqq5mPFjLg3750\nAVp1bQtoTkifQgYNDSaOdQ5wqNubQ0mx96iHVzd3Sufdd+M8jHq1RBeRTKZ4Y2sXUycZizqYVy5v\nZc36YyWfe87cBmwmHZ19frYddOf8tnJ5K4tnNbB5bx/TJ5uZN90BpFP+Pzjk4k/vlb5vNoRWC+Kx\n4uwgI7WvGpw/bxJv7zgh/T1vmo0dhyoPIXWa1fR7K88Z+djZU9CoVESiCU64gmzeX1Hie0WY3WZl\n+mQzf3rvqHTs4oXNLBEaeWNrJ2qlgnUf9Ei/LRWcxBJJtu13F7tdDi5e0MzM1jR9SYZSYsPuPjaK\nfdI5izqcWAwqXt/aLR375AXTAegbCKLXKYhGU7Q3G6XIn/ZmI/FECqdFxxMv5EZur1zeSt9AkM37\nXAXtuXTxFC5Y0My7H5xAo5LnmNsuXdLCmdMcOTQM2VFP4WiClzccL9rPxR1OFgtODnf5eCXrG8rg\n4+dORadR0usO8vq2rrJjdu257Wg1ShwWLUadCoDHn99a9pqx4voLp/Lim4dL/n7zipmcfUYTm8Q+\nfMFIgZny/DObMBs0BMNxJjfo6RkIYTGoefHN4mHX91wzmx0H3LQ1mTja6+P9XcNh4XOnWtl1eLDo\ndQC3rJjBDZfPxu8NlTynHEr5FD70NZrHglAkTmd/gGnN5hxp2zHFxuvbukgkUshk8MyavQz4IjQ7\n9Dx0x1IAzps3iade2lNwT6dVy8rlbWw/4KLbFaTJriOeSODyDC98+zq9yOS+gjyJBpuWT5w/Da1a\nSWujkc7+gPTbM2vEgiiGcth33EOjLc3ZlB1JoVTIuHhhS077kqlU2ZyNUpFFcjnsOZY7aXccGsBp\n0dBfJIKnGEoJhFLXbRRd/PV1Z/KNpzfm2GQzu7hKxqjYvZ1WLR8/byp2k5Y/v3dUGq9Ne/t4c1u3\nFKmUGVObUcWBLl/FOQSvb+vmrR0npIiXO6+czQ0XzWDzvj4pImbLvrSAy0QjyWTw2pbjUjRRg03L\nbZd28NNX90nvS7Ej7ax0WjU5kTB2s4aVy9uIRBNFhcLWA31s3tfLwFBkUMbp2ezQc/U5U+l2BTjU\n7WVas5lLl0whHI0zpdGEw6zl2z/dXLSPCrmMm1bMTHNMTQaKnPbmtk7kcnlF4/bH945Kbbr/1kV0\nuwI02XUF79hh1uDyDt9PLgO7RStFFOVHF+ajwaqlbzCMw6xBaLNjMXThCRSfl69uOsYb2zrpcYeQ\n59lZFHIZly1r47u/2o7bG5HGtMmuk9ptM6pAJpfWkxmTrfz6rcO8v7uXBpsWm0ktvZMMB1IxKOQy\nfv7aAd75oId/vH1xTXcLE3anEI7G+ddnN3O814/DrOHvPrUIfzhGi9NAZ3+gZHTSJy+YxutbO6UX\nlw+NWsEjdy7DYlRLO5Cn/rxnxFBFSC9Md101G4NWxX/8YhveQJQGm5Yrlrby3F/2Vd3HS5e0sGF3\nb04yF8D9ty6U/p0hHxOPDtDvCXO0x89b27tzzr/jyln88rUDBCt0eM9ut7DnSGkOwwXT7QU7pGqg\nVsmJZtFOnDW3kevOn84Jd4D3dvXkaFv5sJs1XHPuVJ55SSw47vZGcj7KYrjqrFbe392L25u7qF20\nsJlkAt7aMTx2GqWMSLz09Gx26Lnugmn84DcfFPxm1CpIAYFw9UEGGWSEyKFub0WO9zuvms38GQ6+\n/dPN0sLrtGq46eIZ/HztAdzeSMECnA+TXpkTblsrmA0qvIEYTXYdrY1GNu4Z3mFduqQFp1nLz187\nIB279rw2pjVbgGGlrhTOnGbnyAkfvtDwdzLahDOTTlk0xPbe6+by3Mv7pG/RpFNy/UXT+fWbhwq+\nz3K4ecUMZJDT1wdXL2HGZEvVba2HpOZh2/7+nO12Rns06xXMbLFxpMdXdvKXg0Iu49F7zuI/f7mN\n3oHimqtOLSMUrZ7UrhawGNV4/FH0GgV/f9tizAY1j/1kEy5PGL1aRjCvXaU+EIdFw4A3UnW79FoF\nwSoWu0o+0Go+YqNOiT/rw9VrFBULPK1KTrgKHqSR2nXvdXP56V/24qmAE2g8YdQp+fRKAaCokMqG\nSa/CF4xVPOa1zug9d24j67IE//LZTnYdGcx5p5DOc1nc0TiimaoU1AoZ0cTYW+60aohEEzURlkad\nnFRKJikLTXY9D9+5dFQ7hbpQyMKgP8JXv/fOeDRHwkULJvPGKCfjyUY+NUSl0KggUv1lpxRatXxE\nR+XJxHhSINRxeiBfCak1vvlXZ9Nk11d9XT1PIQvbDxTaWGuN9z74cAgEYFQCAT58AgE4rQQC1AXC\nRMB4CgSAt3d0j3xSFZiQQmH+DMe4P+PDQsM9Xrjp4umnugl11DEhcP685preb0IKBatRw73XnXGq\nm/GRhQxYu6UwHLFS1DJD83SKs6/jw4Na5xuNF269YtaoTEflMCGFAkDHFCtmvepUN+Ok4WRO8hRI\npHKjQb+nMkrzBTPsFbVlvJBforKO0pjdaj7VTagKHxYa8I5WW83vOSFndTga55vPbRq1LX0sMGjk\nyE6yFqJSpOsDVItaN1Onru0dtx0YfVjrWKFQyIjGTy//xOmMPce8I59UR1UwG1TMnFJbiguYoEKh\nsz9Q8wI7lSIQSY5YHKfWWn0sQUGYaSWotbJUTQju6Y5EDUIVTzeolR8Sm8ko8VFb7LyBGP/4g3cI\nR2vrwPyojVNFcJhPD+6SUviwbF3r+GghWibR7qOAj+K+7nivP4f5oBaYkEKhXPp4HXXUMTFw5jQb\nd1wpnOpmjAmNNh0tTkNN7zmhuY+qRb0ObR0TEZOderr6q6+FfqpQaULgzkMDHO2tvrbx6QKZDB79\n/Lkoa5yAPCF3Cs0OQwGZVSUYrUDQa+QfmhC3OnKh19SekvrDhkoFwvyZI0eDnQxU85l6x4Fe5PKl\n1VdBGw1SKegrQaMzFkxIoZCmvz45zzLrlQQjSZKp8SkOUl+0xhfBSAKzYeKELo8Wchlsr4BC/KMO\nhUJG+yRTwXGlfHzCwr//q211R3Mt0OI00OyobcJHKXizSLDC0SRqVXrITXolHzurDYN2bBa8UkRu\nqrqsqBm8FTDcfhig18ixGNU5x2pVWa9uVk3X47hlxUx+9moho3E8OT5j1NkXqLmjeUIS4kE6V+F3\n7x7hpXfrtXxrhWIMonXCt8pwssbJZlQx4P9oCLkMNMrxpZW5ZHEzA74oW4rUpTgdUCfEqyG27u0b\n+aQPGeZMrX0yS6UoRildFwiV4WSN00dNIADIxjkbdO3m7poJhPFo6c5DtRVWE1YodPYHOOH68ERU\nVIrD3aUzR2e2nHyqAUsJe3y9+HodtUL4Q1RHfDxaWmuf14T9MlucBiadJL/CyUQoUtqDvr+ztMDQ\nqMpPBbVSxgULqmdj9ARiGLS5Dg6ZrDSFtbpGNu7xxqny2WRqqSgmyJe7fLazJg7aRTOdPHD7Yq4+\np50Hbl+M3awZ+01PE6iVtZ2MEzZPIRxN0Dfw0dspjBaRMtXEZKSzXd/aNjre9vySkqXcWHJZmgZ4\n7ebqa1HUIodEp1EQqrACW2z0VTKrRqb2skwGmUCTxDhFz1VThe5kYP2e/prcZ8v+frYfdJFIpnhr\nW1dVvGdz2yzsOlq6vOzJgFKedlYXg7rGGsoE0TcKsf2Aa9w+rFMJzTiYZU7W5lynUYxKIEBtIjtC\nkcSobb6VmsM0ypF3ZfnICNGTERNyOgmEWiMxNEmqJcI8eGJ8EtyqmWulBILTopXqrNcKE1YoCK2n\nziE7noicZpXFRkLGHiqTja1Ifa0w2nW30opukXj5XdlHBXqtAodZXfp3jVzyN5n0p3f89HhV66uF\njF/9sTmjqs9cDqO6myAIFuBZwAyoga+KoviuIAhnA08AceBlURS/LgiCCngamAokgM+KorhHEIS5\nwA9JC8x9wD2iKMYFQfgs8LmhezwqiuIfxtTDEjjhHn/+I4NGTqCMjb8UVAoZsTGycM5ut7LnyGBF\n52bME/k4GaaETA7AyYyMtpnUDPiiJ++BExBnttvYXiYqRqdVDUUNxfAFT70yUA4ywGZS4fadfpFb\nP/nzHr7+mWU1FQyj3Sl8FXhVFMWLgDuB/2/o+H8DtwHnA2cJgrAI+BigFEXxXOBfgMeGzv1X4B9F\nUTxv6O+PC4IwCfgScB6wEvimIAjj4hGqtJBLNiyGtObjtGqwGktrQRlUIxBMurTW5LComTN17IUz\nTlRB+ldsQTbpVTx0xzKc1o+OQy6DGy6ajkl/8txp1ZqLThZGiuQ0jCFbfr3YT7gMVbrLE6F/8NTQ\n11eLFKdvhFPfYOi0YUn9T+B/hv6tBMKCIJgBjSiKB0RRTAFrgMuAvYBSEAQ56Z1FRtzeIIrim4Ig\nqIFJgAdYDrwjimJEFEUPsB+YP8o2lkXHKIpTeAJp7TIWT46KO6kU5DLwhWJY9Apcnijbx1g8Ri6D\nwTHGo2uHFgT3GCqona548o978AVrk+0kryA05lOXzhzTM3TjFL77+U/MZdFMZ8nfAx9h/0IGek1l\nlv1g+PQsut7s1J98llRBEO4GvpJ3+C5RFDcMafbPAl8mveBnxzz6gOmAn7TpaA/gBK4BEEUxIQhC\nO/AKaYGwDbhq6N/Z97CUa5/NpkdZZUhWKBLne/+9rqprsuGpcQJQxknqqXAbPZJZJ5kCs0GNNxDF\nadPQP1D9wt43EGa92PeRpC+oVZ/kMvj2F87jsf9bz6C/tDlKpx/bbis0TjbtF986TE+NcnUWznJw\npNvHgC9a0hx5OiIY+ZA0tATi8RROpwmdpnY73xHvJIrij4Ef5x8XBGEe8DPg70RRfGNop5DNBGUC\nBkkLlDWiKD4gCEIrsFYQhHmiKIZFUTwCdAiCcA/wH8CvStyjJAZGEVZ6oMtTsHVVKyB6EhQjjQLG\nqoBVYuf3Du1qfHm8PRqVvCJHp1wGazceHlX7KkEtaB0+dnYrk51GfvSH3UV/l8tlJMdRqiVT8O62\n42UFgkIuwzZCLXCnVUMslsAzDoydkCZllMlkePLmQq0EAsDWvcP+gzq1ydhhN6lxV+D36hsMsW3P\nCWZMLqs7F0VDQyFxH4zSfDTkJP4lcJsoin8GEEXRC0QFQZghCIKMtE/gLWCAYe3fDagAhSAIvxME\noWPouI90YaT1wAWCIGiHnNlzgJ2jaWM5OMzaAnvqXVfPqfVjiqLWO3K9WlbWvJAfjaRUyDCNsEhB\nesHzBMbW2Owhzide++QF03L+VimqDwZ96f1jqJS5fc/4Cow6xbgKhAxe3nCsrH8pkUyxbkf5/I6b\nLp5RM3NWMVy2dEqBQBhPfBR3l4tmlTaz1RrXnttOrMJ4+SmNxpqbj0ZrrPwmoAWeEAThdUEQfjt0\n/PPAc6QX9y2iKL5P2v+wWBCEt4C1pJ3LAeBbwFOCILwGrB46fgL4LmlhshZ4UBTFmnujXN5wwfb2\nf35XXNscCy5c0FTze+YjGE1VZV4IhBP4gjFsJnXRxSzDolmLjM/sIY5kOepkMmhpMOQIjdFEWyVT\ncLw3IPl3FHIZf3vLImwmNf7QybGH+0MJaadg0iuK5its2NNb8nq5DPYd9Y64kF60sLloZm8lDvNf\nv3l4xHNqiUw77WYVNU62LYDTqsFiGP+ggT2HTw4tuEwGv1t3ZEQlwWZSc/+tC/mPL19U85DUCcmS\nOuiP8Hfff2fcayqc7pXaPn5uO39490iOgLz/1oUARGMJnn91P73jUMSjUpj1Ki5e1MLv3jlc8TXX\nXzCNF986NH6NGoJRp8QfGl/no0IuI5FMSf8vBodFjdsTPS3NNbWc/1q1vCBfwGxQcfOKGbzw+sGy\nJrxKcdVZraxZf+yUfLMqBWjUlc+pR+5aRluTiYYGE319o0uuq7OkZqHSIjuyvP9Xi2KTa5wJHavC\n79flCgS5XIbdpOXZl/fyxAs7kMngvhvn0WDTnvS2WY1qHvnMcs45Y1JV163ZcHRUzzOXMakZtQop\nGutkIpFMoVUrSgoEAFcNBcLc9tomdNZycS2WQOYNxPjRH/bURCDYzWpe39o5qjbrRo5OHxGxBFUp\nGYfHKcsaJqhQqLTITirv/2NFJirDpDs9KaeSyRRv7+ime8gB2eMO4QnE+OpNC09qXD/AoD9KtyuA\nP1ydLXy0WdEqlSxHYBu1cq49dyo2kwZ/OIFRp5TCT2WykT9gWwV5LJUgXEX0w1j1jWVzGkd1nUmv\n+NBXAHR7o2XJJEvBYlChUIz+25jTVr0gVshlCK1WDnR5CI1DIYkJaT6CdJGdgWCc7/5iCz3uU2ci\nORkw6hQV2dglc4VCRiKRQi6HZDJttx5PR2gp3HfjPNonmfnG0xsqzkCuhtSu2ozte6+by8EuH6lU\nkpc3dJbaHRzPAAAgAElEQVQ9V6uSsXhWA+s+KO1POJ3gMKu58qx2nvtLYdWw0aAWpqOxZvZnR0EZ\ndAoCWd9ANfOkHKwmNYMnOTveYVGTTMoY8EVoaTDw4KeXjMqvUMp8NGGFAqRDso51DnCo28tTL+2h\nbyDt0z4dQ+rMemVOac+RkP1Rmg2qEUtKGrSKHC17dpuVPUcro8mALCZPajd2TosGmVwmvZcMMqGm\ndpMamVyGayjBrtqF6J5rZvP7dUcqUgoyJrT8towFeo2My5a0E47G6XIFOdjlOWWEdMXGbrQL+8fO\nbuVP7x0bc5vuuHIWz768r6z5rBpk5k3+HLUYVPiCsVELsWrzMmqdx3H/rQuZ026v+rq6T6EEtGol\nc9rtPLBqybhyrI91a7989siRTNlb+OwJXkmN4UA4lyG0GoEAWUyeVV1VHv2eSNFFOJlMYTdr+PTK\n2ZJAgOoWMJtJw4zJVhaWyejNxjlzm0YUCNW+42AkxR/fO8LLG49zvN9fE4EwWmqKYmM3u6362HeA\nN7flMt0aK6xDrtPIUQyZ6BRyGQtmNvD4X5/LpUtaKn72+WeW/k4yIcr5XVWp5Dz22bP55AXTK35O\nNkZa4HWa4WVWq5EXnF+LehG1xIQWCqFInANdHgb9EbYfcOH2pheY8dgljOWeNpOalsaRY5GXzx6d\nTTiD8d4dFSugYzEoK6KKyIfbGyEQjo5K2Bq0Cq49r51/+tH7rFlfmUb7+3VHcFjKKw0p4Jw5DTm+\niZFs7RktuBoTRH7RIoD5M+2Y9KqaUlPsOjK6GgL5pkpVhdxPqy4XpPFIJFNsEtOmN0ORbF2HRcP1\nF04tOP7Ozp4qWwv9gxG27usb8f2OBjJyC1+Fi/gtkinQa0e3FMtl0OyobZ7ChDUfhaNx/vXZzRzv\n9Us29HKhf2OBw6JBXsQM4rCocXnKLwaVmmNOZfhrvnnKakz/nd+eBpuWVCpF/+Cwdp9vk9Vp5BU7\n/Iptw/PNYLVketVrlRVx4DTYtJx/ZjOvb+1iwFdb7qhS73k0778Wpj57EfbQ7LZUYrtvbzJy0aIW\nWpwGvvXs5pw2lerX/bcuJBpL8MQLO8bYg9qgFvNMq5KVJN4r937r5qMaobM/wPFePwCJxLB2kg+7\nWcPly6YUvUe5rWo23N4I58wtPPeiBZNHvLaSj9aoU45aINSCMiXfPDXoj/GZq2dLrLIZ9A2ECzKs\nB31RHJa0vV4hlxGKJDFo5Jw/r6lkfecMiukz+dFH1UTvjIRKSdH6BsJYjJqaCwSA686fJvk3HBa1\nVI9iNO8/RWXJb+UQjRc+OJmCRR0OgIqcuUd6/Dzzksg38wRC5l75kMvAH4pxrMc/miZXjbPmNHLH\nlbPKhi0HIwm06rHZgRqsupK/lXu/0RqXAZywQqHFaWBKo7Hk70atgusvmM71F07jLxuOFz3n7Qq3\nqqkU/O6dIwXH127uxFjEFFANLlvcMuokKotBhUZTfuGtJNRQkRWqmcHv1x3h4buWcd+N8yRfjUwG\nviJVr267dCYGrVISyoFIkrd39FRdIasYRlos2yeVngMZlKO+zs4Kz4xDs0PP/BkOKezZYakuPLUU\nA69cLuPFtw7hGuLtSiZlRf1FGWFqNapy2ue0arjvxnkV0aGri7x2Y5FQ6lJzb8u+wloKHzu7Nefv\nxUOCo1okU/CD33xwUpIUZcChEz6efmkvGo1CmstOq6aAXqYcVXglONY3Oi6qejnOGkGrVvLPd59V\n8oP3hxO8+NZBfvSHPRXd75MXTOOTF0yriFcog0F/jE9d1jEmJ/QrmztHff2lS1rKOqGNOiW3Xd5R\n8vcMEskUn7xgGoYsh2KPO8Qf3z3MM2v24vZG0GsUJR1y33txJ4EiWnj2+cXs6NXissWFDktfIFI2\nodCgVZYlEFwwY3hhSyRTrLq8g4fuWIrVqOH+Wxex6vJZJJPVvaFkMm2qyoZKMUzulxF0+TuRa89r\nx2nVSjxHg/5YTmJXPJ5ikt1AJGv35AvGJUdn9jhEE8Uc56Nf9CwGFRvEvpxjR/v8p52TNR8pkLL6\n+wbC3H31HB5cvYS7rpozbuy1lSCjOLQ0GGpejnNC+xQe/r8N9NWAxiHji7CbNZKzulLcf+tC7CYt\nT7+0p2zEj9WoIpmqLJKoFIw6BSaDlu7+AA02Lf0D4bKfeaZfOrU85wMoZj+tRbW4UjDrVTXZNdx3\n4zx+8doBKTmvFrCb1cTiSSmPo8mu4+E7lxGOJnjsJ5twlSnmNFKYcbUV4s49cxLrdp4oe04peg6T\nXsnf3rKI7/5qO25vpGofhd2swu0t/Y5uWTGDn792oOC41agac+2P8UC2vyWTr2M3a/in1WmBH47G\neehH7+Oq8nuvBe68ajbzZzjodgWwWvXYdMqa5ilM2J1CZ3+gJgIBhn0Rbm8Emym9XS9nf8yg0aaj\n2WHgOy9sKysQTDolN148g1WXd4zJBuwPJfjijQt4cPUSrljaOqLel+lXtkBQyGX8/W2LC8J3qxEI\nWrWcv71lAWZDZWYVlUpe4F9QK6tTMW0mFWqVgvtvXcT9ty6kyV7afguVh5e6vdGcxL4ed4jXt3Tx\nyJPrywqE9EPSn18m+sqWZ+4ZSQGwm9WSyQpg3c4TIxZ/KmXu8QXj7DrsRjHEVlupQLCb1Nx343zu\nvvqMgt8yTWuwaVnY0VDwTZj1p49AMGiVPDJk7lx1eQefv264PxlKHLc3wrd/uplBf4TO/gB/96lF\nkj8sH2fNbeSRu5bxyQumjynbW6eWoc2yZjTYtCwfyjx/8k97ePAH6/jG0xsJR2uXXKp45JFHanaz\nU4FgMPrIaK7Ta5Ss39M7ovPw4gXNBKOJouaNYlAP1Ssw6BREYqmSJhOdRsFXblrAzkNu3v2gvG8i\nGk+yeW8/G/f0ER1D0XerUcX8jgaOdntpazLx9vbylM5yWa7BQKOS8+DqpbQ1mVg+p4n1u3tH5ciN\nJ1LsOuxGo1ZU5LwNRRKoVfKcvlfILCwhHE2ybucJNuzu4cxpDq4+ZypOi44dB0vXER4N5HLYecg9\nYs0KuXzYCZ5Kpc1F/3j7UuZOtUna/kib+DuvEjjnjElYjRoOdHqla25eMZMlcxs50u3NeT9yWZoF\nt9Q7++DwQMXOdJNOiVGvwu2LcrTHx8ULW9iwuyen31q1nHgihU4j5+0dJ6TKhRl85urZHOnxSc90\nWjWEI4mKjVSj4RGT+Mzyro3Hk8yZauMXrx3gvQ96ONLjQ6sujJwKhOKs23mCVzYeZ9dhN/+wajHz\nZzgQj7lzzu3sC7BxT/o+YyFOjCcgniWhTXoVi2Y28OgzmxgcMh/6QzEWdjixm6rjKDMYNF8vdnzC\nmo8AlBoVX3x87YimCbtJzfnzm4s6i8eCWofAGrQKVEoFg/4oGiVE47mLes6WuALzwL3XzeXZl/fm\naMJ2s4ZH7zmLQ91eHn9+a8E1+aalSxY388bWE2PqZzXmo0qzRZvsOr584wL+3/ObqzLRlIJcBtdd\nMI0X3yzt/LxlxQwWdjSw85AbpQJ++foBguFc6oVVl3dIWdYZs0UpZOZPZtfT4w7l/DsbOrWcOz82\nh7ZGE4//bMuIJqLMvUuFra6+UuCZl0Tp72pNXTLg89edwS9f30//YASrSc2tl3bwg998UPT8q85q\n5c/vH8u5fvWVs/jdO4crfq5Zr+KB25cgHhvkqT+P7Cu897q5PPfyvrJz797r5hKKJJk6ycS//3xr\n0UCKWkOrURDO+sYcFi3fuHt51SakUuajCbtTANAbNLz07qER44tD0QRdruCotXSLQcniDgfH86IL\nyi1eJp0SnVaZ4xTMoJSGdPnSKew4OACMrEmnAItBTaREOFuzQ8/Hz5vG29u7czTLUCTB3Kk2/KEY\nG/fkOg7lsvRisXlvv3RswBdBo1IUaKdmgwqzUS1piZk+Ndl1GHUqAqE4VoMSlUqBLxhDoZCRSqVN\nLFq1csyhpoFQnI17empmvrjugums++AEgTJaYb83zEULW3jqpd28u7OXWF44ZzyRYvPefrQqOVcu\nb8OsU9HZX9r/kZk/gVCce66ew2SHkWQixf5Ob8G58USKjXv62HXYzVdvXkhro5GbV8xk8SwnrQ0G\nPjg8IJ172eIWDnQV3iMbx3r9kmZs0ilHVcRn454+SSiGowkOdHpy3qtCnn7nTXYd3e5gwdhu2+9C\nr1WWDHuVy9I5Qpnv22LUcPGiFpKpFPs6B0fcFa1Y1MLHz5vG+t09Jefbxj19bN3fz5vbuwrCrccL\n8SxTrcWo5qE7lmIcBVVrqZ3ChPUpAHxwoJ/+CgvT+4KxsnZmo07JHVfOyrHxDl8b591dfUWuSqPY\nfX2hOLddNrNotm+2MMmEzjotmqr4ZhRyGfdcMyfn2VJxFJOam1fMpNsVKKqF/e/vd/H8K4XEaclU\nOnsz29+QHwGTwWWLp3DBvGFa7FQq/fx7P3Emq1cK3HvdXBIpmaR5JRIpVl0+C6VKMWqq5PyRrHYh\nK/ZuARQKGW1NxhE5lHrcIdasP5qTvFcMLm+UX791iPf3lJ4z2e1psuv4ycsiv37rIJv3DwvkYs3t\ndgV5/GdbeOrPe/jur7YzrdnMWWdMknxhANsOuYr6XDL3c+QFVPhGMI9UauXJn2uJZIrrL5zG6pVC\nybF1eyOSXT//OckUOYpc70CIR5/ZyOPPb5Vyk6Q25l2cCdvVqhXcc83cEdueTCL5yAya6u1aVyyt\nnMojGzqNEm2x+OExYELvFMTjg2wqUxUrG2a9qqSd2KRTotMoWbezp6j2X86akW+3z8ay2Y1s2F2+\nfdF4ii63v+QWOv1Rzaa10cjWrAXj85+Yy1N/FnP6lGlHKJrg/V09HOjySFp7NsLRRFHNSaGQcceV\nszlrThOvbT5e0K/s+hS7jw6y+0iucz0FbN7Xz2ubO9kk9uW0zaxXcd68ZtZuLs9OCmlBqdPkhpLq\n1ApiiRRGnaJowlUpWAwqPnP1HM47cxLL5zTm2O8B5k23c9+NC2hpMLB5bx/+UAy7WVNUe1XIZew7\nnksdMZb6GgatknuvO5Mzpzl4fUtXwe/ZvTTpldICmWmbPxRjZouZ//ndBznKUTCc3nnsO+7J6UeK\ntPnwSzfM560d3TUldYM0H1X+vDrS4+fK5W3sOuzGH4phNShRKuVE4+m+NNl1PHD7Epodhpz5DWkt\nOt9Zn+lPKJIoK6y0aiWvbupko9jLnHYbB7u90s7CbFBhMWoK/Iwmg4rPXjOHPcc9FftmIL0G7O/y\nYcx6R5VitP4EqO8UimJJHslcuZhpb5mdgi8Up28wn8kTnNaRX1Q5U7vLE5E0tlJaKoCnjAnkjW3d\nWIxq5s9wSJElCoUMtVJZYCvNf0aPO8RlS1orKrRj1qt49O6zsBo1+MOFFBcZ4WfSKcsKSe+QMzJ/\nwfEGY/xs7b6KCv4Eo0k8gRg2o4prz52KTJYWdFDIyzMSPIEYL755kJ+t3c8TL+xg/a4TOeO046Cb\n7/5qOwAP3bGUB1cv4Z9WL83RtB0WNSa9ssCvotco+IdVi6Ukt2qLOvlDcX7yskgxtcKgVeTsMktR\nnz/10p4CLVwuhxOuUNHwarc3wuETvgJNO+f6UQo6uTxdDTAbwXCcf/v5Vr50w3zsZg2DgXiO43b1\nSgGtWkGDVUtLQ5oDSKuS8bGz2wrqd+cjuwc2k1p6Z9k7oR53iCde2JHTX28gxh1XCjy4egn3ZkUp\n9Q+G2d/pzaGz+fi57VLuUrFh0ajk0rfiz8oZqRTNTsNpU6P5IwFvXjTESL7QUj8Xy0pOJuHSRaPb\nEmZgzqo9a7douPe6uUWZXE263OdnzyuXJ0xnfwCXNzxM55FIAamCdmeS0LIXvef+spdfvHaAB1Yt\n4b4b52EzFc+G9QZjnHAHCEfj+IPRHHMEDI/tSKaGcuhxh7jzytncd+O8gvDGHIbYoYcN+GMkUqUj\nwKp5bmbhHPDH0GkUXJxFUdLtCtLZH0CrVjJjsgWrUcPXssJ2k8nii3IwkuDJP+3m/lsX8eDqJfz7\nF8/jwdVL+Ne/Ortg/NJ9LPxcM4tX9vky0nQfyQqc+8UUimQSfv7afkmJyIbdrGH+DAf2Iu3L/P7P\ndy6TTCn5O6HM1Cq2+Lk8EX6/rjCYw+UJIx4bLBBSmUqB33g6bRKKJZKY9ErCsRR/eu8o/YOV05yv\nXinw8J3LeHD1Eh5cvbSgCJfbG5HeZ0YxaXEamDd9OHNdIZfxx3ePSOPW7NAzfbJFMoHmvw25XJaz\nm3WYNXxt1eKqQlg/+4kza16jeUILhUabvmQG8sfObpWK2I+EYp+eXqvEVIS7pxhVgFYtL/qR/GLt\nAWkx6hsI89O/7MftjRQUQ/dlab8WoyqnPWaDGodZm1NtzqhV8NSf9+AvUqVMry3UaLtdQbpdAYQ2\nG8oy+QH/9asd/POT63nihR0M+KJFJ3epxSQDm0nNqjJZ1OLRQUBWsMspFixgM6lRK+VFTTTF2pGd\n2XvtuVOlnIEGmzZHGPtDcd7IoodususKtDWXNywtYuWiY3rcIVzeMDMmp2mqO/sCnHAHi14TjCQL\n5kmDTcvzr+5nwJcWxNdfOK2k8pK51qxXVmS2SiRS3LxihrQImvUq7v/UIqzGNG158WuSDPgiJXd8\nmamVTMGqy2dVRLlhM2kQWq0Ffo5kMsXOQy4pGbHXHRpVMSinVYNapcDjj9LZFwDg/lsXcfOKmZKC\nJJcN55O4PREef34r33h6o3Su2aAeZngd8n/dvGIGP311r/Sc/HeXL7Rd3gjf/80OLl40MidaBv/7\n2x01zVGACexTCEfjPPLk+pLaxL7j3qKRPxlk243zo0jSx5Js2dePWZ9r2zYZVGhUuUXI44kUX7px\nHnPa7Syd3SBF70RiSSkCIzuuvZwC+JmPzaazL4A/FEMhlxGOJth+wMVZc5totGnZtKePaDxV1D/i\ntGq57vzpbN5bmH9woMtDs91Q1qafIpc0LpZIIc+0XwZfunE+154/ja37+wmE4thMam65ZAYHu7xE\nY2kH9UN3LGP6ZLNkn8/3uYjHBlm/q0cal1KwGVV4g3F2HRko2LbfedVsbloxk017e3NCQrNv1+cJ\nSQuzUafib29ZyIY9vUWjte65eg5TGkw5x/QapdSHJrsOg1ZFIJzus0E3HDEjA5rtBlKkePjJDWzZ\n11+2fynSi+kliydz4YLJzG23S+8kHE0wb7ojJ5Io/1qg6LvPjLPdpMagV0nvsd8b5is3LWTr/n4G\n/VF2HXZz3rxJOC1a3tnZXTBPIrEkuw65MOhUZSPEmh16br9iFlMnmUfMwg5HE+w67Obvb1uMxaDO\n6V9Hi4V+X7ikDb+czw7S5ky1SslfNhzn1U3H2bq/n79sPMbmvf2s392bUyck84zMsYw9PxSJ88rG\nYX40u1nDkR4fr27qzGlXijRXVjiawKxP5zHlIxJNsu94buRXOfntD8aYO9VWlkyvFOo+hTxks6RW\niszLcQw524plj541d7imQSpFAY2ByxMpCINsdugR2mwsn9PIb9/JjXNPJFOsXN5aNl49G0ZdOkRt\n1eUdkubS7Qry2E828YPf7Cr5gVx7Xhs3XTydx3+2paiW2uMO0T9Chq5clutHydawHVYt7ZNMuLxh\nvnbbYu6/dSGrVwq8tP4YvmAsRwvVqpU8dMdS7rxqdlEBmKKQ0Taj0TmtGlZd3sGKxVOkc1IgsYk2\nO/SSw3jVZbOK9sNqUueYKnoHQvjDMR65a1nJDNZiuP2KWdx/60K+dttibr10JnazhgFfNGexT5E2\n1Xzz2c05RWCy+6fL2nE12nScN28SC2Y2MKfdjjqPu8th0VTkd8mGWa/in4dMJ49+9mzuump4F9Dj\nDvH2jm4pO7vbFeRQd3rRumJpa9H7pU2EqaImMKtRxf23LuShO5aiVSuZ1myWdrANNm3RazLPdXnD\nnJ0XKfXiW4eIlNGU8+eP1ajK0dh9objEbSRdk6TgGAzPoWzzkMOsJRpLSLsYm1HF4pkNJaOlIrF0\nW73Bynxbqy7v4Es3zq/o3Frh9KwgfxLQ4jTQ0mCgsy+AzaTmU5d2AClcngivb+0qmBTZSTwub4R9\nxwcLFuomu47rzp/Ohj29JRdxp1XDgDdKIpmugfw3189HaLOiVSvZfcRdUHOhwaZl/e7yGc/ZSUzN\nDgOHur2s2XBU+l0uoyzlgtWo4s1tJ8qGesrl6VoHpZKUjHolf3fLIgLhGNFYQmJuzCS49Q2EJS6g\nBpuWRCKVs/B6gzEe/9kW7r56DnaTFvHYIEKrFYdZU8AvIwMabDp6B0I02LRcsbSVM6c5cPvCPLNG\n5Lm/7CtYXG5eMYMmuwGHWUtnf6Cscy59f630LjLmIa1ayd9cP49Hn95APOv9BsK5Qj4cjfONpzfS\n7QrSYNMSjydzxiwTRjkiDcYQciOAcle5ac3mnLa++OYhHli1hJ1HBnny98OJYKWS0PSadMDBd1/Y\nJpmEMgt1tyuIQpG2k2cn0j310h5kyOgdCJVMgBvwRVl1eUdBzWdvIIbdpJXs4BkF4FC3l67+QMH5\nmbnd7NBj1Kp47CebCuafNzCy+cSkV/GZj80B4IkXtuf8ZjGoCsKTiyWWegMxHGYNf3PDfA6f8DF1\nkkma0012HfdeN5cf/m43r2wuzqoMVFwrBNI7jiVCo/TvYo7/Bquu5oR4E1YowLA2NuCL8sIbB5DL\nZFJW6H03zuO5V/ZJ5qUcO71excsbh3MCTDolt1w6E5tJi0at4Lrzp/Lim4el320mNatXCgULZTIJ\nRr1K+kD8odyJee157by948SIGZtmg4p7rplLs8PAt3+6uUBLSabSdtli/P52k5pECjwjxP4nk0iM\nscUKp/iDcf7f81sIhuMScZhWrZAWF4dZIy2Cpcpaur2RnCxpuRy+dttivv/rnXgCUSlbucGm4x9W\nLabbFZCEgFl/mFVXzBp2CPuiOR/7b985zAOrlvD481vodgUx61XcfMnMou0Y8EW578Z59HsiOC3p\nHU5nfwCVQs7X/29DweJ6rDeQ83dnf0Cycxfra4NNy40XTWfXoQHe2FacasSkVxa1j/cNhNlxsB+1\nUkG/J8yZ0xxcsbRVWkx73CG2H3DR1pJXSnNIKlgMaRK+VCrtOwlG0s9w+6I88cJ26d09dMdS1u/u\nlTJ/s5Wc7D4lU3DRguaCfsjloCziqE6m4FvPbeabnzsbrVrJoD/Cex/08JeNxxjwRXIUnNUrBZod\nBlzeMA6zlkef2VgR4aTTquGSRVNYu7mTfk8YuTyd7/KztftIFNHWstf+jJArlYHv8kb4rxd34PKE\nc7Lne9whDnb5Sl43b7qdHQfdI7Y9A5Neidsb4RtPb0ClVKR51Ywqls1u4uUsU9VDdy9HW2Pq7AlL\nc3Ggy8Njz2wq+fuDq5cQjSUKqBxksjRNdj6dgVS9bej/2bjvxnkIbTY6+wMYtSr+6cfvS+c+fu+5\nWI0aBv0RHv7x+znROSa9quK0+VWXzyIeTxRlooTitBZnzW3k7LmTCjSnbJTSUDJF0EvBrFfxyGeW\no1Ur6OwP4DBrpQW5GmTGIJ/q4sHVSwBy3qFsqF2ZXZhRl1sRLl9zlcvS/cvE6Gf6ZDepkSvk9A+m\ndzUZZaEUhcY3/+psmuzD0SrhaJyvP7WhpAnBalQX7MpkpOPqB/1RaWG0GpQMVqAFQ+H8m+w0EAhH\ni0YXZVMzfP2pDQV9ytAmADn9KMWaWy3FBaTnq9mg5H9+u6tgXpoNah65a5k0d1qchpK0Ktm4++Nz\nMWoU/PTVfSPW086g1A4qg3yqkXKUK5VUUoT0GnL31bMxaFX8bO3+9NzKakc14/k3Ny9g0fTR1aUo\nRXMxYXcKLU4Dk50GuvrTWl72x9/s0EvmhSa7jh53SNI+Xt/axYtvHipY/HPDPYfRZNfRPsksmRMc\nZk3OuS5vGK1awWPPbCwI1/QFY5gN6oLQ2XzIZenQ0XIotn6/v6uXg93eHPNDNhqHNPJ9xwf4wW92\n5fz2uWvncLQnwB/fLc4H5Q3GeOwnm/jG3culj/rmFTMApA+hEmSEojcYkwRU5v2Eo4mchTrbFp9M\nFrKMOi3anI86mYKVy9uZ7Ewv6HaTln/7+dYcs072uOQvnhqVnAduX0KTXU84Gs8xSyXLKFvFzHQp\n4IplbfS4A5LWXalAgPRcuvqcdul9dPUHckxo2UrBi28e4uE7l3Go21tUyLk86d3IstmT+NQlM6WS\nl4lkCrkslzVXJsuNrqqUPr7cfPUGonS7Ajz78l66XUGaHXpuXlF8V5eNliYToUCkpEBosutIplK5\n75RhYddg0+L2RNKcTzL4/CfOoK3RlMOPpVLJS5rMKhEIkJ5HBm16F/vlGxdwwh3gmTV7GfBFMOtV\n3HDRDH70h90V3WveDGdlZF9VYFRCQRAEC/AsYAbUwFdFUXxXEISzgSeAOPCyKIpfFwRBBTwNTAUS\nwGdFUdwjCMJc4IekhfU+4B5RFOOCIDwBnA/4hh73CVEUR1dBvAy0aiXf+sL5rFl3CKdFi9BmBcj5\nsA91e6WPWyGX0z7JJPkaMuF6b2zrKkpeJpfB39yQ9hdkmxNcWfZkh1kj2biL8bJnSNsyBGY2k5or\nlrbx89f255xXCddcZvG0mTUMZD2rbyDMqstnEYpEc0xeJp2SWy/tIBJN8Nxfcp9nM6kx6tRcusTG\nRrG35ALv8oQ51O3lmTWidE5+n/Kh18gJlrC7fvqKWRj1akkgvLrpeMnvwWnV4PZEpLFpsGoR2mx8\n4fp5fOu5zaRSae16idAg8eOv391b1M6fWejyFYFILDnE6zTsQ8gsYKUWJodFzYA3KrUrsyDJZfCL\nvPdaDRptOi5dMoXNe/uGfBm6HGr4my4ermfQ4w7R2R8odSsAfvCbXbT9lZn82Jf8uZZKIc1ns17F\n5649g6M9fl7ecJS+wTBOq4YFM5y8umnkTPQM5PI0Z1bmm+l2BVGr5JKC5rCoWTizgW37c2lqfvzb\nnf8g2wkAACAASURBVNx40Yyi98v47gDEowM8+cfdkhKWKY402WmQdiOpFPzitQM8+OklyLLid11l\naHFK7TryhYjTquF7L+6UdrQWw7Bp1xuM8as3DhTdTRbbpXgDUexVFPaqBKPdKXwVeFUUxe8IgiAA\nzwOLgf8GbgAOAn8UBGER0AYoRVE8VxCEy4HHhs75V+AfRVF8UxCEp4CPA78GlgArRVHsz39oLRGO\nxnn0R+/T1R+QCqNkko8G/ZGCAinZi1rm329s6+Jrty3G5Q3jD8ZyzDDJ1LC/IJMjkFk0vnTDfEkj\nffz5LXzphvnSgiOTweqVs4gnUiwRGtGqFVJmplql4Kwzmliz8WhOsfvswilWkzrntwzkMhmJVArF\nUIRQxleS2WXk7yN9oThPvLC9YEKb9CpUSgWPP7+VZoeer922eIgjKczP1x7IMXcpFDKisWSO0Ohx\nhwoSke65Zja/WHsAbzBW0hFn1qton2SWTG33/2BdzgKdz866cllbjqnotss6EI8O8L0Xd0r29Iey\nCqZkFvVMf7Nt25l3bNSqePjJ93NoMl7f2snS2Y05C9gza0ozcF65vD2nXSa9ikF/tCLBXg7nnZmm\n0H7ojqV09gdob7HywPffweUJ0+zQc9YZk3hze7c0Bx1mLd2uAI1DDvtiGv7rW9M0D+XQZNfx8XPb\nefJPIt5gjG8+uxkYrgymkMu5bElrSaHgsKiJxlI58yaZhCf/OKwpN9nTztSH71wmKW1atZKrz5nK\nI0+ulxbKzr5AgfBYKjRx8cKWHPOeWqUo2JU7LekgjeyducsTZvsBV8645C/8pcybGaxc3sr0yeYc\n9tclsxpZs/6Y1Nd8X18p09EnL5yWwwrbZNfRNsmM31ubujAZjFYo/CeQ6YkSCAuCYAY0oigeABAE\nYQ1wGfAHQCkIgpz0ziIzcjeIopgQBEENTAI8Q+d0AD8UBKEJ+LEoik+Oso1lkYl2gPRCdajby5x2\nO+FonMee2VigudtNaqKxJJ+6pENa/LMTjwb9kZwPKzuhKRNhkZnQnf2BnBC/nYdc0gKXSsFv3jqM\nJxBl7eZObs9ynmaed8dKQdrSQzqZyqRTcvtKgY4pVsl2b9IppMS2jFml35PecWTslpnFqNSalL1Y\nmQ1q7rpqttT/TFLbnHY7B7o8Bf6PRCJFNB7PESwNVq1UvzizQNlMWumDKqVpeYMxHn9+C/ffuohX\nNx3PEQhXn9POpUumSP1uduhZIjTyyqbj9LhDTHLoC0xWqRQcPuGjrcmUs5NLDuVUPHTHUmKJpLQA\nWY0atu3vL+BNmj7ZnCP0y5lPmuw6lgiNrN3cOeK5pZDRIPPtzq9v7eLyZa2SEvIvP35f2o3ef+ui\nHIGRieLJRM1kqv898MP3cp6lkJfWjO+9bi5GnZpn1ohFS9Zmds097hA7D+U6WI06JZ9eKWDUpTXc\nYr6C7HmXprJIL1WZJD9IJwhmL8QWo5pmh0EyjT2zRmTN+mNs2N3Dp1fOlnYKz6wZpvzOIBqP8+gz\nG/EGotKuv8muY/4MR04EXIrhnaPdrOH+Ty3CH47l+MwyCoVCIWPN+mM02XWSoGp26Ll4YQt/2XhM\nGqNKq9w9/dJeKQgGal+bOYMRhYIgCHcDX8k7fJcoihsEQZhE2oz0ZdILfnbWhQ+YDvhJm472AE7g\nGoAhgdAOvAJ4gG2AAfgv4D8ABfCaIAgbRVEs6Qm12fQo81N8K0B3nplAZ9DgDsaIxBI5AsFh0SBD\nRr8nzBMvbKfJoaPZqae7P8hkp4EFs9NMn//85Hrc3ggWo5p7r5/P3GkOegeCOJ06dJr0MLe22ABw\nOk05/oxXNh+nwaqjbzCEQo5UjKTbFUSn1zCl0cjxXj9TGo3S8375+kHpekhr9r964yDfu/8Snvjb\nFew7OsD3XtiKL1To2B1N/QC7WcN3vnJxuv2v7JV2Gj99ZR/f/Ovz0es10rgo5Gnq7kkOPS+8fjBn\nwqeAKZOtfPuLF7Bh9wmWzUn3J3v3ko3sHUC3K8i3ntucEy4sl8HKc6cyyWHkizctBBl0tNoIR+LS\nRxeOxAu24kqFjEuWt2MzazGadVhNGqloSTIF3YMhOlptGE06egeCNNr0PPdKrh3cbtawYvlUdBql\nNObf/eWWkmN41zVn0DHNyRN/u4KjJ7x4g1H+5UfvS7/fevks/rjuEN5ADKdNiywlo28wVwu8//al\naNQKGm16vvKd16VFe8AXIRhP0dpiQjzilnJwXN4ISbmchqHkOqfTxBceXyspJT3uEE15iXeQNgnl\ns+5mFq+WBgMrlk/j6AnviL6hZqeemW22nGP+UJwX3jjIv3/pQrQaJVNe3c/xXj+THHoSiRR9gyGU\nChnxRAqnVYter8FoHv6OMjCadTnfkccf5fGfbeGLNy3EatVLbctEVrU0GPjrGxcUtHmSQ88vXjsg\nCejMvFHI5TgdRr5w00K+/8I2+j1hWhoMPHzP2fzTf6+jdyDEf724gy/ctABn1vxrbTSxYfcJ/usX\n26Qxfuzz56JRK2ibZEanUfL3ty/lW8+kM6KTqeIRfcXQ4w4RTqT4w9uH6OwLMOXV/fzHly/6/9t7\n8wC5qjrR/9Pd1dXVne7q9JakyQIxwCFoSEJCREAREOIMvoc/USCAAQb1yfOpgOTNg4jIU8D3i4NE\n5zc6ozCAZAAVcWbcAhLlMQhkYXfIIQRIyNp7V2/V1dvvj1vn9rmn7q2tq9Od7vP5B1Jdyzn3nnu+\n+/ekXJuxkPGbpJT3AvearwshlgCPADdJKZ9OWgr66qoCOnAEymYp5c1CiPnAFiHEEillXEq5BzhB\nCPE5HEHwN8BGKWVv8je2AEuBQKHQ3p7febs15SG3TqGhJsIPH3uF5vY4NVVh16Sui5ZxyTnHe0y/\nw619bv+foeFhWlq6PIVwnd0J/ulXr1EaKnY1A1WoA7gByc98dNGoxdHqLFI/E/QfH3+V6z+9FPle\nB6csqnN/76bLlnGwtYd7f/OGu5ib2vt4ZechFh1TTW9vPwcDevHXRsvc8akH3TSLzTOXTztpFt1d\nfXzrge2ezXt/cw9f/u4f6exJaD2TnG9LDAylaMItHXGefXEvDz25i9bOOLVVbxAKlaQIBBUD0V1C\ntdGy1EKjEbj+7qeprXaEiopZ3LXpRdcN0NGdSNHGPv9fFiPfaXEtges/fQr/+/5tjqVQDI//aTdN\n7X2u1mfWS0QrSvn62pXu/aiLRti1p829l35seGgHs6JlzKwso7ailIpQkatBNtRE2PzCHjc43tIe\nZ92aZQBuTKaxroKaCuc83sH+AW66dDnf2fQinT0JGusqqAgV0dzcRUWoyFUk9NdV3ESPNdRVR6gI\nFdGpZT0VF/vXtdRUhWmNJUgMDtHS4vyOae2Ym1t/Yojq8pDH7QrQ3N7HDfc8zbeuXcUtV57qieUp\na2bDIy/R0hHn9ntfoKEmwtUfP4mFjVFPr58rzj/BY2kcbOll/Q//zOza8pSx7W/uoaOj17XqZteW\nc9m5x9PSGU+pjwAnWH/DPU/T2hl33WGDQ8PserfVXYcHWnpY/8M/u+5f9bwvnlftznl2bbl737pj\nfXQDQwNe91UmgaCv3398/HX39X1N3e4znysNPsoA5B9oPhn4OXCplPIVACllTAiREEIswokprAZu\nBy5g1GXUBpQCJUKIfwO+JqXchWNVDAMnAo8mYxHFOAHnB/IZYyYi4RDfu+GjvLLzEIfbelwTWPWQ\nUSbavzyVuliUD1C5nRY2Rj2bhr4QVbO0RcdUe3zXs2vLU7J+Yj6+ycNtfW5QVlWqNrfH3TjI19eu\ndF0BetaU7tLQqalyTN62rjiJgSEefuotmtr7qDEOXv/iRe/nB78cXXwfXTbX42ZRFGuWjdv7RTuz\n2tyMnd7/b7rXqM3Hagnyz5699BiefuVAiqAZHsEVKofb+rjroR0pnx8ecQ4V6uxJ0FAT4dEtjmao\nNoZHtrzF8Ijz21dccKKrCKi5tMb6PZvmzVeuIBIuce+n2hTSuQKGhkfYvHUvF521kEjY2SSUn9xM\nf66rjrgboOlLB0e5+P5jr9LZk3BdRM7hQ47Sced1Z3qEnr721FjromWs/6yT2vvdR17yZG6p4HFD\nTYRzls1lcHCEXz7zNuCsP+Vu/ewFJ3pcmebm1hbr52Brj+vS0ZUY1axx0THVnk1t0THV7D7Q6bnP\nze1xNjz8MrNqypPpqiG350/9zLKUMyoOt/Vx3SdP9qS8zqpxYhO6G03F9vREEY8ikBSOujsMSHm2\nlDtTPe+ZOpeaRYeZTmEM+tO8WZUF75Kar81xFxABNjpxZjqllBcBXwQ24bh+npBSviCE+AtwnxDi\nGZxMpVuklD1CiO8A9wshEkAvTvbRQSHET4HncQTJg1JK//P5CkB5Wcjxrxo+0fauhKvJmhQX4Wql\n4FR33n7NKtavXekW15jprXXRCLsPdJIYGHIX0uG2PrcFhNpIlO8cRheJru3oAkSPg3zr2lWehbj7\nQCdz62fwlYtP8WyQtdEyvvOls7jtn54bLShzBZl3E41WlnHXF07nP147yFlLGpldW0F1YtCjZX1s\nxbyUvH+/QiDFhR86luPnVmesi1h32XLu+cUrHs2yuAgef8apDampClNcXBTo79YFghqDCvC//k4b\nv31+j0ew65tarHeAyvLSFMtALyYbHobu+ADd8QH3fqpNYXjECT5eecGJhEPFJAaHPBvT5q3v8fJb\nLdx29WmAN9tNL/Rb/9kVnqpfpVSoe2tmtKnUZrXxz5tVyS1Xnup+xzsHY56xqjjMzMoydh/oNFym\nEdZ/doVbNOZXX3KgpYeFjVHEgpoUK8Dkwc2S264+jcXH1voqMXo6r9rsEwNDvqnSTe19yL0diAUz\n3RoKvZuwojZaRjgU8qy/qz4+GpuYWz+DW3/ygjvv4WHnbOvSUBEfWFiXGifQLAElWPTMOv3v6v7o\nsUAl/BSRcIibr1jBDtlMX/+Ap+5p9ar5zIiE0h7tquZ453VnMthf2CNA8xIKSQHg9/rzwOnGa93A\nJT7v/TNwps/rG4AN+YwrV/r6B7njoe0pr0crSgNbEAyPwLnL5/KzZHpfc3ucZ187yAoxy+2JMjA4\nzN+uOTVlYaneLu1dCaIVpaM+zBE8/wVHq7z6r06iekapZ9PyQ9801KZQWxVmxOgmeu2Fi5M54Knp\nsbVVYUKhEpraR+s0IuEQF2spfmbA3KmCHhUKV672nturz0e1FfYz63XaYv10xwdczTIxMJRi3rd3\nJVi3Zhl7D3WlFOvp1hQ4LcdvWLOC8pKirIrnVKaLLuQBz0FDehKBnzXW1TtAbTTibgLhUMgjCA+3\n9fGnlw7whx3vudbK2tWCdWuWs+dQjJbOOLGeBDtks5su3dmdcF1FSntXbk51v/SNf19Tt8dCvf/3\nXsXnN8/tYbts4rarT2Nu/Qx3Y69NCqSZlWWuwDDnV1JcxKYnd7Hlxf3cetVK917d//udvqm4+qY4\ns7IsRYnR03nXrVnu3qf6mWW+lpdKUVWbrl+bi7ZYP5v+ID1B38a6UY3aTAOvjZbx9Cv7nayl6F7W\nJzPT1Hqvi0ZojcU91triY2tdK64yUuq6eP0yDk1tPp4YdOep92KaXVvORWctBJzkgXSJCG2xfpra\newuekjptG+IBvL67hW6jlUB1ZTh5ktNok65LzllEQ7LRm+ovpLPpyV18+4Ft7gPR0eUEvOqiEV7d\nPdrat7k97gZ5Y70DaQ/OmV1bzqrFs1xNDLytd2uqylLGoWuPbV0JT6qbckcsmBN1v292bTk3XbqM\nuuoIbV1OGwm9WRngaqfKVFcCKBIOId/znpw2NDTif96DdsDM4bY+Lj130aiVlJyU3mRMPXiLj61l\n6fENnLmk0dM2WW3cZy+f63m9NlrGzVes4OqPjzZ0a+lwzohujcVTNrfaqnDK+RAq02VmZRmfvUC4\nr/tlw0TCIdatWc6FHzrW8x111RHPJiAWeNs+q5oE/SCXDQ+/zJ0Pbefvf/k6m57cxTf/eRubnnyT\njb94lVvvfYH1P37eddM1t8f52R9309LZx1c/fQq3XrUS8GbVqMNXRuMI/pu13OvtqFoaKvYc76i3\nXK+tCnPpOcd7Gi2qcyTS9d/RLYI39rTxzsGYe4/1NXuwtdfzvLR09Pu6Tf708v6UljB+tHT0e9pZ\nt8ZGr4E+r7qoc6+VkGmNOSnp8cSgtt79k1mUAPj+Y69y/+92suHhl9zPqUOX9OdJYWa8KS4793h3\nbX3lYm8jvOoZpVz3yfe7a6mxroIFcwrb9wimcUUzQJMRpD57aSOXnneCp0nXg5slP/vjbk9H1GPn\nVKWYzKZvvC02Wuvg1/oCHGtA95+rqunGuhlukzyA264+jWdfO2hoy/1sePgld0NQ2oyfFl4bLePL\nn1rC1jeaOGOZV6to64p7MlHCpSUegaBXYt+UTL9TG171jFKPJvaBhbU8sX0vJiVGO9lHnnqLUInz\nWl11GVd//CQa62ZwsNW/oEr51ZXloFLxIuEQa1cL1xfflnSj6A3d1INTESryuL7WrhYsbIwSTwx5\n3Blqc4snBj298PXGbPp7TPeC6foxx+/X9E0RdHZzkJtseBhaOuNUJmMS+nocGBxys3H8YjuKBze/\nyec+sTitq+OScxa5caA/vbLfk16pB4dNwaOa0KlUUL1lhoqJ6VaKSgHN5I5qau/j0S2jhX7q3tTP\njDAyMuJeL6drr9eaUphWbzwx5Ikr6PEOvW5pdm05n/rIQmI9A6wQTrddU7Apt66f20+ti7poxHdf\n0NNM3z3U5flbZ88Av3rmHbduZm79DMrLQuTW6zkz01oonLHkGH78K6eysKS4iIs+/D7Pw9zcEXcX\npx5oao3FfU1m/cGr1YJU6tCNJ7bv9Tw4RXj938PDThWlymDQ+cOO1M6LagGqdgCza8s5a8ls/u1Z\n78Z86bmL+NaD2xkaGuHB3+90x2gGzcwHx/Rbf/0nL7gFXerzqkvpCjGL1ljcVyM100H1lNjm9nhS\nEJV42hr4ZWw11s1wN2ElpICUTcp84J3Dzb2v6f563Z2h++D1uXzhvy6mNlrueY/c2+Hx019x/okc\nU1/hq1Uqy2dhY9StnwCnclwvpPLrKWV28XRjUMXw5Pb3nOKzpNWjrMOWjrgnnjQ84mzuReBxubV3\n9ZMYGHLdiPoa0JUCxeG2PtatWUa4tCRlk9MVEtWE7md/fMu97mYR49Y3mjhlkbdvTyRc4hH0On5x\nNoD/8akPUFkRZulJc9j22v7RhpMjThxBjRVI2ZwVrbG4pyOBsvbMuqXDbX1uy5dHnnqLDf/9DI9g\nA/jJr/+TtVpdhO4eU+taPwlRoSxgtd7F/JkpgkO1EM8n2yhbprVQqIlG2PDfz+DV3a2csqiOmZWO\nK8HvYVCY7o2rP36SZxGqjUHfwJxiqgaOqa/w+MH1JVFcPJq1pGcsASkPlN4DSL0fnAVrCoTZteXE\negY8gVA9+KpnY5gPS1004qnw1F1Aiub2OMc1RpPnIIx2RfVrHuenreqBOVPbCpeWeGIyevDXFFLr\n1ixzNX+12ZgPjtLcdOKJQfd8gHRUlofdcap4yg8eG40T1M+M8Icd7/mmIZtjUAoFOP2WlDav0mnl\nex0cN6eKXfs6qa+OMKe2wp1rSXERt161kncPdVE9I+zGKtqSWXNqbZhtLsCxcBc2Rtny8n5X4DXU\nRHhky1ueQjc1br9sM7Vx6XNTFlNbrN9NbR42XEzmxllSXMT9v9vpuafKSmmsm+HZ+COlRZy7Yj5b\ndzbR0uFY3roiIBbUEAmHKC8LpViJyqrTg8Jm7EL92y/QbwbhdYaGR3h1dyurFs/yJF20J+silEWq\nr2t1LdQZDMpCuuzc4wmXlhBPDHnGdevalTz3l0O8+GYzzR3xFMVtPJjWQgFgZmUZH9HO2wX/hwFG\nsxPiiSH3odAXYV20zO2lA3iCVHqw2S/lcnh4VEssKSmiLjp6UIoZtFq3ZrnrammsmxFobq9eNZ/V\nqxYA8PBTu1xNaHjEOX1s1eJZnmwMtVGpB2nDwy85FZ6q9UNSa9EtBX2RKh/7N/95m6eJn8rG+fmf\n3nJdJGbeuT7H2bXl7gNsCoIgIaUeKNX+orgY7vict3upidnNVG9poV9XFUdS722oiRDvH/IIuKXv\nq+epZB99/eH3E7ZKoVDKR1us3zmf9/JTmVlZ5o55wWwnj3z3gU5Puu/A0DAfWXoM8cSg5/qoADw4\nxZiq9kZdb3Wtb79mlUcQKqWmNdbPDtnsKjWJgaEUrVyvLlboz4vpoVJrOciFpic7qEw9JWBqKksZ\noYiO7gS/fX5U2Wluj/PVTy+hs2fADezq19Z0C5kta8zYhfr3ujXLU4LJnmr1qjBFWtZbSXERYv7M\n0RYpRv+zw219JAaGPC1shodHPGnp69YsS7GAWzXlULXprq0K89VPn+JxK48X014o+KEvBHVDG2oi\nPPb0boaGR3j4qV1846rT3DYI69Ysdxee8vOrYJHKuTb76+s57+5mbQTFlHDRF7rqWaM2zdm15a5G\nrmvixcVOif32nU2sX7uSOz53uqfQadVi5/CO3Qc6qYtGuGvTDs+hMrqGMzzitLi4+YpTPTEFvw2v\nNRb3CITiIicb52db3vJoXFd//CQWH1vr/jvosJXWWL9bX2D2jTLTAJ997eCoRTQ82rdfp6O737UM\nW2PxFJeGHl/QfbfvHByt3vVzkb20a/QgpJLiIiojpb5uAx09W0illap7rlMZKfX9dyQccu6tNmZ9\ng1EtEcKlJR7tXhdK7xyMucKvuHi0e6neOVQJBqUMqECqYm79DN/DkMC7lnUXmmr1oXz0rZ39blxJ\nXZN2n7bfMGrdBFllSskw6yIUjXUVnlYrJSWO1RL0XaaQ+dYD22jvSlBbXUZb12gCw/Cwt8Zmdm05\n4dISTwub/7PpRY/7Nlxa4pmz2TBTCbO2rgQPPfmm29J8PJnWQqGvPzUABKmbcGsszrsHY+5GNTyM\nW/2qzprVexmZgTq/QjKVclpeVuKpmAZ8TUS10P18vIrhETh7WSMvvtni9iFSmRTfunYVd/230+kd\nHKEi5GT6uOmrhjaovlN/0GM9CbrjAylFRib6XPUWFaZGGJStouIK7vkAxUWeAi09pVFPEwQ8Bx+B\nU1S3v6XHbS+iN9IrKSni29d+0GNl6XGgXH23bV2jG9jQ8AjyvQ6PJmquiXhi0JMtpKe5mphZXvK9\nDteaMK+HrgEfbuujsiLs/q7Z3lu3fMyzJpRl0mxUVqtGiPrmqYSTnsKrB+b91rJSAO7//U5PW3a9\no8Ds2nKna4ARgNcPFdKtMrmnLWVt6+iHXUXCJSkHCfndJzVe3ZWrYmJKOQiy4tUaN9u1KyVndm05\n3b0JT4Gsbq3WRSOeeIYe/B5Ppq1QiCcG+cY9T7OvqduTjWIWDIHz4NVFIykuGBj156fLSTazmZSG\nXz2j1LMgnEV7UqCJ6FtRbBTTPf1y6kle+mKaP7eK5uYuj/VialIzK8MkBoa45NxFbuWvOS+z4Eif\nq2456S4n5Tc1fdJ+8xsaGmFGJERP8uBzXZM27w04Fo+pwZtj3iGbPGdZvLSrxePfN7XsxMCQqxUv\nbIy6AiSoE62iNlqW0vTPXBNmnEi5Zfyu6ymL6jyH6KQGZ70Kg2lBqftltvfWLZ/66kiKz1/PttLH\n67d5zqws49oLF7uuKKX06C5KNQ41v3BpSco9Ux0FlFvlrk3OIUp6k7qonvXmY5VdecGJvu7fkpKi\nFAtj1eJZbN6613Xd6G5bP/SsoeJiJyaknm3nXpS4FrCa642XLuNbD2x3PQM3XLKUnvgA9/9+Z0oN\n0trVwq0RAVIsQXU/lcV77ipvOnQhKPnmN79Z8C89kvT2Jr6Zz+f2HO7iN392DiTp6Rvkz687wZwz\nl8whVFJMPDHInsNdVJSFGBwa5nB7H+cun8dLu1roT/oJR0YcbfqvP3Qc562Yx7IT6vnEGcf5bnih\nkmIaZpZz1pJGTj6uhld2t/LUjv30xkczT+KJIfYe7uLsZce4KZs6FWUhXnyz2ZOjPQL8lw8dy1/e\nbU95f0mxM8bGugo+ccZxDA4Nc6i9j6KREaIVYfe7ZlaFiSdG2xOUlRbz9CsH2b6zmcqKUr70/3zA\nbc3gjNPZYH77/F7PNVPsb+lxWwOPJIPvbx+M8dSO/bxzMJbV/OqiZZ6Mm9poGZ88a6Hv58zPzq4t\n53MXLmb5iQ3UVJVRHS2nraOXe3/7hud679zbzrmnzmP+rCoaZpYTCYc4c8kc9/48sW2fO79IOMRZ\nSxpZdkK9c9jSS/s9gfTiYmeuqiK7syfBx1bOZ+VJs3zXhD7exroKLjprIYNDw+51ff4vh1i1eDYA\n7zV1s+R9tYj5M7ns3BPo7ElQURbyXIs9h7tcv/vIiHMi18UfGc2m0//e3TfA8XOree3tVvfzx8+t\n5jPnHM9JC2Zy/NxqLjvvBE5//2x37OZ4P3HGcSn3oqqi1POeyz92QopAUPPbLps4cV41bx+Mee6J\n874hzlwyh+6+AZ7cts+d0yXnLGLP4S7+9NLB0YOVRmBObTl/fv2wO7eFjVGaOnrp6RtEOwqB3viQ\nW4TY3TfAshPqmTXTSQLZLptpjTkbrd8eoOa6v6WHp18+4P72y2+1cMYH5vAPv3qdJ7btY7ts4qwl\njZ57Kd/r4MZLl/HSrhbiiSHkex2ctGAmW1484Jn37NpyPvnh93muayQc4iNLnXX3sZXzOdzex8DA\nMDf/0/O89GYL//4fb/PhpcfkFWeYMaPsdr/Xp62lMLd+hts0TKGyXhY2Rj2mtd6y4rZrTnN76+tn\nIqxbs9z3d0zNLxIOES4tCczDNrUw8/O3XrWSZ1875Dm5ak5dhUfLU0FcPfc/JavhqpWui6y7N+HR\nWPTNeDRldHSpmJlCeuWscmPoWvIx9RVptUyF6bbTz5sOEgZBn9XnuvFr5/jm0Q8Nj7BDNnPeQ+GE\nJQAAIABJREFUinme79Hvjz5ePUak96lR7gCVJvv9x14dzWJZG5yFtG7Ncje+oTJddN/ybfe+QFlZ\nyLUCG2oibjqr6cIx8/0/vGyep89+ZaTUE5v5wMJaT4bYpid38cT29xgaGklahvvd71f31S8QC3ju\n+5UXnAjgaw3q60a1F1HFofHEIP/27Ogpfno9ikI1cTSprx5dbyUlRWx60mkxbbrE9EaQutbdGoun\nuH91y0u/1mb8pLUzzg7toCnVfsaJFYw+I+8e6vJ0P24J6Jjgh2kJRitKXYt3cMjJgDKTZcbCtBUK\nkXCIu68/m22v7ffUGjy4WXLZuSf4BhV1P/PuA52ehaT8qfqBPabJri8ss1OjbtYGmfzq82cumeOm\nP6q2DpclD6HX3TPxxKDrozezGtRGN7d+Bq+93ef29jHbRMyuLXd7N6nNwMyGqotGeGNPW0rKn+7v\nT+dKMe+LEhh6vnpTe2pRVdBn9c31YGsvew/FUlIiFU9s2+taAgq/FgW6cNb/bmZH6bGE1lg/335w\nO9deuNg3jVMJPb2QS4/vdPUNemoYzLWYrX+5o7vfPRe8uBi+cvEptHXFU1KG/b4/aHPU5+HntjLr\nbMzrqv/mz/64m9m15dRXj56X/ciWt/jby0/1CDr9LArlTnKOHC1i3ZrlvNPU7WlXfYxxnxwBXZLi\nntNrLFRsJ11Bmu7SqYuWEZ0RxsRcQ6Y7UT/vQ+FXOKjQx2NmLor5M1Nv+hiYtkIBnIZ4Zq3B4ba+\nFH+kOthE39DqohFP3yC9ZYFaQEEatZnRALgtfJ3T1lLzxM3P68VzSsvXBZL5eTPQqza62/55q6f4\n7sbPLKO6MuzrZ9c3BT+tXOEXpPWrhQiKSyjMnPNs87PNB3LBnCgtLV0pDfzAKVDUg7SqXsW8P+bG\nqPzIiYEhj0A3D2Vpi/X7Bmf1bCZ9zZhdR3XqZ5YxPIxvjMdswLZrbzuNydYsr+5u9WRlyfc63LYt\nQajiraD6Eb82FWanUL+ArRlbUxxu6yOq9fDRi0T1NaKsq+PmVLHxF6+4NQGzasr59hfP8MQaGutm\n+K47vcpYWaSjfchGiCeGUhryqaZ+kbDTAmX9Z1e4guGX//dt971KqYLUNW/+Wz8MyE8h1N8bpIiA\n05xxdtq7mRvTWigozM1HFYUpVE8gXQPf8PBLrqZwybnHp2QQgb/GqdDT5nRL5Q879rmLL9PnzUCd\nqWn41TcMFxdTESpy3RX654dHnA1j1eJZ7oOfTjCZWrkiKNhuZt9kStn0e5CywU/oBuWSz64tpzJS\n6slK2nDdGcysLHPHa1oe6nvVw1xj5JDrmqQik2afGBhi94FOjp3jbancUBPh8vNOABztuaWjL6XI\nDLzuI4B/eOwVtwBLD1QXFzuaZVm4RCt0c35DCTe9eMvM03/g99JtG3HrVSt9LTClbQcJ/XBpiXuM\nq189CowKJX3d6G1Fao2T55ra+3j+L4c89RzqVEC/gkW9fYv+u83tcffe6X28zGdLdzkdbuvjivNP\npL66jEe2vMWGh192LROzM6r5b72pnppv0LPhp4hNptbZUwq/XGQ9jay9K+Hxq5saeGV5qcfMValo\nSrNR3S51gqqmVfm/ytpItymaD6SZ1uj3+YaGKt7b3+5qSWZPd70YR/nI9U2hu3fAk6duusLWrhY0\n1nkL4fw2cz1HP1OcIah/TKZ7qr5v76HR3xoexn2Alatt6xverCTTR2tqaXXRiEfTb+9K8M+/fYNv\n/s2qZNyohL/565NSrAj93ujZTGbe/Y2fWcbr77S5HVKVANcbtvnVNOiW0P7mHk9n0m9f+0G3TuWe\nXzguFlU0d/MVTldUsaDGk0WjrqOeTabQ75nZlmLtaqeRoLmx6a8pt6nKSDMLuMz+UZDa8NFkcMB7\nlkNiwP/gGvP51Y821dOS27QzNFQRnqrt6O5LuELV6Rr7ZoorUaWCB2Vf+WU6muPzU8Rg1ApZetKc\nSXNG85RFBWRVF1O/XGtTAzcPFVetFsT8mZ5zAXT3TlDVtCr/37x1r6shpPMbr10t6O5LuA26/LRt\nfVMNlXnT926+YoXbrln1L9IfmO8++jJf/tQS7n70ZfdYQ30eflq5X+Mz88HINkcf8DQkM+MV2QiI\nBXO8lqAZQzhlUZ3H7eCX8mkWKF5yzvGe98R6B7jjpztY/9kVHnebXgBnpu76HbBzsLXXTWDQN9N0\nVqOfX9/UILvjA26gU9fqTQFj9p8Cx/1ktpL3tg+f4bomVYGbn9BX/6/GYLo9M1mFptVSXFzkxiAa\naiIsNJ4Tp8o9dRM2laniYjhvxVxOnD/Tc8a5vskPDY14LBtFUZH3ICa94t6sK8jGOgZv2qvZ3UCh\nnmvbEG+cCDIng3KtgzR41VFRb7Vglr3rAV4z2KyfG3CwtRe5t90t5Te1Qr+NYMuL+303TP29ek8c\n5ftfenyDNreSlOyKu3/2SsppcMoHrq6H7mrJFDwLytE356dMZb2A52Brr0dABD1YOuVl6S2u/sQQ\nFWUldPUNUltdhl9DOzNDJVxanHIITGtnPKV9QroCOF1ge/zFPoWQ6axG069/9V+dxF9/eJFHgzTX\nG6S2KfGLH/gVE+qZV7ortbYqzPDwCBsefpmGmtG6B/03zECzGof+XATdJ1M4z64t57pPnuwqRPOO\nmZnSmsRvE46Evd11WzsTPLVjP396+QAbrjsjMItNjVVHD9ardGRdqJtxn2ysY71Zntnd4EhghQLp\nA7KmQFAEafBmUM8se1eLxO8hjycG3eyKhpoIf//L113TVfm51Wapn+KmB/j8Nkx9fs3tfb4dMfV5\nmdkVfu0LHtwsfbXgTC4t9R5zg9JdUroQM/tERWeE01aPBxF0vw639bL+x8+7xYjN7f5Vo37W4e3X\nrELubXfbSptZJmYBXLqxBW1EpjswUxW5WrOmBuln0anf88uqUpugvsYu/NCx/Oa5Pcnr1pei/bcZ\n3W+/+uklVFaEPetDr2TWM9xUDCKTJm368n/2x7dp7Yyz5cX9bPzaOa71ZVZ3m2tFjyMqdNeh6aZR\n18yMn+itZUIlxVRXhn277pr3Kd3ayMZSGE+sUMA/IJuLe0LHrD69+coVtHU5i9j0r/sFntRD8+ru\nVrcATC3WVYtneXyyaoHqvfz1DVPvNKrmN29WJTdesjTt/MzWCWqTilaEiCUPJTL7BOlamF4lHBRT\nuPKCE12fu5mdY6bf6WfmmnUAY3lg4olB7npoh6exXfWMcGAGiJ+mvvT4BsSCmpT3qawSc266BaS3\nQ/DzF+cSP8nnM37ppuYmqD8X562Yx4tvNnsEVjwx5M3C0wRDuLTENwNp8bG1nqZ8av5+Af10wtlc\n73sPxaitKHWsS6Oi3lwr6prJve0e5cvPdaiPwTzXIzEw7Haq1dOm09XhBK0NhbUUJpigwpx8b8LM\nyjI2XOdtx11dGXa1qmxQJrtCLVaz+Ef1tVdHAYr5M90NU+80qgs6FZjKND+/TSqljbX2QD772kHO\nXNLoCga92Z1OkKtO3wTMAiHlxlNN7PSmeOZBQ7kI8v0tPSnnOf+vK5xzjc04Rrr4jp9w9yuA0zdh\n3bVodozNFEfyI9Nn/LRw052hEhzSpRKbQkPPwrtJO1tbT7gIGq+5RtLFTfTPBVlVKvVYdzcODY1Q\nPSNMa2z0UCo9wLv0+Abf9vnmtdOvgT5u3fWXTdp00NoI6pWWSyp2oZjWQqE9FufWe7fm5J8OQl84\nejvubINLCjMArR+wDvg2lTPPuG2NxVOCl8q3nW1gynwQ/ASEXnG86cldnnTaoO/c+kaTx1VnZneA\nf/fPUxbVBbYX1n3fudxH/eGLVpRy85UrmF1bkXKwSi5uKr/vVg+2fm/1WFNzezxQaywUfgLAr1Oo\nnuDghxk/0u+lOls7V+Gsf3c2Fk+QVVVe5liZurszmqziVvP2u49+7fMVmZ7ffKy0TJt+Pt9ZSKat\nUIgnBrntH5/Lyz/t911BCyfb4JLCXDAXfuhY1+2ga2UqT900udXmn6sGk+189AfSTEUMqshUaXxm\n5kZx8WjmhsruUNaaecB7uriPmrv6r1lgFUTQw2duLCXFuft1/b5bv7dmEoIauz7fQm4I+m/rraJV\nMZhfp9BMG6Lf5paPlaMfdLSwMZrR4tGvjfl7pntJdzfmo3UHWVPp3MCZijKz2fTzuY6FYtoKhf0t\nPZ6TqczD1nP9rqCNP1dTMN1GpW+Kys8Y9P0qU0PvrVOI+ejoufbgDSrrvnOz4lkxPIwnlVEVRulp\nrH7X0ey4CqO+b78Cq0zX289vbbqv8vHrBsWM9JiCWctQGSnNyXrNtAGZv222im6NxT2dQtNlI5nr\noBAard9BR0HWZrZWt9l/aSxj9BOm6aypbMc4kZt+JqatUJhbP9oQL6hYJpfvSld5rG8E2T7AmbJf\n9N9QQVu9gZhe/am3Bs93PkGbz9rVwv1tveI7qGIU8PTIUe6u7t4BN2Bnprzq11FZHBt/8ZrnofvK\nxafwnU0vegKdaiNT5yno1yaTlma6r8z+Tya5bM5m228VqPZLvw0SyKb1lY0AiYRDvgIgaOPM1sc/\nls3NTE/Otv+P37Xp60/dkMcyRj3eGGRN5TrGo4FpKxQiYach3is7D43ZTM+kjQRleuTym36/ka4Z\nmRmUVj7rjV87J+vfUia9X4dV8D+QHIJTfPWKZzOo/8aetqzGFRTA/e4jL7m+Y4XayPTDlNKNWyco\nA8vvM7nGjfzm5TZZ9Gn1YOJXDZ/tBhRkQfptnPlq2dkKSMguhVl/b7qUTr1yPZNAzTQ+857qZzin\nU5QmOkhcCKatUACnqKlQUjyTNlIIDcL8DbNoSf9ufXEq9LS9bEjXYVX9v998glJ81UlpkXBqqqLu\nikqXuRIUwNU309pomduZFODG5GFKjXXeA1gy3Qd9s073mUJph6Y/XLde9Q3ITEYAb7+peGLQPYXM\n3PR0CzJb6yKXueQqICPh7FKYda1dVRabwXmzcj2TQE03PvOetsbiGZskqhhHvu6qXITpeDKthQIc\nmRsRTwySGBjyrfAcC6a/Uz9ty3S3qN9dMCeaVa+UdIFdvxz2IJfZaECwJGMWRzaZK5kCuKoRmX4i\nmzozQ81HFz7p7kPQ+RDmZ8aiHWZTC5FOazVPDcy06Y23eyOf74+Eg1OYIXX+V15wom9KZ6bK9VzG\nlymInk5RyEWQ+sXexjMLLRumtVDw80EW+kboC3p2bbl7zGAhBJEZrzAL0tTDpm+22aakBmn7+vdn\ncpnlqk1n+zClC+CaY9FjR411zsH22eC3EQcV/GXSDoMUj6AN3GwAmElrzWXTH2/3xnh8vzmn7r6E\nbyozZF5D2Y4v0z0N+p50Sqb5t2xqdiaCvHYkIUQ18BAQBcLAjVLK54QQpwMbgUHgCSnl7UKIUuAB\n4DhgCPi8lHKn9l2XA1+WUn4o+e/PA/8t+R3fllL+Ot/JZSJbH+RYMH37QEE1AqUpFzq9ze+hMLNv\ncvne8dqM9AdNbzymj1uPHemBzVyCmul6GEHwtcgnXdncLPROtZlSPzNd50JkDKVjPL7fjCU8umW3\nJ5U5l8ywXMaXbn1nivGZ9zpT8WCQNT4R5HvHbgSeklLeI4QQwMPAqcCPgIuBt4HfCCGWAwuAkJTy\nDCHE+cAdyfeQ/Pu1QFHy33OArwArgQjwH0KIJ6WUqc13CkA2PsixYj6k4PXF++U950KuPlw96Jrp\nNwuZNpfPZpHJtec3d0j19TaU+ae2prvnhRJi+aQrm5vFdx99mfWfXeGxVIKujbrOvYMjvjEF9Z7x\n1EIL/f362tGLMiG/VPJ8xjeWltdBf8vGGp8I8v3l7wFqow4BcSFEFCiTUu4GEEJsBj4G/BoICSGK\ncSyLgeTf64A7geuBHye/axXwbFII9Ash3gJOAbblOc606D7IbNNFc8XcDGHUF59tFWk6cvHhxhOD\nfEMLuuaTAz+WGEyuvlZdW9bjBApz7lvfaKJhZiTltfr6Ks8Ysq2aDVobuVyXdMIlaCxz61PPAdYt\nlWyqbOfPraK5uSur6zyRwc1cU3nNjrJjSSXPZYzZKF7p7nVQjCKTNe43lvG+Xxm/VQhxLXCD8fI1\nUsptSc3+IZyNPQrEtPd0Ae8DunFcRzuBeuATQogS4F4ci0OPekaBTuM70u4iNTUVhEKprY6zZf7c\nGurrq9wMlXmzKrn7+rMpLyvsBddz5Td+7RyeeXmfe57swdZeegdHmD+3KujjgVRGy12f+bxZlSw9\naU7g2OWeNk/QNd1v9vWPChB1TYCU1wp9nfSx6trydza9yN+vO9fze/rcQ0kBe0z9DOY2zGB/c4/7\n2h927EsZq1m7EIS5Nu687kzuvG9rTtdl49fOYe+hGAvmRH2vl99YvnfDR7np+/+Xpva+lPuqX5ug\n+9jXP0hb70Dgb6r3jOV+9vUPpp1XNp/P5/fTXc+GhtyfoUxkc72zGVvQ37Jdi0HPZKHnnPEOSCnv\nxdnAPQghlgCPADdJKZ9OWgr66KqADhyBsllKebMQYj6wBcdldALwQxw30clCiHuSf/P7jkDa21Mr\nZbOlocHRpvQMlX1N3Wx7bX/abIhCsHhetUdzqAgVZaXZ+XHLlae62kN3rC8wkFwRKnI3zNm15Wl/\n07wmr+w85P6//tp4uSEqQkUebbmpvY/fPrM7xdV2y5Wneqp0D7T0sG7NMpo74u5r+5q6fT+bDeZ1\n2LJ1T17XpbaiNO298eOb15zme18rQkUeH/vh5i6PqyieGOTOh17MaBH63eN8LLl8Y2Nj+X2/66me\n50KjX+9sntV09zqfdaDwu16nL52X95yDhElxPl8mhDgZ+DlwuZTydwBSyhiQEEIsEkIUAauBZ4B2\nRrX/NqAU2CGlfL+U8qPAZcB/SimvB7YCHxZCRJLB7MXA6/mMMRdUAY3iwc2SeGJwXH9TmY7r164o\nSLBZHcSSCf1QkHQocxdGc+D9XhsvImGnqrgueYypcrV964HtnnsTCTtVuvq4FjZGPa+FAj6ro7J9\nzL+bc1ZN5NS/C31d4olB3tjT5hbz+d1XtXbWrVkGwIaHX/bMbX9Lj8ciVHUlJvmMW12noJPVgq5j\npt/Xi9HyRcXLxuPZvfKCE1m3ZtmEpooeqeevaCTbXUJDCPGvwFLg3eRLnVLKi5LZR/cAJTjZR+uF\nEJXAfUAjTqbSRinlv2jfdRzwiJTy9OS/Pw98AUdg3SmlfCzdWJqbu3KfQBJds3hjT5sngLV+7YqM\nWT1HG7sPdHLHgzvcf69fuyKn5mNBr40nqrOq0vqDxh001mw/m07r9UslHI/rkksfIAi+n9laCrmO\n20yvBjwtNiC7anHzO/WDisy6i2zJZc65YM45n7EVEvN+jcU6amioKvJ7Pa+ZSSkvCnj9eeB047Vu\n4JI03/Wu/hkp5Y8ZDTwfMfSTmBrrnF43413DkA2F3ITNnP1MmoZfYHi8MlfSZdMENWzLZqyrFs/i\nDzv2pZ1zpmC9X13EeFwXPV0W0qfMQmoFtN56PNsWLrmM20yvVud5qN/I5pAcPx5KCgT1vfm0Efez\njgqxTs05j3eL80yMd+YYTPPiNR0zE2C8Kz+zoRB+Wx21WWx7bX8BRzl2xqNnvf7ZTBukmRmSqfmd\nPu5CptgqN2Y2fYDUd5kHDrmHKUXLx7xezfGa18nUmPNJ4zVblChyfeZyVXiyRT8aM9+xZWKiM8BM\nJn4EkwhdCo935Wc2jJdgyudAmvGkkNXOfmTqcWWmn2ZTXJirwM7m/ZFw9n2AgiphVWfXebMqueXK\nUwte/5Kpij3Xdu36c1ZbFSYUKnHbnufyzOViHeWCfjSmQo2tUC7DfFxueop7obFCIYCxaKeFYjwE\n05Go4s6VXOY5XlqVEjrZukByFdjZvj8STt8HyPwuvRJWPyJ1X1P3mO5t0HjTCWez2V42xVh+dTz5\n3t9CNrhUmNXUegv6Qljxua4jU4hk0/U4V6xQSMOR8N9l+v1CC6YjUcWdK9nOs9DuND/Gq+K5kAI+\nqBJWt3Lmzaos6G9k6wrSNzi/M679MJ+zfJ+5XKr1syVobeYbPzHJ9Tqb1ziXrsfZklf20WSiUNlH\n04WGhire298+qXyY2ZJr9pQi1/ucbVMzyE2rLaSVk67J3v6WHpaeNCerbriFHG+6w5WyvVdjGesd\nP93h1uCky9oq1O8VSkHJNwNMWQr53ueCZh9Zjm4KaQEdySBZIbXtdOMOuj5+G0Eu17GQ1z3ou9Tr\n2XbDzec30r0/KDaT773Kdn29czDG/manVsLv5L5CU0grPpfrbP5uIe6ziRUKGcilFW4+33E0cyTc\nOTqFehDzHfdkyEib7OgbXCHOb/a7T5PleZoo97L63XSHKY2FqbNDjQO5tsItRJbK0YS5Sb5zMObJ\nWx8PClUPkM/mPp4ZaZNloyskY71XQZ1F/Z6nhY1RjqmfwYGWnrQn900VxnNfmRqrb5zIpRVu0IY4\nlbVLMzMjl0PkJ5J8N/fxykibyorDWPC7T+myou658aMFT0mdrIznvjK1r9wYybYVbroNcTLUO+RL\nJu1V3yT1PveTvbhnrMVw43kQ02RSHCbaevG7T+mep/FISZ2sjOe+YoVCGtJtHtluiOOhXR6pLJZs\ntFfdvzkeizRfLTpTgc9EpxvrFOoBL2RR02SxXsz7NBnqhyYD6jqkO0wpX6bnFc2BdJtHthtiobN9\nCpkKl+tRkUGM18OajxZ9JAp8Ckkhrl2h5zxZrReYXAJ9IomEsz9MKRfyap1t8aIe6kK0wc6E38M6\nHt+ltFfIvk2velgLOf98xuFX4DPZGeu1K/Scg657Lq2xpwNT8XpYS6FAHCntZTwrY/Xvmixmej7j\nMOe1YE50zIVck51Cz9nvuk8Wl9JkYapej6N/BtOMQhfNZGpwlq+gK2TcYyxFVONV4DPZGI85m9d9\nMruUJoKpej2sUDgKORKVsWNhMhQdTUe/83jP+WjOpBsPpur1sELBUnByKTqyHD3kYqVOdDrrkWCy\nuFgLzdSYhWVSkUvRkeXoIhtrZKr62v2Yihbp1LxTlgnFT4Oqi0bcvv9TydS2pGIVgKMbm5JqGRf0\nFEt1+Io6CGbdmuVTVnO05JdGnC1TMQV0smGfzGnOkfD9mieFtcbizKwsG5ffskw8pqUIFOTwm+nk\nlppI7BWdpsQTg7xzMHZEmthN1SyNiWasAn08FQK92r9QG/lY3VLZzHc6BMgzMT1nPc3RH1TFePp+\np2qWxkQy1s32SGndhYwvjEW5yGa+1hJxmH4ztngeVMV4a/BTMUtjIhnrZptvT6lcBXshrcSxKBfZ\nzNcGyB2sUJiGmG2/164WLGyMTkut6GhlrJttrp/PV4sutJWYr3KRzXytm9OhaGQk73PvJwXNzV15\nTyDXA92nAmrO08l3OlXvc7p7mM2cO7r7eXV3K6csqssY+N99oJM7Htzh/nv92hWTTovONOepGFMY\ny9puaKgq8nt98s/aMi5Yd87Rz1h7U214+KWsNf+poEVnc73sc5GnUBBCVAMPAVEgDNwopXxOCHE6\nsBEYBJ6QUt4uhCgFHgCOA4aAz0spd2rfdTnwZSnlh5L/3gicBSjxd5GUsjOfcVosFn8my3kZlslH\nvnf2RuApKeU9QggBPAycCvwIuBh4G/iNEGI5sAAISSnPEEKcD9yRfA/Jv18L6GbMCmC1lLIlz7FZ\nLJYM5KP5Hy1atOkCOtpcQhNNvlfoe0C/9h1xIUQUKJNS7gYQQmwGPgb8GggJIYpxLIuB5N/rgDuB\n64EfJ18rBk4A/kkIMRu4V0p5X7qB1NRUEAqV5DkNxyc33bBznh5kmvPGr53D3kMxFsyJUl42NTbL\nymg537jnafY1dTNvViV3Xncmd9631f333defPWXmqij02s54dYQQ1wI3GC9fI6XcJoSYg+NGuh5n\nw9ePe+oC3gd047iOdgL1wCeEECXAvTgWh34SyAzgB8DdQAnwRyHEdinlq0Hja2/vDfpTRqZqADId\n023O8cTguJxjO9nJ9j7XVpTSHeubEudNNDRU8crOQ+xrcmazr6mbLVv3eP79ys5DR4W1ky1jDDT7\nvp7xKZFS3ouzgXsQQiwBHgFuklI+nbQU9F+pAjpwBMpmKeXNQoj5wBYcl9EJwA+BCHCyEOIe4GvA\nRillb/I3tgBLgUChMFFYk3TyY4uRph+mW+yURXVHfYD8SJNvoPlk4OfApVLKVwCklDEhREIIsQgn\nprAauB24gKTLCGgDSoEdUsr3J7/rOOARKeX1QojFwKPJWEMxTsD5gXwnN17Yzebo4EgUI1nlYHLh\nFxC3AfLcyPcK3YWj4W904sx0SikvAr4IbMJx/TwhpXxBCPEX4D4hxDM4mUq3SCl9T5uXUr4hhPgp\n8DyOIHlQSvmXPMc4btjKx6OD8U6jnO7KwWQViGZA/GgJkE8WbPFaHv64o3kzsDGFwjGZCrrMDXq8\n7/NkfAam29oGW7w2abAm6dFDJBxi/tzx2SyOVEFXJo3cb4Meb6y1PLGoNVEZLS/4d9vdLE+mm0k6\nWV0FE8mRUA7iiUFuv38bh9v6mF1bzm1Xn5byO34b9Py5NQUfi85UqHA+WtGVgHmzKrnlylMLuvbs\n023JyGR0FUwWxls5eOdgjMNtTtb24bY+3jkYY/GxtZ73TMQGba3liUNXAvY1dRfcSrN30pIR6yqY\n3EzUBj3drOXJgq4EzJtVWXAlwAoFS0asq2DiWNgYZXZtues+WtgY9X2f3aCnD7oSsPSkOXTH+jJ/\nKAesULBkxLoKJo5IOMRtV59mr73Fg1ICystCBa9GtyvMkhVWE5047LW3HEmKJ3oAFovFYpk8WKFg\nsWRJPDHI7gOdxBODEz0Ui2XcsO4jiyULbFquZbpgLQWLJQv80nItlqmIFQoWSxaotFzApuVapjTW\n/rVYssCm5VqmC3ZlWyxZYlNDLdMB6z6yWCwWi4sVChaLxWJxsULBYrFYLC5WKFgsFosXrYDGAAAJ\nO0lEQVTFxQoFi8VisbhYoWCxWCwWFysULBaLxeJihYLFYrFYXKxQsFgsFouLFQoWi8VicbFCwWKx\nWCwuVihYLFOQvn57IJAlP/JqiCeEqAYeAqJAGLhRSvmcEOJ0YCMwCDwhpbxdCFEKPAAcBwwBn5dS\n7hRCLAd+DexKfu0PpZSPCiFuAy5Mfsf1Usqt+U/PYpl+xBODfOOep9nX1G0PBLLkTL4r5UbgKSnl\nPUIIATwMnAr8CLgYeBv4TXLjXwCEpJRnCCHOB+5IvmcFcLeU8u/UlwohTgXOBj4IzAceA07Lc4wW\ny7Rkf0sP+5q6gdEDgWx3V0u25CsUvgf0a98RF0JEgTIp5W4AIcRm4GM41kBICFGMY1kMJD+3wnmb\nuAjHWrgeOAvHwhgB9gohQkKIBillc57jtFimHXPrZzBvVqVrKdgDgSy5kFEoCCGuBW4wXr5GSrlN\nCDEHx410Pc6GH9Pe0wW8D+jGcR3tBOqBTyT/vhX4iZRyhxBiPXAb0AG0Gt9RDQQKhZqaCkKhkkzT\nCKShoSrvzx6t2DlPfe6+/mz2HoqxYE6U8rLp4zqabvcZCj/njKtFSnkvcK/5uhBiCfAIcJOU8umk\npaCPrgpnk78B2CylvFkIMR/Ykvzs41LKjuR7Hwd+APxrwHcE0t7em2kKgTQ0VNHc3JX3549G7Jyn\nBw0NVdRWlNId66N7ogdzhJiu9znfOQcJk7yyj4QQJwM/By6XUv4OQEoZAxJCiEVCiCJgNfAM0A50\nJj/aBpQCJcBmIcSq5OvnATuAZ4HVQohiIcQCoFhK2ZLPGC0Wi8WSO/nalXcBEWCjE2emU0p5EfBF\nYBPOpv+ElPIFIcRfgPuEEM/gZCrdIqXsEUJcB/xACDEAHAK+IKWMJd/3HI7A+tJYJmexWCyW3Cga\nGRmZ6DGMiebmrrwnYM3N6YGd8/TAzjnnzxb5vW6L1ywWi8XiYoWCxWKxWFysULBYLBaLixUKFovF\nYnGxQsFisVgsLlYoWCwWi8XFCgWLxWKxuFihYLFYLBYXKxQsFovF4mKFgsVisVhcrFCwWCwWi4sV\nChaLxWJxsULBYrFYLC5WKFgsFovFxQoFi8VisbhYoWCxWCwWFysULBaLxeJihYLFYjnixBOD7D7Q\nSTwxONFDsRjke0azxWKx5EU8Mci3HtjOwdZeGusquPWqlUTCdiuaLFhLwWKxHFH2t/RwsLUXgIOt\nvexv6ZngEVl0rFCwWCxHlLn1M2isqwCgsa6CufUzJnhEFh1rs1ksliNKJBzi1qtWsr+lh7n1M6zr\naJJh74bFYjniRMIhFh1TPdHDsPhg3UcWi8VicbFCwWKxWCwuVihYLBaLxcUKBYvFYrG45BVoFkJU\nAw8BUSAM3CilfE4IcTqwERgEnpBS3i6EKAUeAI4DhoDPSyl3CiGWA78GdiW/9odSykeFEP8K1AMD\nQJ+U8q/yn57FYrFYciHf7KMbgaeklPcIIQTwMHAq8CPgYuBt4DfJjX8BEJJSniGEOB+4I/meFcDd\nUsq/M777BOD9UsqRPMdmsVgsljzJVyh8D+jXviMuhIgCZVLK3QBCiM3Ax3CsgZAQohjHshhIfm6F\n8zZxEY61cD1QAcwE/l0IMRP4jpTy1+kG0tBQVZTnHNTnx/LxoxI75+mBnfP0oNBzzigUhBDXAjcY\nL18jpdwmhJiD40a6HmfDj2nv6QLeB3TjuI524riFPpH8+1bgJ1LKHUKI9cBtOK6nv0v+txZ4Vgix\nVUrZlN/0LBaLxZILGYWClPJe4F7zdSHEEuAR4CYp5dNJS0EXWVVAB45A2SylvFkIMR/Ykvzs41LK\njuR7Hwd+ABwCfiSlHASahBAvAQKwQsFisViOAHllHwkhTgZ+DlwupfwdgJQyBiSEEIuEEEXAauAZ\noB3oTH60DSgFSoDNQohVydfPA3bguJt+nvyNSuADwBv5jNFisVgsuVM0MpJ7PDeZIbQUeDf5UqeU\n8qJk9tE9OJv+E1LK9cnN/T6gESdTaaOU8l+EEKfiWAcDOBbCF6SUMSHEPcDpwDDw/0opfzWmGVos\nFosla/ISChaLxWKZmtjiNYvFYrG4WKFgsVgsFpdp2To7WTPxDzhxkX7gc1LKtyZ2VPmTrBq/Dyf1\ntwz4NvCfwP3ACPA68CUp5bAQ4jbgQpyq8+ullFuFEMf7vfcITyMvhBCzcJIUzseZ0/1M4TkLIW4G\n/itOfO4fgKeZwnP264jAFL7PQogPAv9HSvnRoLHnMk+/92Yaw3S1FD4JRKSUHwL+F05txNHMlUCr\nlPLDwMeBvwfuBr6efK0IuCgZ3D8b+CBwGfD/JT+f8t4jPP68SG4Y/wj0JV+a0nMWQnwUOAM4E2dO\n85nicwb+mmRHBOB/43REmJJzFkL8T+AnQCT50pjmmea9aZmuQuEs4PcAUsrngZUTO5wx83Pg1uT/\nF+FoBStwtEiA3+Gk+56FkxU2IqXci1Np3hDw3qOB7+K0VjmQ/PdUn/Nq4DWcup5/x+kWMNXn/Cap\nHRGm6px3A5/S/j3WeQa9Ny3TVShEGa2dABgSQhy1rjQpZbeUsksIUQX8Avg6UKT1j+oCqkmdt3rd\n772TGiHE1UCzlHKz9vKUnjNOR4CVwGeALwKbgOIpPme9I8KPge8zRe+zlPIxRtsAwdjnGfTetExX\noRDDW31dnKyiPmpJVov/EfiplPJfcOo8FKq63Jy3et3vvZOdvwHOF0L8CVgGPAjM0v4+FefcitMd\nICGllEAc70M+FeesOiKciBMDfAAnnqKYinNWjPUZDnpvWqarUHgWx1dJsuDutYkdztgQQswGngD+\nVkp5X/Lll5I+aIC/wqkufxZYLYQoFkIswBGGLQHvndRIKT8ipTxbSvlR4GVgLfC7qTxn4D+Ajwsh\nioQQxwAzgKem+Jz9OiJM6bWtMdZ5Br03LUety2SMPI6jZf4Zxwd/zQSPZ6zcAtQAtwohVGzhq8D3\nhRBhnFYhv5BSDgkhngGew1EIvpR879eAH+vvPaKjLxwp85hKc5ZS/loI8RGcZpJqLu8wheeM05H5\nvuR8wjhrfTtTe86KMa3nNO9Ni61otlgsFovLdHUfWSwWi8UHKxQsFovF4mKFgsVisVhcrFCwWCwW\ni4sVChaLxWJxsULBYrFYLC5WKFgsFovF5f8HJlwSaNQNC+YAAAAASUVORK5CYII=\n",
      "text/plain": [
       "<matplotlib.figure.Figure at 0x10e928b10>"
      ]
     },
     "metadata": {},
     "output_type": "display_data"
    }
   ],
   "source": [
    "print logliks[:10]\n",
    "print logliks[9990:]\n",
    "# why don't likelihoods converge as iterations continue?\n",
    "plt.figure()\n",
    "plt.plot(range(len(logliks[::100])), logliks[::100], '.')\n",
    "# plt.hist(logliks, bins=150)\n",
    "plt.figure()\n",
    "plt.plot(range(len(logliks)), logliks, '.')\n",
    "plt.show"
   ]
  },
  {
   "cell_type": "markdown",
   "metadata": {},
   "source": [
    "Further investigation reveals that the likelihoods are likely already in a zone of convergence so we don't see any directed convergence as iterations increase."
   ]
  },
  {
   "cell_type": "markdown",
   "metadata": {},
   "source": [
    "## Gibbs Sampling with simulated deletion data (with real subject templates)"
   ]
  },
  {
   "cell_type": "markdown",
   "metadata": {},
   "source": [
    "### Getting and cleaning subject data"
   ]
  },
  {
   "cell_type": "code",
   "execution_count": 14,
   "metadata": {
    "collapsed": false
   },
   "outputs": [
    {
     "name": "stderr",
     "output_type": "stream",
     "text": [
      "TSO only: 1660 intervals over 356614 bp\n",
      "TSID only: 154 intervals over 161703 bp\n",
      "\n",
      "Creating coverage_matrix with 6 subjects\n",
      "------------------------------------------------------------\n",
      "Time per 1 unit/s: 8.63 sec, Counts: 1/6\n",
      "TE: 8.63 sec, ETR: 43.17 sec, ETT: 51.80 sec \n",
      "----------------------------------------\n",
      "Time per 1 unit/s: 8.21 sec, Counts: 2/6\n",
      "TE: 16.84 sec, ETR: 33.69 sec, ETT: 50.53 sec \n",
      "----------------------------------------\n",
      "Time per 1 unit/s: 5.51 sec, Counts: 3/6\n",
      "TE: 22.36 sec, ETR: 22.36 sec, ETT: 44.71 sec \n",
      "----------------------------------------\n",
      "Time per 1 unit/s: 5.45 sec, Counts: 4/6\n",
      "TE: 27.81 sec, ETR: 13.91 sec, ETT: 41.72 sec \n",
      "----------------------------------------\n",
      "Time per 1 unit/s: 9.98 sec, Counts: 5/6\n",
      "TE: 37.79 sec, ETR: 7.56 sec, ETT: 45.35 sec \n",
      "----------------------------------------\n",
      "Total time for 6 entries: 47.79 sec\n",
      "............................................................\n",
      "483 reads were skipped due to MAPQ below 60\n"
     ]
    }
   ],
   "source": [
    "reload(cov)\n",
    "reload(util)\n",
    "test_subjects_num = cov.coverageMatrix().create_coverage_matrix(DMD_exons_merged, \n",
    "                                                                exon_labels, bam_dir='../bams/test_subjects')"
   ]
  },
  {
   "cell_type": "code",
   "execution_count": 16,
   "metadata": {
    "collapsed": false
   },
   "outputs": [],
   "source": [
    "# The following code largely replaced by coverageMatrix() use from python_library.\n",
    "\n",
    "# simulated_muts = ['FPWB-0000-822R_4850_delPEM', 'FGPC-4ZPF-J0F1_1619_delPEM', 'FGPC-0000-444F_30_dupPEM',\n",
    "#                   'FPWB-0000-822R', 'FGPC-4ZPF-J0F1', 'FGPC-0000-444F']\n",
    "# # using Max's code to build coverage matrix from test subject bamfile\n",
    "# base_headers = ['subject', 'specimen', 'sample', 'gender', 'sequencer', 'flow_cell_id', 'lane', 'date_modified']\n",
    "# coverage_matrix = [base_headers + exon_labels]\n",
    "# for filename in simulated_muts:\n",
    "#     subject_coverages = {}\n",
    "#     file_path = '../bams/{}.bam'.format(filename)\n",
    "#     date_modified = os.path.getmtime(file_path)\n",
    "#     bamfile = pysam.AlignmentFile(file_path, \"rb\")\n",
    "#     for RG in bamfile.header['RG']:\n",
    "#         orig_subject, specimen_sample, flow_cell_lane = RG['ID'].split('_')\n",
    "#         subject = RG['SM']\n",
    "#         gender = subject[0]\n",
    "#         specimen_num, sequencer, sample = specimen_sample.split('-')\n",
    "#         specimen = '{}_{}'.format(subject, specimen_num)\n",
    "#         sample = '{}_{}'.format(subject, specimen_sample)\n",
    "#         flow_cell_id, lane = flow_cell_lane.rsplit('-', 1)\n",
    "#         row = [subject, specimen, sample, gender, sequencer, flow_cell_id, lane, date_modified]\n",
    "#         subject_coverages[RG['ID']] = row + [0] * len(DMD_exons_merged)\n",
    "\n",
    "#     for read in bamfile.fetch('X', start=31137345, end=33229636):\n",
    "#         if not read.is_unmapped and read.mapping_quality == 60:\n",
    "#             # Find what exon each read falls in, and increase that exon's coverage by 1\n",
    "#             interval_info = util.in_interval(read.reference_start, DMD_exons_merged, get_interval=True)\n",
    "#             if not interval_info[0]:\n",
    "#                 # If the start of the read is not in an exon, check the end of the read\n",
    "#                 interval_info = util.in_interval(read.reference_end, DMD_exons_merged, get_interval=True)\n",
    "#             if interval_info[0]:\n",
    "#                 exon_num = interval_info[1]\n",
    "#                 subject_coverages[read.get_tag('RG')][exon_num + len(base_headers)] += 1\n",
    "\n",
    "#     coverage_matrix += subject_coverages.values()\n",
    "# coverage_matrix = np.array(coverage_matrix)"
   ]
  },
  {
   "cell_type": "code",
   "execution_count": 16,
   "metadata": {
    "collapsed": false
   },
   "outputs": [
    {
     "name": "stdout",
     "output_type": "stream",
     "text": [
      "['FGPC-0000-444F' 'FGPC-0000-444F_dup' 'FGPC-4ZPF-J0F1'\n",
      " 'FGPC-4ZPF-J0F1_del' 'FPWB-0000-822R' 'FPWB-0000-822R_del']\n"
     ]
    }
   ],
   "source": [
    "# test_subjects = pd.DataFrame(coverage_matrix[1:], columns=coverage_matrix[0])\n",
    "# test_subjects_num = test_subjects.apply(lambda x: pd.to_numeric(x, errors='ignore'))\n",
    "\n",
    "# fix datetime objects in dataframe\n",
    "test_subjects_num.date_modified = pd.to_datetime(test_subjects_num.date_modified, unit='s')\n",
    "test_subjects_num['date'] = test_subjects_num.date_modified.dt.date\n",
    "\n",
    "# drop unnecessary columns (is_rerun, and coding regions)\n",
    "gibbs_columns = ['subject'] + [column for column in test_subjects_num.columns if 'Ex' in column]\n",
    "test_subjects_num = test_subjects_num[gibbs_columns]\n",
    "print test_subjects_num.subject.unique()"
   ]
  },
  {
   "cell_type": "markdown",
   "metadata": {},
   "source": [
    "### Checking dates for subjects used for simulations \n",
    "Even though these dates indicate that the original bams were generated around the same dates as the RMA subjects (June 24-25, 2016), these files must have been modified after their initial generation. \n",
    "* Subject FGPC-0000-444F was actually created in GIST in May 2015 - sample was run in October 2015, run 69\n",
    "* Subject FGPC-4ZPF-J0F1 was created in GIST in Feb. 2016 -- sample was run in Feb 2016, part of run 79\n",
    "* Subject FPWB-0000-822R was created in GIST April 2015 - but sample was run Jan 2016, part of run 77\n",
    "\n",
    "RMA subjects sequenced around March 2016 - runs 80-81"
   ]
  },
  {
   "cell_type": "code",
   "execution_count": 17,
   "metadata": {
    "collapsed": false
   },
   "outputs": [],
   "source": [
    "subject_norm, subject_counts = reshape_df(test_subjects_num, df_counts_wanted=True)"
   ]
  },
  {
   "cell_type": "code",
   "execution_count": 18,
   "metadata": {
    "collapsed": false
   },
   "outputs": [
    {
     "data": {
      "text/html": [
       "<div>\n",
       "<table border=\"1\" class=\"dataframe\">\n",
       "  <thead>\n",
       "    <tr style=\"text-align: right;\">\n",
       "      <th>subject</th>\n",
       "      <th>Exon</th>\n",
       "      <th>FGPC-0000-444F</th>\n",
       "      <th>FGPC-0000-444F_dup</th>\n",
       "      <th>FGPC-4ZPF-J0F1</th>\n",
       "      <th>FGPC-4ZPF-J0F1_del</th>\n",
       "      <th>FPWB-0000-822R</th>\n",
       "      <th>FPWB-0000-822R_del</th>\n",
       "    </tr>\n",
       "  </thead>\n",
       "  <tbody>\n",
       "    <tr>\n",
       "      <th>0</th>\n",
       "      <td>Ex1</td>\n",
       "      <td>0.040142</td>\n",
       "      <td>0.039973</td>\n",
       "      <td>0.048767</td>\n",
       "      <td>0.049546</td>\n",
       "      <td>0.045417</td>\n",
       "      <td>0.046463</td>\n",
       "    </tr>\n",
       "    <tr>\n",
       "      <th>1</th>\n",
       "      <td>Ex2</td>\n",
       "      <td>0.005421</td>\n",
       "      <td>0.005398</td>\n",
       "      <td>0.003490</td>\n",
       "      <td>0.003545</td>\n",
       "      <td>0.003923</td>\n",
       "      <td>0.004013</td>\n",
       "    </tr>\n",
       "    <tr>\n",
       "      <th>2</th>\n",
       "      <td>Ex3</td>\n",
       "      <td>0.011036</td>\n",
       "      <td>0.010990</td>\n",
       "      <td>0.011386</td>\n",
       "      <td>0.011568</td>\n",
       "      <td>0.011571</td>\n",
       "      <td>0.011837</td>\n",
       "    </tr>\n",
       "    <tr>\n",
       "      <th>3</th>\n",
       "      <td>Ex4</td>\n",
       "      <td>0.016723</td>\n",
       "      <td>0.016653</td>\n",
       "      <td>0.016502</td>\n",
       "      <td>0.016766</td>\n",
       "      <td>0.017075</td>\n",
       "      <td>0.017468</td>\n",
       "    </tr>\n",
       "    <tr>\n",
       "      <th>4</th>\n",
       "      <td>Ex5</td>\n",
       "      <td>0.010469</td>\n",
       "      <td>0.010425</td>\n",
       "      <td>0.011179</td>\n",
       "      <td>0.011357</td>\n",
       "      <td>0.009381</td>\n",
       "      <td>0.009597</td>\n",
       "    </tr>\n",
       "  </tbody>\n",
       "</table>\n",
       "</div>"
      ],
      "text/plain": [
       "subject Exon  FGPC-0000-444F  FGPC-0000-444F_dup  FGPC-4ZPF-J0F1  \\\n",
       "0        Ex1        0.040142            0.039973        0.048767   \n",
       "1        Ex2        0.005421            0.005398        0.003490   \n",
       "2        Ex3        0.011036            0.010990        0.011386   \n",
       "3        Ex4        0.016723            0.016653        0.016502   \n",
       "4        Ex5        0.010469            0.010425        0.011179   \n",
       "\n",
       "subject  FGPC-4ZPF-J0F1_del  FPWB-0000-822R  FPWB-0000-822R_del  \n",
       "0                  0.049546        0.045417            0.046463  \n",
       "1                  0.003545        0.003923            0.004013  \n",
       "2                  0.011568        0.011571            0.011837  \n",
       "3                  0.016766        0.017075            0.017468  \n",
       "4                  0.011357        0.009381            0.009597  "
      ]
     },
     "execution_count": 18,
     "metadata": {},
     "output_type": "execute_result"
    }
   ],
   "source": [
    "subject_norm.head()"
   ]
  },
  {
   "cell_type": "code",
   "execution_count": 19,
   "metadata": {
    "collapsed": false
   },
   "outputs": [
    {
     "data": {
      "text/html": [
       "<div>\n",
       "<table border=\"1\" class=\"dataframe\">\n",
       "  <thead>\n",
       "    <tr style=\"text-align: right;\">\n",
       "      <th></th>\n",
       "      <th>Ex1</th>\n",
       "      <th>Ex2</th>\n",
       "      <th>Ex3</th>\n",
       "      <th>Ex4</th>\n",
       "      <th>Ex5</th>\n",
       "      <th>Ex6</th>\n",
       "      <th>Ex7</th>\n",
       "      <th>Ex8</th>\n",
       "      <th>Ex9</th>\n",
       "      <th>Ex10</th>\n",
       "      <th>...</th>\n",
       "      <th>Ex70</th>\n",
       "      <th>Ex71</th>\n",
       "      <th>Ex72</th>\n",
       "      <th>Ex73</th>\n",
       "      <th>Ex74</th>\n",
       "      <th>Ex75</th>\n",
       "      <th>Ex76</th>\n",
       "      <th>Ex77</th>\n",
       "      <th>Ex78</th>\n",
       "      <th>Ex79</th>\n",
       "    </tr>\n",
       "    <tr>\n",
       "      <th>subject</th>\n",
       "      <th></th>\n",
       "      <th></th>\n",
       "      <th></th>\n",
       "      <th></th>\n",
       "      <th></th>\n",
       "      <th></th>\n",
       "      <th></th>\n",
       "      <th></th>\n",
       "      <th></th>\n",
       "      <th></th>\n",
       "      <th></th>\n",
       "      <th></th>\n",
       "      <th></th>\n",
       "      <th></th>\n",
       "      <th></th>\n",
       "      <th></th>\n",
       "      <th></th>\n",
       "      <th></th>\n",
       "      <th></th>\n",
       "      <th></th>\n",
       "      <th></th>\n",
       "    </tr>\n",
       "  </thead>\n",
       "  <tbody>\n",
       "    <tr>\n",
       "      <th>FGPC-0000-444F</th>\n",
       "      <td>2266</td>\n",
       "      <td>306</td>\n",
       "      <td>623</td>\n",
       "      <td>944</td>\n",
       "      <td>591</td>\n",
       "      <td>714</td>\n",
       "      <td>1341</td>\n",
       "      <td>1064</td>\n",
       "      <td>411</td>\n",
       "      <td>715</td>\n",
       "      <td>...</td>\n",
       "      <td>659</td>\n",
       "      <td>272</td>\n",
       "      <td>729</td>\n",
       "      <td>631</td>\n",
       "      <td>847</td>\n",
       "      <td>523</td>\n",
       "      <td>424</td>\n",
       "      <td>622</td>\n",
       "      <td>292</td>\n",
       "      <td>553</td>\n",
       "    </tr>\n",
       "    <tr>\n",
       "      <th>FGPC-0000-444F_dup</th>\n",
       "      <td>2266</td>\n",
       "      <td>306</td>\n",
       "      <td>623</td>\n",
       "      <td>944</td>\n",
       "      <td>591</td>\n",
       "      <td>714</td>\n",
       "      <td>1341</td>\n",
       "      <td>1064</td>\n",
       "      <td>411</td>\n",
       "      <td>715</td>\n",
       "      <td>...</td>\n",
       "      <td>659</td>\n",
       "      <td>272</td>\n",
       "      <td>729</td>\n",
       "      <td>631</td>\n",
       "      <td>847</td>\n",
       "      <td>523</td>\n",
       "      <td>424</td>\n",
       "      <td>622</td>\n",
       "      <td>292</td>\n",
       "      <td>553</td>\n",
       "    </tr>\n",
       "    <tr>\n",
       "      <th>FGPC-4ZPF-J0F1</th>\n",
       "      <td>1649</td>\n",
       "      <td>118</td>\n",
       "      <td>385</td>\n",
       "      <td>558</td>\n",
       "      <td>378</td>\n",
       "      <td>554</td>\n",
       "      <td>720</td>\n",
       "      <td>603</td>\n",
       "      <td>257</td>\n",
       "      <td>455</td>\n",
       "      <td>...</td>\n",
       "      <td>347</td>\n",
       "      <td>178</td>\n",
       "      <td>442</td>\n",
       "      <td>363</td>\n",
       "      <td>466</td>\n",
       "      <td>265</td>\n",
       "      <td>237</td>\n",
       "      <td>391</td>\n",
       "      <td>179</td>\n",
       "      <td>447</td>\n",
       "    </tr>\n",
       "    <tr>\n",
       "      <th>FGPC-4ZPF-J0F1_del</th>\n",
       "      <td>1649</td>\n",
       "      <td>118</td>\n",
       "      <td>385</td>\n",
       "      <td>558</td>\n",
       "      <td>378</td>\n",
       "      <td>554</td>\n",
       "      <td>720</td>\n",
       "      <td>603</td>\n",
       "      <td>257</td>\n",
       "      <td>455</td>\n",
       "      <td>...</td>\n",
       "      <td>347</td>\n",
       "      <td>178</td>\n",
       "      <td>442</td>\n",
       "      <td>363</td>\n",
       "      <td>466</td>\n",
       "      <td>265</td>\n",
       "      <td>237</td>\n",
       "      <td>391</td>\n",
       "      <td>179</td>\n",
       "      <td>447</td>\n",
       "    </tr>\n",
       "    <tr>\n",
       "      <th>FPWB-0000-822R</th>\n",
       "      <td>2987</td>\n",
       "      <td>258</td>\n",
       "      <td>761</td>\n",
       "      <td>1123</td>\n",
       "      <td>617</td>\n",
       "      <td>1150</td>\n",
       "      <td>1462</td>\n",
       "      <td>1247</td>\n",
       "      <td>451</td>\n",
       "      <td>960</td>\n",
       "      <td>...</td>\n",
       "      <td>799</td>\n",
       "      <td>358</td>\n",
       "      <td>758</td>\n",
       "      <td>562</td>\n",
       "      <td>990</td>\n",
       "      <td>469</td>\n",
       "      <td>518</td>\n",
       "      <td>698</td>\n",
       "      <td>308</td>\n",
       "      <td>698</td>\n",
       "    </tr>\n",
       "  </tbody>\n",
       "</table>\n",
       "<p>5 rows × 78 columns</p>\n",
       "</div>"
      ],
      "text/plain": [
       "                     Ex1  Ex2  Ex3   Ex4  Ex5   Ex6   Ex7   Ex8  Ex9  Ex10  \\\n",
       "subject                                                                      \n",
       "FGPC-0000-444F      2266  306  623   944  591   714  1341  1064  411   715   \n",
       "FGPC-0000-444F_dup  2266  306  623   944  591   714  1341  1064  411   715   \n",
       "FGPC-4ZPF-J0F1      1649  118  385   558  378   554   720   603  257   455   \n",
       "FGPC-4ZPF-J0F1_del  1649  118  385   558  378   554   720   603  257   455   \n",
       "FPWB-0000-822R      2987  258  761  1123  617  1150  1462  1247  451   960   \n",
       "\n",
       "                    ...   Ex70  Ex71  Ex72  Ex73  Ex74  Ex75  Ex76  Ex77  \\\n",
       "subject             ...                                                    \n",
       "FGPC-0000-444F      ...    659   272   729   631   847   523   424   622   \n",
       "FGPC-0000-444F_dup  ...    659   272   729   631   847   523   424   622   \n",
       "FGPC-4ZPF-J0F1      ...    347   178   442   363   466   265   237   391   \n",
       "FGPC-4ZPF-J0F1_del  ...    347   178   442   363   466   265   237   391   \n",
       "FPWB-0000-822R      ...    799   358   758   562   990   469   518   698   \n",
       "\n",
       "                    Ex78  Ex79  \n",
       "subject                         \n",
       "FGPC-0000-444F       292   553  \n",
       "FGPC-0000-444F_dup   292   553  \n",
       "FGPC-4ZPF-J0F1       179   447  \n",
       "FGPC-4ZPF-J0F1_del   179   447  \n",
       "FPWB-0000-822R       308   698  \n",
       "\n",
       "[5 rows x 78 columns]"
      ]
     },
     "execution_count": 19,
     "metadata": {},
     "output_type": "execute_result"
    }
   ],
   "source": [
    "subject_counts.head()"
   ]
  },
  {
   "cell_type": "code",
   "execution_count": 20,
   "metadata": {
    "collapsed": false
   },
   "outputs": [
    {
     "name": "stdout",
     "output_type": "stream",
     "text": [
      "FGPC-0000-444F total reads: 56450\n",
      "FGPC-0000-444F_dup total reads: 56688\n",
      "FGPC-4ZPF-J0F1 total reads: 33814\n",
      "FGPC-4ZPF-J0F1_del total reads: 33282\n",
      "FPWB-0000-822R total reads: 65769\n",
      "FPWB-0000-822R_del total reads: 64288\n"
     ]
    }
   ],
   "source": [
    "# get number of reads for each subject\n",
    "for i in range(len(subject_counts)):\n",
    "    print '{} total reads: {}'.format(subject_counts.index[i], np.sum(np.array(subject_counts.iloc[i])))"
   ]
  },
  {
   "cell_type": "code",
   "execution_count": 21,
   "metadata": {
    "collapsed": false
   },
   "outputs": [
    {
     "name": "stdout",
     "output_type": "stream",
     "text": [
      "[2987  258  761 1123  617 1150 1462 1247  451  960  736  524  498  521 1085\n",
      "  702  980  406  824 1722  798  978  776  590 1622  648 1149  573  984  503\n",
      "  789  648 1264  550  741  717  802  501  689  761  737  602  944  996 1775\n",
      "  585 1372  390  755  238  553  415 1159  508 1214  525  470  492  775 1322\n",
      "  732 1138  556  796 1346  802 1233  603  799  358  758  562  990  469  518\n",
      "  698  308  698]\n"
     ]
    }
   ],
   "source": [
    "subject_data = np.array(subject_counts.loc['FPWB-0000-822R_del'])\n",
    "print subject_data\n",
    "subject_data_half = subject_data / 2\n",
    "subject_data_sixth = subject_data / 6"
   ]
  },
  {
   "cell_type": "code",
   "execution_count": 22,
   "metadata": {
    "collapsed": true
   },
   "outputs": [],
   "source": [
    "subject_data_del16 = np.array(subject_counts.loc['FGPC-4ZPF-J0F1_del'])\n",
    "subject_data_dup30 = np.array(subject_counts.loc['FGPC-0000-444F_dup'])"
   ]
  },
  {
   "cell_type": "markdown",
   "metadata": {},
   "source": [
    "## Running Gibbs Sampler (simulated deletion 48-50), subject FPWB-0000-822R\n",
    "\n",
    "We run the Gibbs sampler on a subject with a simulated deletion in exons 48-50. We continue to use the female RMA mean exon coverage ratios as our known exon intensity vector (note that this subject was not an RMA subject). Both the RMA samples and this subject's samples were run using a mix-in panel (M1). The sampler is seeded with a probable expected cnv vector (all copy numbers initialized to 2 -- see df_822R) and a randomly generated cnv vector (see df_822R2). As expected, this did not affect the final probability averages. This subject has a very large number of reads (~60k), so we also simulate an analogous subject with half and 1/6th the total coverage (see df_822R3, df_822R4). As expected, this generated more uncertainty in the final results."
   ]
  },
  {
   "cell_type": "code",
   "execution_count": 23,
   "metadata": {
    "collapsed": true
   },
   "outputs": [],
   "source": [
    "norm_start = 2 * np.ones(78).astype(np.int64)"
   ]
  },
  {
   "cell_type": "code",
   "execution_count": 24,
   "metadata": {
    "collapsed": false,
    "scrolled": true
   },
   "outputs": [
    {
     "name": "stdout",
     "output_type": "stream",
     "text": [
      "[2 2 2 2 2 2 2 2 2 2 2 2 2 2 2 2 2 2 2 2 2 2 2 2 2 2 2 2 2 2 2 2 2 2 2 2 2\n",
      " 2 2 2 2 2 2 2 2 2 2 2 2 2 2 2 2 2 2 2 2 2 2 2 2 2 2 2 2 2 2 2 2 2 2 2 2 2\n",
      " 2 2 2 2]\n",
      "Finished 499 iterations\n",
      "Finished 999 iterations\n",
      "Finished 1499 iterations\n",
      "Finished 1999 iterations\n",
      "Finished 2499 iterations\n",
      "Finished 2999 iterations\n",
      "Finished 3499 iterations\n",
      "Finished 3999 iterations\n",
      "Finished 4499 iterations\n",
      "Finished 4999 iterations\n",
      "Finished 5499 iterations\n",
      "Finished 5999 iterations\n",
      "Finished 6499 iterations\n",
      "Finished 6999 iterations\n",
      "Finished 7499 iterations\n",
      "Finished 7999 iterations\n",
      "Finished 8499 iterations\n",
      "Finished 8999 iterations\n",
      "Finished 9499 iterations\n",
      "Finished 9999 iterations\n"
     ]
    }
   ],
   "source": [
    "# with norm (most probable) starting cnv distribution\n",
    "cnv_support = [1,2,3]\n",
    "norm_start = 2 * np.ones(78).astype(np.int64)\n",
    "gibbs_data_822R, gibbs_data_results_822R, logliks_822R, gibbs_df_822R = generate_gibbs_df(cnv_support, \n",
    "                                                                        X_probs, cnv=norm_start, data=subject_data, \n",
    "                                                                        iterations=10000, exon_labels=exon_labels)"
   ]
  },
  {
   "cell_type": "code",
   "execution_count": 25,
   "metadata": {
    "collapsed": false,
    "scrolled": true
   },
   "outputs": [
    {
     "name": "stdout",
     "output_type": "stream",
     "text": [
      "[3 1 3 3 2 2 3 3 3 2 2 3 1 1 1 2 2 3 3 1 1 2 3 1 3 3 3 1 1 3 3 1 1 1 2 1 3\n",
      " 1 3 2 3 2 3 1 3 1 3 2 2 2 1 1 1 1 2 1 2 2 1 3 2 1 2 1 1 2 2 2 3 1 3 1 3 2\n",
      " 1 2 1 2]\n",
      "Finished 499 iterations\n",
      "Finished 999 iterations\n",
      "Finished 1499 iterations\n",
      "Finished 1999 iterations\n",
      "Finished 2499 iterations\n",
      "Finished 2999 iterations\n",
      "Finished 3499 iterations\n",
      "Finished 3999 iterations\n",
      "Finished 4499 iterations\n",
      "Finished 4999 iterations\n",
      "Finished 5499 iterations\n",
      "Finished 5999 iterations\n",
      "Finished 6499 iterations\n",
      "Finished 6999 iterations\n",
      "Finished 7499 iterations\n",
      "Finished 7999 iterations\n",
      "Finished 8499 iterations\n",
      "Finished 8999 iterations\n",
      "Finished 9499 iterations\n",
      "Finished 9999 iterations\n"
     ]
    }
   ],
   "source": [
    "# with random cnv distribution\n",
    "cnv_support = [1,2,3]\n",
    "gibbs_data_822R2, gibbs_data_results_822R2, logliks_822R2, gibbs_df_822R2 = generate_gibbs_df(cnv_support, \n",
    "                                                                        X_probs, data=subject_data, \n",
    "                                                                        iterations=10000, exon_labels=exon_labels)"
   ]
  },
  {
   "cell_type": "code",
   "execution_count": 26,
   "metadata": {
    "collapsed": false,
    "scrolled": true
   },
   "outputs": [
    {
     "name": "stdout",
     "output_type": "stream",
     "text": [
      "[2 2 2 2 2 2 2 2 2 2 2 2 2 2 2 2 2 2 2 2 2 2 2 2 2 2 2 2 2 2 2 2 2 2 2 2 2\n",
      " 2 2 2 2 2 2 2 2 2 2 2 2 2 2 2 2 2 2 2 2 2 2 2 2 2 2 2 2 2 2 2 2 2 2 2 2 2\n",
      " 2 2 2 2]\n",
      "Finished 499 iterations\n",
      "Finished 999 iterations\n",
      "Finished 1499 iterations\n",
      "Finished 1999 iterations\n",
      "Finished 2499 iterations\n",
      "Finished 2999 iterations\n",
      "Finished 3499 iterations\n",
      "Finished 3999 iterations\n",
      "Finished 4499 iterations\n",
      "Finished 4999 iterations\n",
      "Finished 5499 iterations\n",
      "Finished 5999 iterations\n",
      "Finished 6499 iterations\n",
      "Finished 6999 iterations\n",
      "Finished 7499 iterations\n",
      "Finished 7999 iterations\n",
      "Finished 8499 iterations\n",
      "Finished 8999 iterations\n",
      "Finished 9499 iterations\n",
      "Finished 9999 iterations\n"
     ]
    }
   ],
   "source": [
    "# with norm starting cnvs and half the subject's original coverage\n",
    "cnv_support = [1,2,3]\n",
    "norm_start = 2 * np.ones(78).astype(np.int64)\n",
    "gibbs_data_822R3, gibbs_data_results_822R3, logliks_822R3, gibbs_df_822R3 = generate_gibbs_df(cnv_support, \n",
    "                                                                        X_probs, cnv=norm_start, \n",
    "                                                                        data=subject_data_half, \n",
    "                                                                        iterations=10000, exon_labels=exon_labels)"
   ]
  },
  {
   "cell_type": "code",
   "execution_count": 27,
   "metadata": {
    "collapsed": false,
    "scrolled": true
   },
   "outputs": [
    {
     "name": "stdout",
     "output_type": "stream",
     "text": [
      "[1 2 2 1 2 1 1 3 1 1 1 3 1 3 2 3 2 3 1 3 3 3 1 1 1 2 3 1 1 1 2 1 3 3 3 3 1\n",
      " 2 1 1 3 1 3 1 1 1 2 2 1 3 1 3 3 3 3 3 1 2 1 2 3 2 1 1 1 3 1 1 3 1 2 2 3 1\n",
      " 2 3 3 2]\n",
      "Finished 499 iterations\n",
      "Finished 999 iterations\n",
      "Finished 1499 iterations\n",
      "Finished 1999 iterations\n",
      "Finished 2499 iterations\n",
      "Finished 2999 iterations\n",
      "Finished 3499 iterations\n",
      "Finished 3999 iterations\n",
      "Finished 4499 iterations\n",
      "Finished 4999 iterations\n",
      "Finished 5499 iterations\n",
      "Finished 5999 iterations\n",
      "Finished 6499 iterations\n",
      "Finished 6999 iterations\n",
      "Finished 7499 iterations\n",
      "Finished 7999 iterations\n",
      "Finished 8499 iterations\n",
      "Finished 8999 iterations\n",
      "Finished 9499 iterations\n",
      "Finished 9999 iterations\n"
     ]
    }
   ],
   "source": [
    "# with random starting cnvs and one sixth the subject's original coverage\n",
    "cnv_support = [1,2,3]\n",
    "gibbs_data_822R4, gibbs_data_results_822R4, logliks_822R4, gibbs_df_822R4 = generate_gibbs_df(cnv_support, \n",
    "                                                                        X_probs,  \n",
    "                                                                        data=subject_data_sixth, \n",
    "                                                                        iterations=10000, exon_labels=exon_labels)"
   ]
  },
  {
   "cell_type": "markdown",
   "metadata": {},
   "source": [
    "## Investigation into convergence\n",
    "We plot the distribution of log likelihoods with the sample with 1/6th of coverage -- trying to observe the most variability possible. We see a mostly discrete set of possible likelihoods since only a few of the exons actually vary in sampled copy number from iteration to iteration. We also observe that the majority of the iteration samples produce a higher log likelihood, with fewer iterations producing lower log likelihoods. "
   ]
  },
  {
   "cell_type": "code",
   "execution_count": 28,
   "metadata": {
    "collapsed": false
   },
   "outputs": [
    {
     "name": "stdout",
     "output_type": "stream",
     "text": [
      "10000\n"
     ]
    },
    {
     "data": {
      "image/png": "iVBORw0KGgoAAAANSUhEUgAAAZQAAAEFCAYAAADE/xFGAAAABHNCSVQICAgIfAhkiAAAAAlwSFlz\nAAALEgAACxIB0t1+/AAAIABJREFUeJzt3XuUHOV55/HvoJEYRkigy0gI2cSA5Ec5cRzZUgJoWUG4\nGUiWmCU5vrHgIBJ07A1BOAsLhCDbkLWNFNbgOAIWOYh4zWaXi3bxYuAsSBbEgJERwhcegiwEusHo\nBpJGo/GI2T+qWpTG0z3V3W/1rX6fc3Q0Xf1W1fNU1czTb1XXW20DAwOIiIhU67B6ByAiIq1BBUVE\nRIJQQRERkSBUUEREJAgVFBERCaK93gHUS3f37oq/3jZuXCc7d/aEDKcp5DHvPOYM+cw7jzlD+Xl3\ndY1pK/aeeigVaG8fUe8Q6iKPeecxZ8hn3nnMGcLmrYIiIiJBqKCIiEgQKigiIhKECoqIiAShgiIi\nIkGooIiISBB1KShmNsPM3jGzjvj1hWa2zsxWxP9OS7SdZGZvmtmMQcu4zczmJ14vMLPn4n831S6b\nSG9fP+s2v0NvX/+Qr9PMU846iv0cOo9y2oSaXm3cadYXavul3e8h11FOm0qOy2rWXe52rWS7VLN/\nS83rG3ZUHGuoXMs9jktNr8Xfi8FqfmOjmY0FFgP7E5NnAde4+wOD2o4E7gT2JaZ1AcuADwO3xtNO\nAD4HnAS8BzxtZg+5+9oMUzmot6+fr977Alu29zBlQif/6TMf49bvvXjw9Y2XzqZjVHvJeYZqU6z9\n5PFHAPDWjn2H/JxmOeXkUU7coaZXG3ex7ZHF9ku736vJNeQ+SXNcVrPucrdrJdslTa7F4khzbFQS\na7XzD7ctK/l9Su7r4bZBSDUtKGbWBtwFXA8sT7w1C/iYmV0FPA9c6+79wCJgCXBdou2RwELgvMS0\nN4Fz3f1AvJ6RQG+pWMaN66zqhp6urjEHf/YNO9iyPbrTdMv2Hta/veeQ1z39A3xw6phD5h88z1Bt\nirV/a8fB+nrIz2mWU0qamHr6B4ZsU2zecqdXG3ex7VHN9kvu62LrLbXfq8k1zbxpt3Ga4zKp2L4u\ntu5yt2sl2yVNrsXiSHNsVBJrtfMP1abcWEvt6+G2ARQ/xsuVWUExs3nAgkGTNwD3u/tLZpac/gTw\nMLCeqIDMN7M9QLe7P2ZmBwuKu68H1pvZeYlpvwK2xQXrVuBFd3+1VHzVDLHQ1TWG7u7dB193trcx\nZULnwU8Hx0868pDXne1th7Qfap6h2hRrX+oTx3DLKWW4mLq6xhRtE2p6tXEX2x6Vbr/B+7rU9iq2\n36vJNc28abdxmuMymXe56y73uKxku6TJNW0PpZz9U6pNtfMPty0r+X1K7uvhtgFQ1u9eqeLTVssn\nNprZa8DG+OXJwPPuPtfMjnb3XXGb84GLgOnAQPxvJvAqcIG7b43bLQS2uvuS+HUHsBTYDXyh0Fsp\nppqxvIb6I9Pb18+mbXuZOnH0wS5o8vVQ0rQp1h4Y8udKTxuliamQd7E2oaZXGzcMvT0q2X6lCspQ\nOWSRazXHUiXHZTLvctcN5R2XlWyXNLkWi6NYTL19/fT0D9DZ3lZRrKF+38s9jtPu61LbYLhjfLBS\nY3nVtKAkmdnrwAyiaykbgDnuvtHMFgPr3P3bibYrgPnu/kpi2kLighL3TH4APOnuX0+z/tAFJQ/y\nmHcec4Z85p3HnKH8vEsVlLqPNuzuA2Z2OfCgme0Dfg7cXeZiPgmcBhyeOBV2nbv/KGCoIiJSQt16\nKPWmHkr58ph3HnOGfOadx5whbA9FNzaKiEgQKig1luVNRZXGkEVM1d6UVc06GkVWN/Y1glrHXcv1\nVXsTYDU3J1YTayOo+zWUPAl5M1+oGMq92a2SdWRxk2MjbMtSQt3s1ohqHXct15fm5sJq5w+VTyMe\nP+qh1NCmbXsPuflo07a9dY9h7brtwWMqlme50ytZR6NIE1+j51BMreOu5fqS63prx76DNwJWclwW\nmz9UPo14/Kig1NDUiaOZMqETgCkTOg9+J7yeMXz0xAnBYyqWZ7nTK1lHo0gTX6PnUEyt467l+pLr\nmjz+iIO9jEqOy2Lzh8qnEY8ffcurAtV8GyTkzXyVqvZmt0rWUen0StYRUtb7uhGOh6GUe0Nn1mq5\nr9PcXJg21mLzh8onxHJa4sbGetPXhsuXx7zzmDPkM+885gz62rCIiDQgFRQREQlCBUVERIJQQRER\nkSBUUEREJAgVFBERCUIFRUREglBBKVNvXz++YUfwwdgabZC3egq5LcpdVi32Q5oBA6sZWFLHUm3U\na8DKRtY4t+Y2gawGY2vEQd7qJeS2KHdZQ7UPLc0AmWkGJQw50KaUr14DVjb6PlUPpQxZDcbWiIO8\n1UvIbVHusmqxH9IMkJlmUMKQA21K+eo1YGWj71MVlDJkNRhbIw7yVi8ht0W5y6rFfkgzQGaaQQlD\nDrQp5avXgJWNvk81lleZevv66ekfoLO9LWi3s1EHCUyq1VhHIbdFucsa3D6LnNMMkAnDD0oYcqDN\nwfI4rlW5OdfydzbLdWlwyAA0OGT58ph3HnOGfOadx5xBg0OKiEgDUkEREZEgVFBERCQIFRQREQlC\nBUUaXr3uEs5qVIS8q+dICFnFIZHG/H6qSKxedwk3093JzaSeIyEMN69UTz0UaWj1uku4me5Obib1\nHAkhqzjkfSoo0tDqdZdwM92d3EzqORJCVnHI+3RjYwV0A1Rt1WsUgaxGRWgGWe7reo6EUGpe/V6n\nbl/0xsZ8/ZZIU+oY1c6Jxx5Vl/V+cGo+/8hkKeT+rGZZ9TquWplOeYmISBB16aGY2QzgOWCyu/ea\n2YXAIuDNuMlN7r4ybjsJWA2c7e6vJJZxG+DuviQx7TDg+8Dy5HQREclezQuKmY0FFgP7E5NnAde4\n+wOD2o4E7gT2JaZ1AcuADwO3Dlr8zcC4DMIWEZFh1PSUl5m1AXcB1wM9ibdmAZeZ2SozW2xmhUK3\nCFgCbE60PRJYCNw3aNl/DLwH/CCb6EVEpJTMeihmNg9YMGjyBuB+d3/JzJLTnwAeBtYTFZD5ZrYH\n6Hb3x8zsukJDd18PrDez8xLr+gjwWeCPgb9JE9+4cZ20t48oP7FYV9eYiudtZnnMO485Qz7zzmPO\nEC7vmn5t2MxeAzbGL08Gnnf3uWZ2tLvvitucD1wETAcG4n8zgVeBC9x9a9xuIbDV3ZeY2TeA04hO\njX0I6AOudPeivRV9bbh8ecw7jzlDPvPOY87QxF8bdvdphZ/N7HXgnPg02Fozm+PuG4EzgdXuPi/R\ndgUwv1BMhljuNYm2C4kKjU59iYjUUN2/NuzuA8DlwINmthLoBO6ub1StIfQgfI0wUKIG9AtH21JC\n053yFWiGrnGjDMIXUj3iaIZ9XYnhtmWr5l1KHnMGPQK45SU/OVb6KXLw4Hfrt7xb8afRRhlIr1Hi\nqKdQvQptS8mChl5pMMlPjpPHHwHAWzv2lf2JvDD4XWE5yx7zipYzeFn1HEivUeKol5A9tLxvS8mG\nCkqDSX5yfGvHwfs5D36KTDv2UMeodm68dDabtu2l71cHuPV7aypaTnJZ9R4oMZlTrQeKbARD9Sqq\nGccqz9tSsqFTXg0mOaz25PFHHOylVPIpsjD43fFTxlY9VHfHqHbsN8bX/Q9PIad6x1EPoYdcz/O2\nlGzoonwFsr54lxxWGwjyKTLEkOF5vGjZaDnXaij/Rsu7FvKYMzTxfSiSzuBhtUMMsa2huluD9qM0\nMp3ykqJ0n0J+pNnXOh5kOOqhyJCG+kaRtKY0+7pR7kWSxqYeigxJ9ynkR5p9reNB0lBBkSGF/kaR\nNK40+1rHg6Shb3lVoNxvRdTqmzmhDY47j9+CyUvOafZ1Ncdxmnnr/XuSl309mL7l1USa+dyzvlGU\nH2n2daXHQ5rfgWb+PZH36ZRXxnTuWfJO12jyQwUlYzr3LHmnazT5oWsoFcjLNZTB8niOOY85Q/i8\ndQ2lcekaSpPRtQjJuyyv0Ujj0CkvEREJQgVFRESCUEEREZEgVFBERCSIohflzey4UjO6+xvhwxER\nkWZV6lteK4EBoAOYDPwSOABMA9YBlnl0IiLSNIqe8nL34939BOCHwOnuPt3dZwCnAGtrFaCIiDSH\nNNdQftPdVxVeuPuPgRnZhSQiIs0ozY2NG83sK8D/ICpAFwOvZhqViIg0nTQ9lIuBccD9wD8RFaHP\nZxiTiIg0oWF7KO6+M+6hPA6MAH7k7vkb8EZEREoatodiZp8A1hD1Si4F1prZH2Ycl4iINJk011Bu\nAU519/UAZnYC8CDwSJaBiYhIc0lzDWVkoZgAuPsvU84nIiI5kqaH8oaZXQXcE7++HNiQXUjNo97P\nbxhKI8bUCrRda0/bvPmk2UvzgDuAG4A24Engz6tZqZnNAJ4DJrt7r5ldCCwC3oyb3OTuK+O2k4DV\nwNnu/kpiGbcB7u5L4tfnATfFMa4GvujumT09rBGfgd2IMbUCbdfa0zZvTsOeunL3t4m+OnwGcDbw\nWXffUukKzWwssBjYn5g8C7jG3U+P/xWKyUjgTmBfYv4uM3sUuCAxbQxwK/CH7n4S8DowsdIY02jE\nZ2A3YkytQNu19rTNm1Oab3nNBv4V+EdgKdEpsJMqWZmZtQF3AdcDPYm3ZgGXmdkqM1tsZoWPIouA\nJcDmRNsjgYXAfYlpc4CXgcVmtgp4y927K4kxrUZ8BnYjxtQKtF1rT9u8OQ37THkzewa42t2fi1+f\nDNzu7r83zHzzgAWDJm8A7nf3+8zsdWBGfMrrauBhYD1RAXkZ2AN8wN1vNrMVwPxBp7wWAlvdfYmZ\nfY6o1zMznm8V8Cl3L3pHf3//gYH29hElcx/Ovv39vLH1XY47ZixHHN4Y3fFGjKkVaLvWnrZ5w6rq\nmfJHFooJgLs/a2Ydw83k7vfw/oV8AMzsNWBeXGyOIbpZci6w1N13xW2WAxcB04EBMzuLqFAsM7ML\n3H3rEKvbDvy48J6Z/TCep2hB2bmzp9hbw+rqGkN3d3Rv5/jOkex5dx97Kl5aeFnFlMw7Lxp9X2el\nUfZ1Lbd5o+Rca+Xm3dU1puh7aQrKDjP7I3dfDmBmnyT6A142d59W+DnuoZwTnwZba2Zz3H0jcCaw\n2t3nJdquIOqhDFVMAH4CfMTMJgK7gJOBuyuJUUREKpOmoPw58E9mtpSoq/Ma8B9CBeDuA2Z2OfCg\nme0Dfk6ZxcDd3zaz64DH4kn/7O4/DRWjiIgMb9hrKAVmNho4rFXG8eru3l3xV4rVNc6PPOYM+cw7\njzlDRae8Kr+GYma/C/wV0ddw28yiBzW6+xmpIxARkZaX5pTXMuBbwM+IHgksIiLya9IUlH3u/veZ\nRyIiIk2taEExs+PiH180swXAcqC/8L67v5FxbCIi0kRK9VBWEp3iaiMaduXKxHsDwAkZxiUiIk2m\naEFx9+NrGYiIiDS3Uqe8Frr7QjP7DkNcjHf3yzKNTEREmkqpU16r4/9X1CAOERFpcqUKykvxhfmn\nahWMiIg0r7QX5QfTRXkRETmELsqLiEgQaYZeGQd8AzgR+BOiJyNeXRhuXkREBFI8sZFo5N8fAxOA\n3cAW4LtZBiUiIs0nTUE53t3vAt5z9z53vwH4QMZxiYhIk0lTUPrN7Cjie1HMbDrwXqZRiYhI00kz\nOORNRPeiHGdmDwOnALqpUUREDjFsQXH3H5jZC8BJwAjgCqJrKSIiIgcNe8rLzL7m7tvc/fvu/r+B\nWUTPRhGht6+fdZvfobevf/jGItLS0pzyOtHMFhN9dfgO4LeAz2cZlDSH3r5+vnrvC2zZ3sOUCZ3c\neOlsOkalOaREpBWluSj/KeBoYD3wEjDT3VdmGpU0hU3b9rJlew8AW7b3sGnb3jpHJCL1VGq04b9J\nvHwTeBf4OHCdmeHuX8k6OGlsUyeOZsqEzoM9lKkTR9c7JBGpo1LnJ5JjeA0A/zDEdMmxjlHt3Hjp\nbDZt28vUiaN1uksk50qN5fXlWgYizaljVDsnHntUvcMQkQZQ6pTXT9z942b2Hoc+YKsNGHD3EZlH\nJyIiTaNUD+Xj8f9pLtyLiEjOVVQszOzl0IGIiEhzq7T38aGQQYiISPOrtKAMDN9ERETyRNdHREQk\niFLf8hr87a6CtiLTRUQkx0p9y0u9F5Ec6u3rxzfsoLO9TTerSll0tIjIQRrwU6pRlyPFzGYAzwGT\n3b3XzC4EFhGNGQZwU2EASjObBKwGznb3VxLLuA1wd18Sv/4S8Fmip0n+rbs/VLOERFrEUAN+aiQE\nSavmBcXMxgKLgf2JybOAa9z9gUFtRwJ3AvsS07qAZcCHgVvjaUcDfwlMA0YDawAVFJEyacBPqcaw\nBWXQqMMQXZDfB/zC3b9fzsrMrA24C7geWJ54axbwMTO7CngeuNbd+4l6LUuA6xJtjwQWAuclpu0F\nNhAVk9GkeOb9uHGdtLdXPnpMV9eYiudtZnnMO285f/NLv88bW9/luGPGcsTh+Trdlbd9XRAq7zRH\nyzRgOvC9+PVFREPZn2pmp7n7NUPNZGbzgAWDJm8A7nf3l8wsOf0J4GGiZ64sAeab2R6g290fM7OD\nBcXd1wPrzSxZUCA6XfZzoscU/5fhktq5s2e4JkV1dY2huzt/T0HOY955zBnAfmM83d272VPvQGoo\nr/u63LxLFZ80BcWAue6+H8DMlgAr3f0UM3sJGLKguPs9wD2HLMjsNWBeXGyOAR4H5gJL3X1X3GY5\nUdGaDgyY2VnATGCZmV3g7luHWN15wBTg+Pj1Y2b2jLs/nyI/EREJIE1BGRe3K1zzGEV02gnKvDHS\n3acVfjaz14Fz4tNga81sjrtvBM4EVrv7vETbFcD8IsUEYCfRabj97j5gZruInjIpIiI1kqagfAt4\nwcweITqddB5wR3y9Y221AcQF4HLgQTPbR3Ta6u4yl7Eq7sk8G9+Q+TTRaTQREamRtoGB4W96N7Pf\nBs4C+oEn3f1nZjYd2ODufRnHmInu7t0V3+2vc635kcecIZ955zFnqOgaStGn9qb5llcbcGr8bwRw\nmJn9wt3/NXUEIiLS8tKc8voG0QXypUTjeP0p0cXvqzKMS0REmkyagnIO8DF3fw/AzL4P6AFbIiJy\niDTf0mrn0MLTDhzIJhwREWlWaXoo3wVWmFnhxsbP8P5NjiIiIkCKguLuf2tmLwJnEPVobil3yBUR\nEWl9qQbqcfdHgUcLr83s2+7+hcyiEhGRplPpQ7QuDhqFiIg0vUoLStEbW0REJJ8qLSh6pryIiByi\n6DUUM3uKoQtHG3BEZhGJiEhTKnVRfmGtghARkeZXtKAUnukuIiKSRqXXUERERA6hgiIiIkGooIiI\nSBAqKCIiEoQKioiIBKGCIiIiQaigiIhIECooIiIShAqKiIgEoYIiIiJBqKCIiEgQKigiIhKECoqI\niAShgiIiIkGooIiISBAqKCJl6u3rZ93md+jt6693KCINpdQTG0VkkN6+fr567wts2d7DlAmd3Hjp\nbDpG6ddIBNRDESnLpm172bK9B4At23vYtG1vnSMSaRx1+WhlZjOA54DJ7t5rZhcCi4A34yY3FR5B\nbGaTgNXA2e7+ipnNBO4ADgD7gUvc/S0z+zPgCqAfuNndH6ltVpIHUyeOZsqEzoM9lKkTR9c7JJGG\nUfOCYmZjgcVExaBgFnCNuz8wqO1I4E5gX2LyN4G/cPc1ZnYFcK2ZfQO4EpgNdABPm9kT7p5ch0jV\nOka1c+Ols9m0bS9TJ47W6S6RhJqe8jKzNuAu4HqgJ/HWLOAyM1tlZovNrPBbughYAmxOtP20u6+J\nf24HeoHfA55x9/3u/g7wGvDRDFORHOsY1c6Jxx6lYiIySGa/EWY2D1gwaPIG4H53f8nMktOfAB4G\n1hMVkPlmtgfodvfHzOy6QkN33xIvfw7wH4G5wCeAdxLL2w0cVSq+ceM6aW8fUUlqAHR1jal43maW\nx7zzmDPkM+885gzh8s6soLj7PcA9yWlm9howLy42xwCPExWEpe6+K26zHLgImA4MmNlZwExgmZld\n4O5bzexTwA3AH7h7t5m9CyS3yBhgV6n4du7sKfV2SV1dY+ju3l3x/M0qj3nnMWfIZ955zBnKz7tU\n8alpn93dpxV+NrPXgXPi02BrzWyOu28EzgRWu/u8RNsVwPy4mFxMdPH9dHffETd5HrjFzDqAw4Hf\nBH5ag5RERCRW968Nu/sAcDnwoJmtBDqBu4dqa2YjgNuJeiAPmtkKM/uyu2+Np68CngRucPfemiQg\nIiIAtA0MDNQ7hrro7t5dceLqGudHHnOGfOadx5yholNebcXeq3sPRUREWoMKioiIBKGCIiIiQaig\niIhIECooIiIShAqKiIgEoYIiIiJBqKCIiEgQKigiIhKECoqIiAShgiIiIkGooIiISBAqKCIiEoQK\nioiIBKGCIiIiQaigiIhIECooIiIShAqKiIgEoYIiIiJBqKCIiEgQKigiIhKECoqIiAShgiIiIkGo\noIiISBAqKCIiEoQKioiIBKGCIiIiQaigiIhIECooIiIShAqKiIgEoYIiIiJBtNdjpWY2A3gOmOzu\nvWZ2IbAIeDNucpO7r4zbTgJWA2e7+ytmNhO4AzgA7Acucfe3zGwB8Ol4/v/r7l+uYUoiIrlX84Ji\nZmOBxUTFoGAWcI27PzCo7UjgTmBfYvI3gb9w9zVmdgVwrZl9C/gccBLwHvC0mT3k7mszTEVERBJq\nesrLzNqAu4DrgZ7EW7OAy8xslZktNrNCoVsELAE2J9p+2t3XxD+3A71EPZtz3f2Auw8AI+PpIiIN\nrbevn3Wb36G3r7/eoVStbWBgIJMFm9k8YMGgyRuA+939PjN7HZgRn/K6GngYWE9UQF4G9gAfcPeb\nzWwFMN/dX0ksfw5wDzDX3bvjaW3ArcAYd7+iVHz9/QcG2ttHVJ+oiEiF9u3v5+r/upKNb+/hA5OO\n5O+uOo0jDq/LlYhytBV9I6uCMhQzew3YGL88GXje3eea2dHuvitucz5wETAdGIj/zQReBS5w961m\n9ingBuCT7v7LeL4OYCmwG/iCux8oFUt39+6KE+/qGkN39+5KZ29aecw7jzlDPvOuR87rNr/DLctW\nH3x9wyWzOPHYo2oaQ7l5d3WNKVpQaloK3X1a4ee4h3JO3KtYa2Zz3H0jcCaw2t3nJdquIOqhbDWz\ni4ErgNPdfUf8fhuwHHjS3b9eq3xERKoxdeJopkzoZMv2HqZM6GTqxNH1Dqkqde9bufuAmV0OPGhm\n+4CfA3cP1dbMRgC3A2/E7QFWAmuA04DDzey8uPl17v6jrOMXEalUx6h2brx0Npu27WXqxNF0jKr7\nn+Sq1C16d/9Q4ufHgcdLtD098XJ8kWYdQQITEamhjlHtNT/NlRXd2CgiIkGooIiISBAqKCIiEoQK\nioiIBKGCIiIiQaigiIhIEDW9U15ERFqXeigiIhKECoqIiAShgiIiIkGooIiISBAqKCIiEoQKioiI\nBKGCIiIiQTT34Ps1ZmaHAd8GfgfYD1zu7q/VN6psmNlIoidgfgg4HLiZ6Fk1/0j0FM2fAl909/fq\nFGJmzGwSsBo4G+gnHzlfB1wAjCI6xlfSwnnHx/e9RMf3AeDPaPF9bWYnAV9399PNbBpD5GpmNwF/\nQLQtrnL358tZh3oo5fkk0OHupwD/GVhc53iydDGw3d3/LXAu8C3g74C/jqe1AX9Ux/gyEf+huRPY\nF0/KQ86nA3OAf0P0oLoP0vp5nw+0u/sc4CvALbRwzmZ2DfDfeP+5Ub+Wq5l9nGj/nwR8Gvj7ctej\nglKeU4EfALj7s8Ds+oaTqf8J3Bj/3Eb0iWUW0SdXgEeBs+oQV9YWAUuAzfHrPOT8CeBl4CHg/wCP\n0Pp5vwq0x2cdxgK/orVzXgf8+8TroXI9FXjc3Qfc/Q2i7dNVzkpUUMozFngn8fqAmbXkaUN33+Pu\nu81sDPC/gL8G2ty9MFbPbqA1HjMXM7PPA93u/lhickvnHJtI9OHoT4D5wHeBw1o87z1Ep7teIXrk\n+O208L529weIimbBULkO/vtW9jZQQSnPu8CYxOvD3L2/XsFkzcw+CDwF3Ofu/x1Ink8eA+yqS2DZ\nuQw428xWADOBZcCkxPutmDPAduAxd+9zdwd6OfQPSSvmvYAo5w8TXRO9l+j6UUEr5pw01O/y4L9v\nZW8DFZTyPEN07hUzO5noNEFLMrPJwOPAte6+NJ78Yny+HeA8YFU9YsuKu89199Pc/XRgDXAJ8Ggr\n5xx7GjjXzNrM7FhgNPD/Wjzvnbz/aXwHMJIWP74HGSrXZ4BPmNlhZnYc0QfmbeUstCVP12ToIaJP\nsP9CdF3hT+scT5auB8YBN5pZ4VrKXwK3m9ko4BdEp8Ja3ZeAu1s5Z3d/xMzmAs8Tfcj8IrCe1s77\nNmCpma0i6plcD7xAa+ec9GvHtbsfiLfHj3j/OCiLhq8XEZEgdMpLRESCUEEREZEgVFBERCQIFRQR\nEQlCBUVERIJQQREJwMwG4v+PMrOHAy73qcTPa0ItVyQLKigiYY0juss+lNMLP7h7yOWKBKcbG0XC\nuh041swecvcLzewS4CqiD2+riYYJ7zWz7vj1McDvEg0Z/xFgMuBEA/l9HcDMnnP3k8xswN3bzKyT\naPyp3yEaQmORuy+LxyI7FxgPnEA00N8Xapa55J56KCJhXQlsjovJbxE9Z2NO3Lt4G/iruN1E4Gvx\n9FOAvvixCNOAI4Dz3f1KAHc/adA6FhI9WuAjwBnAQjP7aPzeHOAi4KPAvzOz384oT5Ffox6KSHZ+\nH5gOPGtmEA3x8ZPE+88BuPsPzWy7mX0RmBHPc2SJ5Z4BzIvn3WZmy4lOjb0L/Iu77wYws18S9VZE\nakIFRSQ7I4B/LvQ0zOxIEr9z7r4vnn4B0UOevgl8h6j30lZiuYPPLLQlltubmD4wzHJEgtIpL5Gw\n+nn/j/sK4EIzm2RmbcA/EF1PGewsosLzHWArMJeoGMHQz9x5kriHYmYTiZ4kuiJgDiIVUUERCest\n4A0ze8rdXwK+TFQAfkb0+/a1Iea5G/iMmb0IPAg8Cxwfv7cceMnMOhLtvwKMN7OXgR8Ct7h78lSa\nSF1otGG09r+0AAAAMklEQVQREQlCPRQREQlCBUVERIJQQRERkSBUUEREJAgVFBERCUIFRUREglBB\nERGRIP4/ISc6CtD7QqwAAAAASUVORK5CYII=\n",
      "text/plain": [
       "<matplotlib.figure.Figure at 0x10fa47190>"
      ]
     },
     "metadata": {},
     "output_type": "display_data"
    },
    {
     "data": {
      "image/png": "iVBORw0KGgoAAAANSUhEUgAAAXsAAAEFCAYAAAACFke6AAAABHNCSVQICAgIfAhkiAAAAAlwSFlz\nAAALEgAACxIB0t1+/AAAFudJREFUeJzt3X+cXXV95/HXDOFH0w44PrzL/nhIWTftZ/dRq0CURIEm\nW5CAVKOWR5dtsS3RWtq0EGUXVgjN6ENatBIfgig2SLG6dmkDkRaLxG4UxxiJRmhLpZ/IDwV3S3eS\nJiaQiobM/nHO2NvhztyZOzN3bvi+no9HHrn3e77nnM+5M+d9vnPuPef2jY6OIkl6fuuf7wIkSXPP\nsJekAhj2klQAw16SCmDYS1IBFsx3AeONjOwfHRxcyJ49B+a7lAlZ38xYX+d6uTawvpmaSX2NxkDf\nZNN7cmS/YMER813CpKxvZqyvc71cG1jfTM1lfT0Z9pKk2WXYS1IBDHtJKoBhL0kFMOwlqQCGvSQV\nwLCXpAIY9pJUAMNekgrQc7dLkKTSrLp2CwB/ft3KOVuHI3tJKoBhL0kFMOwlqQCGvSQVoO0btBFx\nBLABCGAUuBg4ErgL+Gbd7SOZeVtErAPOAw4CazJze0QsAm6t530QWJ2Zh2Z7QyRJE5vKyP51AJl5\nGrAWuAZYDKzPzOX1v9si4hRgGbAEuAC4sZ5/PbA2M88A+oC5e7tZktRS25F9Zn46Iu6qn/44sJcq\n7CMiVlKN7tcApwObM3MUeDwiFkREo+57bz3/3cDZwKbZ3QxJ0mSm9Dn7zDwYER8H3gicD/w74ObM\n3BERVwHrqA4Cu5tm2w8cB/TVB4DmtgkNDi4EoNEYmMZmdJ/1zYz1da6XawPrm6m5qm/KF1Vl5q9E\nxBXAfcCrM/P/1JM2ATcAdwLNVQ5QHQAOtWib0J49B2g0BhgZ2T/V0rrO+mbG+jrXy7WB9c2GTutr\nd5Boe84+It4cEe+snx6gCu87IuLUuu1MYAewFVgREf0RcQLQn5m7gPsjYnnd91xgeNpbIUmakamM\n7O8A/jAivkj1KZw1wBPADRHxA+BJ4G2ZuS8ihoFtVAeR1fX8lwEbIuIo4CFg4yxvgySpjam8Qfs0\n8AstJp3Wou8QMDSubSfVp3QkSfPEi6okqQCGvSQVwLCXpAIY9pJUAMNekgpg2EtSAQx7SSqAYS9J\nBTDsJakAhr0kFcCwl6QCGPaSVADDXpIKYNhLUgEMe0kqgGEvSQUw7CWpAIa9JBXAsJekAhj2klSA\ntl84HhFHABuAAEaBi4HvAbfWzx8EVmfmoYhYB5wHHATWZOb2iFjUqu/sb4okaSJTGdm/DiAzTwPW\nAtcA64G1mXkG0AesjIhTgGXAEuAC4MZ6/uf0ndUtkCS11TbsM/PTwNvqpz8O7AUWA/fWbXcDZwGn\nA5szczQzHwcWRERjgr6SpC5qexoHIDMPRsTHgTcC5wOvyczRevJ+4DjgWGB302xj7X0t+k5ocHAh\nAI3GwBQ3YX5Y38xYX+d6uTawvpmaq/qmFPYAmfkrEXEFcB/wI02TBqhG+/vqx+PbD7Vom9CePQdo\nNAYYGdk/1dK6zvpmxvo618u1gfXNhk7ra3eQaHsaJyLeHBHvrJ8eoArvr0XE8rrtXGAY2AqsiIj+\niDgB6M/MXcD9LfpKkrpoKiP7O4A/jIgvAkcCa4CHgA0RcVT9eGNmPhsRw8A2qoPI6nr+y8b3neVt\nkCS10TbsM/Np4BdaTFrWou8QMDSubWervpKk7vGiKkkqgGEvSQUw7CWpAIa9JBXAsJekAhj2klQA\nw16SCmDYS1IBDHtJKoBhL0kFMOwlqQCGvSQVwLCXpAIY9pJUAMNekgpg2EtSAQx7SSqAYS9JBTDs\nJakAhr0kFcCwl6QCLJhsYkQcCdwCnAgcDbwHeAK4C/hm3e0jmXlbRKwDzgMOAmsyc3tELAJuBUaB\nB4HVmXloDrZDkjSJdiP7C4HdmXkGcA7wIWAxsD4zl9f/bouIU4BlwBLgAuDGev71wNp6/j5g5Vxs\nhCRpcpOO7IE/BTbWj/uoRu2LgYiIlVSj+zXA6cDmzBwFHo+IBRHRqPveW89/N3A2sGmyFQ4OLgSg\n0RiY9sZ0k/XNjPV1rpdrA+ubqbmqb9Kwz8ynACJigCr011Kdzrk5M3dExFXAOmAvsLtp1v3AcUBf\nfQBobpvUnj0HaDQGGBnZP91t6Rrrmxnr61wv1wbWNxs6ra/dQaLtG7QR8WLg88AnMvNTwKbM3FFP\n3gScDOwDmtc0QHUAONSiTZLUZZOGfUQcD2wGrsjMW+rmeyLi1PrxmcAOYCuwIiL6I+IEoD8zdwH3\nR8Tyuu+5wPBsb4Akqb125+yvBAaBqyPi6rrtHcAHIuIHwJPA2zJzX0QMA9uoDiCr676XARsi4ijg\nIf75/L8kqYvanbO/FLi0xaTTWvQdAobGte2k+pSOJGkeeVGVJBXAsJekAhj2klQAw16SCmDYS9Ic\nW3XtFlZdu2VeazDsJakAhr0kFcCwl6QCGPaSVADDXpIKYNhLUgEMe0kqgGEvSQUw7CWpAIa9JBXA\nsJekAhj2klQAw16SCmDYS1IBDHtJKsCkXzgeEUcCtwAnAkcD7wG+AdwKjAIPAqsz81BErAPOAw4C\nazJze0QsatV3TrZEkjShdiP7C4HdmXkGcA7wIWA9sLZu6wNWRsQpwDJgCXABcGM9/3P6zv4mSJLa\naRf2fwpcXT/uoxq1LwburdvuBs4CTgc2Z+ZoZj4OLIiIxgR9JUldNulpnMx8CiAiBoCNwFrg/Zk5\nWnfZDxwHHAvsbpp1rL2vRd9JDQ4uBKDRGJjyRswH65sZ6+tcL9cG1jfTdc9VfZOGPUBEvBjYBHw4\nMz8VEe9rmjwA7AX21Y/Htx9q0TapPXsO0GgMMDKyfwrlzw/rmxnr61wv1wbW185U1t1pfe0OEpOe\nxomI44HNwBWZeUvdfH9ELK8fnwsMA1uBFRHRHxEnAP2ZuWuCvpKkLms3sr8SGASujoixc/eXAtdH\nxFHAQ8DGzHw2IoaBbVQHkNV138uADc19Z3sDJEnttTtnfylVuI+3rEXfIWBoXNvOVn0lSd3lRVWS\nVADDXpIKYNhLUgEMe0kqgGEvSQUw7CWpAIa9JBXAsJekAhj2klQAw16SCmDYS1IBDHtJKoBhL0kF\nMOwlqQCGvSQVwLCXpAIY9pJUAMNekgpg2EtSAQx7SSqAYS9JBVgwlU4RsQR4b2Yuj4iTgbuAb9aT\nP5KZt0XEOuA84CCwJjO3R8Qi4FZgFHgQWJ2Zh2Z7IyRJk2sb9hFxOfBm4Om6aTGwPjOva+pzCrAM\nWAK8GLgdeCWwHlibmV+IiJuAlcCmWd0CSVJbUxnZPwK8CfhE/XwxEBGxkmp0vwY4HdicmaPA4xGx\nICIadd976/nuBs6mTdgPDi4EoNEYmN6WdJn1zYz1da6XawPrm+m656q+tmGfmbdHxIlNTduBmzNz\nR0RcBawD9gK7m/rsB44D+uoDQHPbpPbsOUCjMcDIyP4pbkL3Wd/MWF/nerk2sL52prLuTutrd5Do\n5A3aTZm5Y+wxcDKwD2he0wDVAeBQizZJUpd1Evb3RMSp9eMzgR3AVmBFRPRHxAlAf2buAu6PiOV1\n33OB4ZkWLEmavil9Gmec3wBuiIgfAE8Cb8vMfRExDGyjOoCsrvteBmyIiKOAh4CNs1CzJGmaphT2\nmfktYGn9+OvAaS36DAFD49p2Un1KR5I0j7yoSpIKYNhLUgEMe0kqgGEvSQUw7CWpAIa9JBXAsJek\nAhj2klQAw16SCmDYS1IBDHtJmqZV125h1bVb5ruMaTHsJakAhr0kFcCwl6QCGPaSVADDXpIKYNhL\nUgEMe0kqgGEvSQUw7CWpAFP6wvGIWAK8NzOXR8Qi4FZgFHgQWJ2ZhyJiHXAecBBYk5nbJ+o7+5sh\nSZpM25F9RFwO3AwcUzetB9Zm5hlAH7AyIk4BlgFLgAuAGyfqO7vlS5KmYiqncR4B3tT0fDFwb/34\nbuAs4HRgc2aOZubjwIKIaEzQV5LUZW1P42Tm7RFxYlNTX2aO1o/3A8cBxwK7m/qMtbfqO6nBwYUA\nNBoD7brOK+ubGevrXC/XBmXVN91lTaX/XL1+UzpnP07zOfcBYC+wr348vr1V30nt2XOARmOAkZH9\nHZTWHdY3M9bXuV6uDcqrb7rLmkr/Tutrd5Do5NM490fE8vrxucAwsBVYERH9EXEC0J+ZuyboK0nq\nsk5G9pcBGyLiKOAhYGNmPhsRw8A2qgPI6on6zkLNkqRpmlLYZ+a3gKX1451Un7wZ32cIGBrX1rKv\nJKm7vKhKkgpg2EtSAQx7SSqAYS9JBTDsJakAhr0kFcCwl6QCGPaSVADDXpIKYNhLUgEMe0kCVl27\nhVXXbpnvMuaMYS9JBTDsJakAhr0kFcCwl6QCGPaSVADDXpIKYNhLUgEMe0kqgGEvSQUw7CWpAAs6\nnTEivg7sq58+BnwU+CBwENicme+KiH7gw8DLgWeAt2bmwzMrWZI0XR2FfUQcA/Rl5vKmtgeAnwce\nBT4TEScD/x44JjNfFRFLgeuAlTOuWpI0LZ2O7F8OLIyIzfUyhoCjM/MRgIi4BzgL+DfAZwEy8ysR\n8Yp2Cx4cXAhAozHQYWndYX0zY32d6+Xa4PCvbzr1T3dbp9J/rl6/TsP+APB+4GbgJ4C7gb1N0/cD\nLwGOBb7b1P5sRCzIzIMTLXjPngM0GgOMjOzvsLS5Z30zY32d6+Xa4PlR33Tqn+62TqV/p69fu4NE\np2G/E3g4M0eBnRHxXeCFTdMHqMJ/Yf14TP9kQS9JmhudfhpnFdX5dyLi31KF+tMR8R8iog9YAQwD\nW4HX1v2WAn8z44olSdPW6cj+Y8CtEfElYJQq/A8B/xM4gurTOPdFxFeB10TEl4E+4KJZqFmSNE0d\nhX1mfh/4xRaTlo7rdwi4uJN1SJJmjxdVSVIBDHtJzyvP9++S7ZRhL0kF6Ph2CZLUSxzNT86RvSQV\nwLCXpAIY9pJUAMNekgpg2EtSAQx7SSqAYS/psOJFU50x7CX1NMN9dhj2klQAw16SCmDYS5pVnnbp\nTYa9JBXAsJc0r/xLoDsMe0kqgGEvqascyc8Pw16SCjDnX14SEf3Ah4GXA88Ab83Mh+d6vZKkf9aN\nb6p6A3BMZr4qIpYC1wEru7Be6bAxdlrjlv/xs5O2v+6yO1v263R5k807pt26dHjoRtifDnwWIDO/\nEhGv6MI69TzQLpimGmit+k2lT3P7RGa7/1TPZU9Uf7v+k7Ub6s9vfaOjo3O6goi4Gbg9M++unz8O\nvCQzD87piiVJP9SNN2j3AQPN6zToJam7uhH2W4HXAtTn7P+mC+uUJDXpxjn7TcBrIuLLQB9wURfW\nKUlqMufn7CVJ88+LqiSpAIa9JBXAsJekAnTjDdp/ISL+I3AfcHxmfi8i3gi8H3ii7rIuM++t+/4r\nYAfwmsz8u4g4CbgBeJbq1gu/nJn/EBGXAb8IHAJ+NzM39Vh95wLrqN6g3gGszsyO3iyZi/rqvv3A\nZ4A7M/OmXqktIt4OXFDP/xeZ+a5OapvD+n4N+HXgIPCezLxrPuprWsYHgBz7GfbKvjFJfT2xb0xU\nX902r/vGRLVNd9/oathHxLFUt0t4pql5MXB5Zt4+ru+RwEeBf2pq/iDw25n5QET8OnBFRLwbuBRY\nBPwo8ADVJ4B6pb51wO8DyzNzV0RcDrwIGOmF+oB31NPeAwxOt6a5rC0iPgT8ErCEKqy+FBGbMvOv\ne6S+9wGXAK8Ajqnr+1xmNq+jK/VFRAP4I+AnqX7fiIgX0CP7xgT1DdAj+0ar+prM674xwWv3Eqa5\nb3TtNE5E9AF/AFwJHGiatBhYFRHDEXFdRIwdgN4P3AT836a+F2TmA/XjBcD3gKeBb1P9Mv8o1Yb3\nUn2vprq24LqIGAb+ITM7+WWeq/qIiPOpXrfPTreuOa7tCeCczHy2Hu0dOVZzj9R3KrA1M5/JzO8C\nDwMvm6f6fgwYAj7R1NZL+0ar+npp32hVX6/sG61qm/a+MScj+4h4C/D2cc3fBv5XZv5VRDS3fw74\nNPAY1UZeHBFPASOZeU9EvHOsY2b+fb38VwO/BfxMPekJ4BvAEcDv9Vh9ZwP/GTgJeAoYjohtmbmz\nF+qLiJdS/Zl/PvA7E9U0H7Vl5g+AXfUO8/vA/ZO9bt2uD1gBfLdpefuB4+apvseAx+rTIs16Zd9o\nVd+L6J194zn19dC+8ZzaOtk3uvY5+4h4GPhO/XQpsD0zfyYiXpCZe+s+rwV+HvgJYLT+dxKwE3h9\nZj4ZEf8FuAp4Q2Y+GhGvp3qBx16Ie4D/npnbe6S+c6jOQ76uXsYHqUaDf9Ij9b0PWEb1Z+OJwPeB\nSzJzyiOZuaqtnu8Y4BaqIP3NzHx2Oq/bXNZX/+6dk5m/WS9jE3BNZn5tPuqr+w0BT2bmTb22b7So\nr6f2jRb19cy+Mb62+vm09o2unbPPzEVjjyPiW8DZ9VHpryPi1Zn5HeBMYEdmvqWp7xeAi+ud7UKq\nN8OWZ+Y/1l32UP0wnsnM0YjYC7ygh+r7OvDSiHgRsJfqB76hV+rLzMub+g5R/TJN60/WuaqtXsad\nwJbMfO90aupGfcB24Jp6pzsa+E/Ag/NR3wSL7pl9Y4JF98y+McFye2LfaLXcTvaNef3oZVbnmt4K\n3BER9wILmeCHHRFHANdT3VTtjoj4QkS8KzOHga8CX4mIbVRHw8/1UH3/D3gn1ajqPuCOzJx2IMxV\nfbNRxxzW9gaqkdW5ddsXIuJVvVJfvSNeDwwDW4CrMnPa7ynMtL5JltET+8Yky+iJfaPbZqm2ae8b\n3i5BkgrgRVWSVADDXpIKYNhLUgEMe0kqgGEvSQUw7NWTImJ5/Vnj2V5uy4+fRcQD9f9D9Weqp7q8\nb0XEiRHx+qju0/TDttmot9W6Znu5KkPX73op9aLMPGmG8/8Z8GezVI406wx7HXYi4krgQqrbDW+m\nunvgsxFxCfDbVFdj/h3wSGYOTXGZo5nZ1/T8COA24NHMvLy+tP/dVDecegz4tczc3dT/V6murv3V\nuul3IuJkqgtmfjkz74uIn6S6KdYLqW5SdklmfjUijgc+BpxAdavkKzPzsxHxQuCTwIup7m9zTL2u\nl9XLGbsh20WZ+c0pv4AqkqdxdFip7yPyeqq7Bp5Mdfvei+sAXF23n0F1n5FO9VFd0fhEHfQN4Fpg\nRWaeTHXFZ7tL1L9R970B+G912yeB6zPzZVT3rNkYEUfXfbbU7ecDt9QHgHcDX8/MnwZuBI6vl/N2\n4LrMfEU979IZbKsKYdjrcPOzwB9n5j9l5kGqG0GdCZwF3JWZ++pbFvzxDNZxMdXdDt9XP19CNer+\nfH1u/7dofzD5dP3/3wIviogfAxZl5h0AmfkV4B+BqLfpY3X7o1S3DlgCLKf664LM/CLwaL3MzwAf\nioiPUd2c61Mz2FYVwrDX4Wb872wf1emMZ1tM69SXgWuo7nsD1e2Bv5SZJ9Xn9l9JNQKfzMH6/9G6\nxv76/2ZjtU+0TaPjph0EyMyNwClUN2JbQ3WLXGlShr0ON1uA/xoRPxLVFz5cBHwe+N/AayPi2Ig4\niuqWsZ3e+OmvqE7TvDQifo5qpP2q+pw7wNU899uMJpWZ+4BHIuJNABGxFPjXVHfJ3AK8pW5/CXAa\nsA34S6r3JoiIV1KdsiIibgNOzcyP1rWc0uF2qiC+QatedkZUX+gw5pOZeXFU3wf7Narf33uAGzLz\nYERcTxWSTwG7+JdfK/hD45b57cz8qfF9MvP7EfEbwMeBnwJWAX9Sv3H7HeoQnqYLgZvqO3o+A7yp\nXs8lwB9ExEVUB6i3ZubfR/WVlrdGxN9SveE8dhrnd4GbI+JqqtH+O56zJmkc73qp54V61H1eZn6g\nfn4ncHNm/vn8Vib1Bkf2er74NvDKiHiQanR8D3DX/JYk9Q5H9pJUAN+glaQCGPaSVADDXpIKYNhL\nUgEMe0kqwP8HbEqAGsYebnQAAAAASUVORK5CYII=\n",
      "text/plain": [
       "<matplotlib.figure.Figure at 0x10fae1550>"
      ]
     },
     "metadata": {},
     "output_type": "display_data"
    }
   ],
   "source": [
    "# again, no convergence?? has it already mostly converged?\n",
    "plt.figure()\n",
    "plt.plot(range(len(logliks_822R4[::100])), logliks_822R4[::100], '.')\n",
    "plt.xlabel('Iteration'), plt.ylabel('Log Likelihood')\n",
    "plt.figure()\n",
    "plt.hist(logliks_822R4, bins=150)\n",
    "plt.xlabel('Log Likelihoods')\n",
    "print len(logliks_822R4)"
   ]
  },
  {
   "cell_type": "code",
   "execution_count": 29,
   "metadata": {
    "collapsed": true
   },
   "outputs": [],
   "source": [
    "# reference: http://chrisalbon.com/python/matplotlib_percentage_stacked_bar_plot.html\n",
    "def create_stacked_bars(df, title): \n",
    "    f, ax = plt.subplots(1, figsize=(10,5))\n",
    "    bar_width = 1\n",
    "\n",
    "    bar_l = [i for i in range(len(df['copy_1']))] \n",
    "    tick_pos = [i + bar_width for i in bar_l] \n",
    "\n",
    "    # loop through these later\n",
    "    # Create a bar chart in position bar_1\n",
    "    ax.bar(bar_l, df.copy_1, label='1 Copy', alpha=0.9, color='#019600', width=bar_width, edgecolor='white')\n",
    "\n",
    "    ax.bar(bar_l, df.copy_2, bottom=df.copy_1, label='2 Copy', alpha=0.9, color='#3C5F5A', width=bar_width,\n",
    "           edgecolor='white')\n",
    "\n",
    "    ax.bar(bar_l, df.copy_3, bottom=[i+j for i,j in zip(df.copy_1, df.copy_2)], label='3 Copy',\n",
    "           alpha=0.9, color='#219AD8', width=bar_width, edgecolor='white')\n",
    "\n",
    "    # getting just the number designation for each exon group as its label\n",
    "    plt.xticks(tick_pos, df['Exon'].str.split('x').str[-1])\n",
    "    ax.set_ylabel(\"Probabilities\")\n",
    "    ax.set_xlabel(\"Exons\")\n",
    "\n",
    "    plt.xlim([min(tick_pos)-2*bar_width, max(tick_pos)+bar_width])\n",
    "    plt.ylim(-0.1, 1.1)\n",
    "\n",
    "    plt.setp(plt.gca().get_xticklabels(), rotation=90, horizontalalignment='right')\n",
    "    plt.legend(loc='upper center', bbox_to_anchor=(0.5, -0.15),\n",
    "               fancybox=True, shadow=True, ncol=3)\n",
    "    plt.title(title)\n",
    "    plt.show()"
   ]
  },
  {
   "cell_type": "markdown",
   "metadata": {},
   "source": [
    "## Visualizing Results"
   ]
  },
  {
   "cell_type": "code",
   "execution_count": 30,
   "metadata": {
    "collapsed": false
   },
   "outputs": [
    {
     "data": {
      "image/png": "iVBORw0KGgoAAAANSUhEUgAAAl8AAAFrCAYAAADvvOw7AAAABHNCSVQICAgIfAhkiAAAAAlwSFlz\nAAALEgAACxIB0t1+/AAAIABJREFUeJzt3Xm4HFW1sPH3nISZAIEEUBxAkXURFFCUQRREAUGccJ4F\nQVG5KDjhCCqOiKifcvWiKA6oOICgV5xAUBAREASVhaiAiHBDbsjAnJzz/bF3J53O6TOEdOUM7+95\n8qSrVtXu3bt3V63eu6pP3+DgIJIkSWpG/+qugCRJ0lRi8iVJktQgky9JkqQGmXxJkiQ1yORLkiSp\nQSZfkiRJDZq+uisgTWURsSXwN+DquqofuB/4TGZ+bRT73wC8IDMv6xKfCVwOvCMzv1fX7QF8mvL5\nvwc4Ypj9LwfWAe6rq76ZmSdExLrAl4Cdap3fmZlnjVTf1S0iTgG+kJmXj2GfWcCczOzrXc1GXZf3\nA1dl5g+b2K9LWV8FrsnMTz7QsqSpyuRLWv3uzswdWwsR8XDglxFxZ2Z+f2ULjYg+4GvAhh2hbwCH\nZOZ5EfE84DRguyH2Xw94JDA7M+/vCB8HLMrMbSPiYcAlEXFZZt68svVtyD7AF1d3JR6AvYE/N7if\npB4w+ZLGmcy8sY5UvB34fkSsCXwc2BOYBvwBODIzF4xQ1HuBPwIzOtZPA2bWxzMoo19DeSKwCPhx\nRDwI+AXw7sy8G3ge8LJa35si4mfAi4BPDVehiHhWrdeawF3A2zLztxHxFWC9zHxRRGwHnA/sVcvc\nDtgc2Ay4Ejg0MxdExBbA54CHAWsA387Mj9TnORA4njIqdydweC3rwcA3I+JVwLXAZ4DH1P1/Cbw9\nMxdHxEHAh2sdfz/M69kF+CywHmV08G01qb0H+Bgl2XswZSTz0xFxMfCptlHIjwF9mfnOjnI/UNv4\nPmAu8BrgIGBn4ISIWAL8Cfg8sH59jiuBF2fmPRFxL/BDYAfg9Pb9MvPMtuc5HbiiNYoVEYcDTwVe\nCpwE7ErpI3213S/qqOcgJTm/vXN5mPf6P4AvA2vXcr+UmSd3a2NpMvKaL2l8uoqSFAAcAywGHp+Z\nOwC3UE7sXUXEvpRk7f1DhA8BvhYRNwMnA0d0KWYGJQl6AfAESpLz0Rp7KPDPtm1vBh4yQp0eBXwE\nOCAzdwJeB/ygjrAdAewQEa8GvgO8JTNbIzW71jr8B6UdWq/p68Cpmfl4SqL49Ih4UURsRhnde01m\nPhY4AfhYZr6H0nYvz8zfUZKLy+v+OwGzgKPr/qcCz6+xG7u8njWAs4APZub2wGHAZyKiH1gLuD0z\nn1Tr/rGIWBs4hZJIERHTgFdQpm/by30o8BbgCZm5M/AzYJfM/DxwGSVBPLM+32mZuRuwNbAV8Mxa\nzJrAOZkZmfmBjv3anQK8um354LpuF0pCt1tmPpoyOnrMUO3QpW2Ge6/fXuv2eOAA4Cm1zaQpw5Ev\naXwapIwWABwIbATsExFQTqz/223HOg14IrBPZi6p+7Rim1FOrntm5mUR8VzgexGxTWbe2V5OZp4N\nnN2270eAH1ASg6FOlktGeE37AA+iTKm21g0AW2fmVRHxEuB3wNcz8/S2/b6bmbfVOnwZ+HREHEtJ\nLjeOiA/V7dYHdqQkaNdk5pX1dfyg1rvTgcATI+K1dXmd+v8ewNVtyd8XKYlEp8cASzLzx/V5Lq/r\nqK+vdX3VFZRkbD3gDOCTEbE58Djg+sz8a0e5/6Ik31dExE+An2TmL4d4/ndS+sQ7gG0oydL6bfFf\nD7FPp18Ba0fEzpT+Nhv4ZWYORsR7gddHxCMpo5ALR1FeS9f3GjiTkvw/kTKaemRmDoyhbGnCM/mS\nxqcnsOwi/GnAmzPzJwARsT5lyqabFwLrAufWE9/WlCmnWcDtwI2tC+wz86yI+DSwbUR8kHIChzK6\nNAjMz8wL67o+ys0AADdRTq631uUtKNNew5lGObG/uLWijvLc0lqkTLHtFBFrZmbrIv/FbWX0U5K8\nabU+u2fmXbWsWZQp1L1r3VvP0Qc8JjP/OER9XpiZf6nbbVT3e1otu2UxQ1vc/jy1jO0p05kAdwPU\nRAbK9OKdEfFdypTtbpREeDmZORARe1KmCp8OnBQR52fmmzs2/RblGH4G8GPKyGR7vRd1qXf7cw3W\nhPZVwL3Al+u6Z1KmZE+kJJHXUkbphtJXX/uabeu6vtc10X4UJUF7GnBsROyemX8bqb7SZOFQrzTO\nRMQ2wPsoJz6AnwJHRMSadXrmFJZN/60gM0/MzEdm5o71Qv7WlNMXKNeAbV+fo3XN0rrAdZl5QGuf\nOur1EMoozTp1iuxoypQglBPy62oZDwGeAfxohJd2HrBvveaHiDig1mftetfnZygn5Gsp17i1PCci\nNqyv/TDKlNUC4JJap1bidBHwHMro2bb12jHqum/Ux4sp13e12vWoiOiLiLUoo3xHUEaMtouIHep2\nr+nyehIYjIh9ah0eV1/jSMfV1tTj7sAKN1TU570G+EtmfpQyPdqqS3v996NMeX6HkgTuQkl6htK+\nX6evAs+mJO1fqev2obTzf1GueXtul7LnUJJEKNektQz3Xp9OuTbt28AbgQWUaWxpyjD5kla/dSLi\nyvrvCsrJ8F2t6SzgQ8ANlAvt/0wZaXjryjxRZl5Hufj8+xHxR0rCc1CXi/e/CFxAmTa7ljKS8sEa\nOxZYPyL+RJk6entr5CIivlQv3O587j9RErZvR8RV9XU9mzLi8i3ghMy8BngT8MI6+gJwG/A/wF+A\n+SybAnwZsGtEXE1JuL6Vmd+sU5QvB06LiCspCdpL6j5nAd+p18QdSZkKvJqSGFwNfCIz59Syv1nf\nj626tOW9lITj2Po8X6hted9Q27ftdzklGfp+Zq5ws0NmXkUZzbosIi6jXKN3VA2fQ0mIXw28Gziz\nbvMFynu1dZenbd+v8/lupbzHf8zM1ijkF4A9ax/5LeXnULYa4tqsI4HP13baCfh3LXPI97pObX8I\neHld/zvKNOQFXRtMmoT6BgcHR95KkkapjgRtn5knrYKyjgNmZWa3mwIkacJx5EvSqrYJ5acEJElD\ncORLkiSpQY58SZIkNcjkS5IkqUEmX5IkSQ2aMD+yOmfOwpW6OG3mzHWZN+8uY8Z6Fhsv9TBmzNjk\nio2Xehhbudjs2TP6hgwwBUa+pk/v9puDxoytmth4qYcxY8YmV2y81MPYysWGM+mTL0mSpPHE5EuS\nJKlBJl+SJEkNMvmSJElqkMmXJElSg0y+JEmSGmTyJUmS1CCTL0mSpAaZfEmSJDXI5EuSJKlBJl+S\nJEkNMvmSJElqkMmXJElSg0y+JEmSGmTyJUmS1CCTL0mSpAaZfEmSJDWop8lXROwSEb8aYv2zIuL3\nEfHbiDisl3WQJEkaT3qWfEXEO4AvAWt3rF8DOAnYF9gTeF1EbNarekiSJI0nvRz5+htw0BDrtwWu\nz8x5mXkf8BvgKT2shyRJ0rgxvVcFZ+b3I2LLIUIbAPPblhcCG461/OnTR583DretMWOrIjZe6mHM\nWH9/3wqxNdec1nW/0cQGBgZXeT2NjS42XuoxGWOd/br9s9P5OWrfb/Higa7lj1bPkq9hLABmtC3P\nAO4YaaeZM9dl+vRlB4kTv3Yq/zd//grbbbXFQ5i/aOGYYiuzjzFjxoyNFGu6HhtvuCF9j72D6+f/\ndYXY1hs+inn3zmPuPbePOTb4x41We1saM7aqY1fM2J1b77q/rlnW9zdfdw0et/Bi/vGvm1fYb+MN\nN+StrzpkuXWzZ89YYbuRrI7k6y/AoyJiY2ARZcrxkyPtNG/eXUsf9/f3ce0//sFtc+eusN3AwCC3\n3zFvaay/v29pdtst1rnemLGxxEbTx4xNzVjTfXOzTTbh9lnXcMltl6wQ23WzXbnlzlu4adFNY47N\n+sf24/KzN9lj47FPT6bYLQ+7j1sWLR4ytuE//8mf/nb9CrHNNtmEuXMXLV2ePXsGc+YsZCjDJWWN\nJV8R8TJg/cz874g4Gvgp5ZqzUzPzX03VQ5IkaXXqafKVmTcAu9bHp7etPwc4p5fPLUmSNB75I6uS\nJEkNMvmSJElqkMmXJElSg0y+JEmSGmTyJUmS1CCTL0mSpAaZfEmSJDXI5EuSJKlBJl+SJEkNMvmS\nJElqkMmXJElSg0y+JEmSGmTyJUmS1CCTL0mSpAaZfEmSJDXI5EuSJKlBJl+SJEkNMvmSJElqkMmX\nJElSg0y+JEmSGmTyJUmS1CCTL0mSpAaZfEmSJDXI5EuSJKlBJl+SJEkNMvmSJElqkMmXJElSg0y+\nJEmSGmTyJUmS1CCTL0mSpAaZfEmSJDXI5EuSJKlBJl+SJEkNMvmSJElqkMmXJElSg0y+JEmSGmTy\nJUmS1CCTL0mSpAZN71XBEdEPnAzsANwLHJqZ17fF3wq8DBgAPpKZZ/aqLpIkSeNFL0e+ngusnZm7\nAccAJ7YCEbER8GZgN2Bf4NM9rIckSdK40cvkaw/gXIDMvATYuS12J3AjsF79N9DDekiSJI0bPZt2\nBDYA5rctL4mI6Zm5uC7/E/gzMA346EiFzZy5LtOnT1u63N/fR39/3wrbtda3x1qPu8WGWm/M2Fhi\nI/UxY1MzNh76prGJHRtvfdpYH5tssj7tZs+ewVj1MvlaALTXqL8t8dofeBCwVV3+aURclJmXdits\n3ry7lhXU38fAwCADA4MrbNda34q1th0u1rnemLGxxEbTx4xNzdjq7pvGJnZsPPZpY4PMnbto6fLs\n2TOYM2chQxkuKevltONFwAEAEbErcHVbbB5wN3BvZt4D3AFs1MO6SJIkjQu9HPk6E9gnIi4G+oCD\nI+Jo4PrMPDsing5cEhEDwG+An/ewLpIkSeNCz5KvzBwADu9YfW1b/Fjg2F49vyRJ0njkj6xKkiQ1\nyORLkiSpQSZfkiRJDTL5kiRJapDJlyRJUoNMviRJkhpk8iVJktQgky9JkqQGmXxJkiQ1yORLkiSp\nQSZfkiRJDTL5kiRJapDJlyRJUoNMviRJkhpk8iVJktQgky9JkqQGmXxJkiQ1yORLkiSpQSZfkiRJ\nDTL5kiRJapDJlyRJUoNMviRJkhpk8iVJktQgky9JkqQGmXxJkiQ1yORLkiSpQSZfkiRJDTL5kiRJ\napDJlyRJUoNMviRJkhpk8iVJktQgky9JkqQGmXxJkiQ1yORLkiSpQSuVfEXEBqu6IpIkSVPB9NFs\nFBEHAk8GPgT8HpgdEcdm5ud7WTlJkqTJZrQjX8cCXwFeAlwKbAkc3KM6SZIkTVqjGvkCyMxrI+Kj\nwDcyc1FErDnc9hHRD5wM7ADcCxyamde3xfenJHV9wOXAmzJzcCVegyRJ0oQx2pGv2yLi/wE7A+dG\nxInATSPs81xg7czcDTgGOLEViIgZwAnAgZm5C3ADMGuMdZckSZpwRpt8vZRyrddemXkn8Pe6bjh7\nAOcCZOYllMStZXfgauDEiPg1cFtmzhlLxSVJkiaiUU07ZubCiFgCHBIRHwYWZubCEXbbAJjftrwk\nIqZn5mLKKNdTgR2BRcCvI+K3mXldt8JmzlyX6dOnLV3u7++jv79vhe1a69tjrcfdYkOtN2ZsLLGR\n+pixqRkbD33T2MSOjbc+bayPTTZZn3azZ89grEZ7t+PHgIcAjwc+DhwcETtk5luH2W0B0F6j/pp4\nAcwFfp+Zt9byL6QkYl2Tr3nz7lpWUH8fAwODDAyseIlYa30r1tp2uFjnemPGxhIbTR8zNjVjq7tv\nGpvYsfHYp40NMnfuoqXLs2fPYM6coceihkvKRjvtuB/wSuCezFwA7APsP8I+FwEHAETErpRpxpYr\ngO0jYlZETAd2Bf48yrpIkiRNWKO923Gg/t9K1ddqW9fNmcA+EXEx5Y7GgyPiaOD6zDw7It4F/LRu\ne0ZmXjOGekuSJE1Io02+zgC+A2wcEW+hjIKdPtwOmTkAHN6x+tq2+LeBb4++qpIkSRPfaC+4/3hE\n7AfcCDwMODYzf9TTmkmSJE1Cw17zFRGPq/8/BbgbOAc4C1hQ10mSJGkMRhr5egNwGPCBIWKDwN6r\nvEaSJEmT2LDJV2YeVh/+Z+cF8fUORkmSJI3BsMlXRDwJmAZ8KSJeS7lrsbXfF4Btels9SZKkyWWk\nacd9gD2BBwEfbFu/GPhiryolSZI0WY007XgcQES8MjO/3kiNJEmSJrGRph2PqwnY3hHx1M54Zh7S\nq4pJkiRNRiNNO15e//9Vj+shSZI0JYyUfF0VEQ8Dzm+iMpIkSZPdSMnXBZTf8+obIjYIPGKV10iS\nJGkSG+mC+62aqogkSdJUMKoL7iPi1KHiXnAvSZI0NqO94P6CXldEkiRpKhhp2vGc+v9pEbEpsAtw\nP3BpZv5fA/WTJEmaVPpHs1FEvBC4Eng18Drgyoh4Ri8rJkmSNBmNNO3Y8l7g8Zn5b4CIeDhwNnBu\nryomSZI0GY1q5Isy1XhrayEzb6T8fUdJkiSNwUh3O76qPvwHcE5EnEZJul4KXNXjukmSJE06I007\ntv6e46L674C6fCdD//CqJEmShjHS3Y4Hd4tFxDqrvjqSJEmT26guuI+I5wPvB9anjHhNA9YBNu1d\n1SRJkiaf0V5w/wngLcBfgJcDXwHO6FWlJEmSJqvRJl/zMvN84BJgw8w8DtitZ7WSJEmapEabfN0d\nEdtQRr72iog1gQ17Vy1JkqTJabTJ13uB44EfAU8DbgPO7FWlJEmSJqtRXXCfmRew7I9rPyEiZmbm\nvN5VS5IkaXIa7d2ODwE+C+wF3Af8IiKOysw5PaybJEnSpDPaacdTgZ8DDwe2AS6n3PEoSZKkMRjt\nH9aenZn/1bZ8UkS8uhcVkiRJmsxGO/J1aUS8pLUQEQcCl/WmSpIkSZPXSH9YewAYpPyq/WER8WVg\nCeWX7ucBh/a8hpIkSZPISH/bcbQjY5IkSRqF0d7tuC5wLOU3vqYD5wHvy8w7e1g3SZKkSWe0I1uf\nA9YDDgFeDawJfKFXlZIkSZqsRnu34+Mzc4e25SMi4s+9qJAkSdJkNtqRr/6I2Ki1UB8v7k2VJEmS\nJq/Rjnx9ivJzE+fU5WcDHx1uh4joB04GdgDuBQ7NzOuH2ObHwA8z02lMSZI06Y125Osc4CDg78AN\nwEGZeeoI+zwXWDszdwOOAU4cYpvjgZmjrIMkSdKEN9qRr19n5rbANWMoew/gXIDMvCQidm4PRsQL\ngIHWNpIkSVPBaJOvqyLiVcDvgLtbKzPzpmH22QCY37a8JCKmZ+biiNgeeBnwAuD9Y6yzJEnShDXa\n5GsX4ImUX7pvGQQeMcw+C4AZbcv9mdm6SP9VwBaU3wvbErgvIm7IzK6jYDNnrsv06dOWFdbfR39/\n3wrbtda3x1qPu8WGWm/M2FhiI/UxY1MzNh76prGJHRtvfdpYH5tssj7tZs+ewViN9OeFHkz5ja87\ngd8Ax2TmHaMs+yLgWcAZEbErcHUrkJnvaHuO44Bbh0u8AObNu2vp4/7+PgYGBhkYGFxhu9b6Vqy1\n7XCxzvXGjI0lNpo+ZmxqxlZ33zQ2sWPjsU8bG2Tu3EVLl2fPnsGcOQsZynBJ2UgX3H8FuBZ4G7AW\n5a7H0ToTuCciLgZOAo6KiKMj4tljKEOSJGlSGWnacYvM3A8gIn4JXDnagjNzADi8Y/W1Q2x33GjL\nlCRJmuhGGvm6r/UgM+9vX5YkSdLYjfZ3vlpWvMhKkiRJozbStON2EfH3tuUt6nIfMJiZw93tKEmS\npA4jJV/bNFILSZKkKWLY5Cszb2yqIpIkSVPBWK/5kiRJ0gNg8iVJktQgky9JkqQGmXxJkiQ1yORL\nkiSpQSZfkiRJDTL5kiRJapDJlyRJUoNMviRJkhpk8iVJktQgky9JkqQGmXxJkiQ1yORLkiSpQSZf\nkiRJDTL5kiRJapDJlyRJUoNMviRJkhpk8iVJktQgky9JkqQGmXxJkiQ1yORLkiSpQSZfkiRJDTL5\nkiRJapDJlyRJUoNMviRJkhpk8iVJktQgky9JkqQGmXxJkiQ1yORLkiSpQSZfkiRJDTL5kiRJapDJ\nlyRJUoNMviRJkho0vVcFR0Q/cDKwA3AvcGhmXt8WPwp4SV38n8z8QK/qIkmSNF70cuTrucDambkb\ncAxwYisQEY8AXg7sDuwK7BsRj+1hXSRJksaFXiZfewDnAmTmJcDObbF/As/IzCWZOQisAdzTw7pI\nkiSNCz2bdgQ2AOa3LS+JiOmZuTgz7wduj4g+4ATgD5l53XCFzZy5LtOnT1u63N/fR39/3wrbtda3\nx1qPu8WGWm/M2FhiI/UxY1MzNh76prGJHRtvfdpYH5tssj7tZs+ewVj1MvlaALTXqD8zF7cWImJt\n4FRgIfDGkQqbN++uZQX19zEwMMjAwOAK27XWt2KtbYeLda43ZmwssdH0MWNTM7a6+6axiR0bj33a\n2CBz5y5aujx79gzmzFnIUIZLyno57XgRcABAROwKXN0K1BGvHwJXZebrM3NJD+shSZI0bvRy5OtM\nYJ+IuBjoAw6OiKOB64FpwJ7AWhGxf93+XZn52x7WR5IkabXrWfKVmQPA4R2rr217vHavnluSJGm8\n8kdWJUmSGmTyJUmS1CCTL0mSpAaZfEmSJDXI5EuSJKlBJl+SJEkNMvmSJElqkMmXJElSg0y+JEmS\nGmTyJUmS1CCTL0mSpAaZfEmSJDXI5EuSJKlBJl+SJEkNMvmSJElqkMmXJElSg0y+JEmSGmTyJUmS\n1CCTL0mSpAaZfEmSJDXI5EuSJKlBJl+SJEkNMvmSJElqkMmXJElSg0y+JEmSGmTyJUmS1CCTL0mS\npAaZfEmSJDXI5EuSJKlBJl+SJEkNMvmSJElqkMmXJElSg6av7gpIkiQ1qa+vj83XW2Ppcn9/HwMD\ngwDLre8Vky9JkjTlPPKWnzFz/h3A8snXVls8lMvq+l4x+ZIkSVPK4OAg1934D26bOxdYPvlqxXvJ\na74kSZIaZPIlSZLUoJ5NO0ZEP3AysANwL3BoZl7fFj8MeD2wGDg+M3/Uq7pIkiSNF70c+XousHZm\n7gYcA5zYCkTE5sCRwJOA/YCPRsRaPayLJEnSuNDLC+73AM4FyMxLImLnttgTgYsy817g3oi4Hngs\n8PvRFj575sZDrt94w43o7+tbutx+EV23WOd6Y8bGEhtNHzM2NWNN981NZ27M9HU352HrP2yF2Obr\nbk5fl/1Gim3ccbwdL5+9yR4bj316qse65R5j1cvkawNgftvykoiYnpmLh4gtBDYcrrCZM9dl+vRp\nS5c/cuRRq7CqkqSu9lrdFZDGr9mzZ4x5n14mXwuA9hr118RrqNgMYNgf1Zg3766VqsTs2TOYM2eh\nMWM9i42XehgzZmxyxcZLPYytfKybXl7zdRFwAEBE7Apc3Ra7FHhyRKwdERsC2wLX9LAukiRJ40Iv\nR77OBPaJiIuBPuDgiDgauD4zz46IzwK/piSA78nMe3pYF0mSpHGhZ8lXZg4Ah3esvrYtfgpwSq+e\nX5IkaTzyR1YlSZIaZPIlSZLUIJMvSZKkBpl8SZIkNcjkS5IkqUEmX5IkSQ0y+ZIkSWqQyZckSVKD\nTL4kSZIaZPIlSZLUIJMvSZKkBpl8SZIkNcjkS5IkqUEmX5IkSQ0y+ZIkSWqQyZckSVKDTL4kSZIa\nZPIlSZLUoL7BwcHVXQdJkqQpw5EvSZKkBpl8SZIkNcjkS5IkqUEmX5IkSQ0y+ZIkSWqQyZckSVKD\nTL4kSZIaNKWSr4hYa4h16wy1vsY27bK+PyK2iIgh2y8iZkVEX328wRjqt2ZErDPE+r7RliFJksa3\nSfkjqxHxLOBzwP3AezLzO3X9ecARwEeAecA3gS8BS4A3A9d1FPU14FX18Tsz87URsUvdby4wAzgE\n2BZ4KPAj4HTgHmBd4I3A2cB/ZuaXh6jnNrUu9wGfrc83HXgXcBnw+Vr2g4HLgb8DR2fmrSvfOpNb\nRDwHeDqwIXAH8Gvge5nZtaNHxGzgGOBu4KTMnFvXHwt8CHgWMB+4CjiJ0l/enZm3dZTzqcw8uj5+\nYWZ+NyLWA44DdqS8h8cDs4H/AH5Vn/fxwJ8ofeG/gLdk5v92qeszKf36V8CngI1qXW6KiJcBewDr\nAbcDP8/Mc22XodvFNunaV3bobJfM/H23Nqn7rA0cSjn2fS0z76vrX5+ZX6xlLgJurq9jADgxM+/q\nKOcdmfmJ+vjJmfnr+iX3cGCn2i6nABsA2wCXAq8Gdq7tcgrwQeD4zrLbnmM7YElmXhsRb6vtckJm\nzo+I3Tva5ReZ+Ze637joL3V5k8ycGxFbU/rLnzPzzxFxOvaJxvrEAzFZk69LgP0pI3vfBU7LzNMi\n4nxgGvA+YEvgM5Q36x7gJ5QE6i7gFqCP0qmvBAYBMnPviPgF8IbM/GtEPBj4FiXR2ouSaL0hM6+r\nsR8Ciymd49HABzLzgrZ6XkD5AG4IfBHYgdKxf0H5QB5Zy9oVeA7wPeCDmfnMuv+4OBiMl5NHrXs/\n5b1cSEmO9wfWoHwgu3kecCYl8X0TcEBm3liT9RsofWFzYBPK+7QQeGVdbumjJMp/rsv31P7yJUrS\nfCbwNGB3Sj97H/Ay4J/AOcBTgP0o/WQe8P+Ar7a/l7Wstevr2hT4OqWvvgG4lvK+XVzb4TZgVl23\nse2yQrvsRvmCY5ss31fuB3YBftrWLvsBV1COL90cClxf22UvYL/MnFfb5Xe1zA2BfwN/qGXvWNui\nVe8+4KnAeXV589ounwTWpxxPnwasA2wNfIHyPm5M+eL7FGAzYO/aVu/MzPPbKxkRH6zPsTZwU63z\nv4E9gd9T3peLgANqO21NOR5vx/j5DF1R970NOAq4ENiVcn54E/aJRvpEZp48zGsf0YROvmoy1Tll\n2Ac8OjM3rNvMoLxx76AcxNbMzD1q7KuZ+Zr6+ALghZQ3778y8+cRcX5mPrXGz6tv+k8zc7+2Ovwa\nmJaZu0fEWcALMnNxjV0KLKr77UwZ0doG+CXlIPvizHxSnVa8NjOj7nchsEZm7tb2PBdm5lMi4uL6\nXJ9n/BwMxsvJ4zmZ+fDOFxwRF1E+7M+q5bRP4w4Ce2Xm3nXb3YGTKQeLM4HpmfnkiFgTuCYzt6nb\n/RL4MmU/oSAOAAARRElEQVTk883AnZRE/CW13K/UNrkgM/dsq8t5QH9m7hURP8/Mfdpiv6Ec6J4H\nfIBywDid8h7/HfhR7QN9wJ8y89F1v/Nrme3P8/PM3KeWuaQ9ZrvkPhExv3WMsE2W6yuDmfnkjjbp\nAy6hnJh2Bs4fol0ekZl71e0PoiQFTwfOBdaqx6z1gaszc6u2uvycclJ7P2Xk4yTgLbXcY2u7XJiZ\nT2mrz/lAX22XpcfoGrsYuLe29acpx49TgHPrib91/Fyztsuj2sqc1nqeiJgGnJOZB9Q+sXgcfYa+\nnZm71fPE/pl5Z0RMB35LGUmyTzTQJzLzSTwAEz352oXSiM+jjDC1fAq4EXhf7ZgPpWTtG1E64iDw\nuswcqOUcA+yUmS+unfiTwP8C+7QlX5fXstcDTqBMPZ5IydyvoWTb11BGdn4KPIOSze/S0RE2pCQf\nQRkynUZJhLaidMr5tYzFlMTnJ8CB9fEvKSNF+3QeqNvKn8onj/nAgZn567bYUyijhXtFxP9QPrzL\nDZfXg9ibMvPquvxiSmK6fn2tx2TmRRHxsCyjbltTksU9ImInygjf0ZSkvdW2N1P6x4HA2zLzDzUB\n/zRlpO4blMR0LiUhPYAyVD69rYzZwAsoB6xtKAfWD1AS4c8CT6L0i+9Qku4jM/N3EfFk4N2UhPe8\nut+7O9plT8pI7HholydQDrBDtcszKVP/I7XLcZQEvNUui4BvD9Mu/6ScuMZTX3km8PYubfIQ4P8e\nYJuMpq/cC7wkM29oe81bUT6bewAXAK/NzOxol4uBZ2fm7XX5LcCTgQdRviS+qLbHLvV5NwJ+UpOI\n/YHDgNcD32l7TdcDb6ccd/4zM2+IMqNwJrAAeA/wbOBnmXlhROwBfBS4v62MxwCvoHwZ3Ay4tS7P\nooyMbEuZ7fgZsCbwvCxfRrehfBHflzL6MZ4+Q7+tfeBTtb/MiYiN62tYsAo+J0+hDBT0ok/sQbmM\npqk+8STgYyvRJ+6kJIFd+0Rm7sQDMKGTL4CIeDtwfWae2bZuOqUxz8g6xxsRm1E61NHAszLzh23b\nvwL4QbbNB0fEa4CDO07ya1GmBu+iXB92CPDlzLy/fhD3o7yBc4HfZOaPI+LVmXlal7pPp5x0r6N8\nCI6iHGA/TUlMDqOMDl0JnAo8Afhrlrn+X7PiwWA8nTw6E432k8doE43jGNvJ4zeUIePHUZLOAUoC\n/N7MvDoiNgHWz8wbO97T/6h1fXHWKdDaJz5DOVh8ODMPatvnh8DHMvO3dXljSnK6dWY+ppa5ba3H\n4ykjkWdRkvKjah0/QRkZ3Kq20W+AtwKfyMyX0iHK9RNB+Tb4h1rGZyh97TBKn/xibee/U/rmMyl9\n61rKgbrVLutQptzelJnXR8QsYL16gFkHGMjMeyNiR0oC8JLMvK3Gnl+f98m1Lzw/Mwdr7CxKn7uk\no10eC2ybmffVMh9f//2OcsL4AWVE818d7TKPMqVydGe7dNRzhy7tcihlev2/gS1qu7yBkvjNoXxB\neRzlRDCbkvi/LcslBe1tsmlbv9ixra/cFuWmnH3b2uTDwEG1TTarz/3RIdpk+1z2DbuzTX5CuYTh\n8LY2eRLlUonFlBPE24CPd7RJez13AI6lTA1dD5wG/K1Lm7yLMnrx19ouX6CcdO6iTN/cCRyamZdG\nxCMoX0D/REms/p2ZAxGxN+Ua1b1qGQ8CXks5GT6t9qNdalUfBJxB+QydU+v7yPq8WwLb1PZ7blu7\n/JKSJPwOeA3wj/oaNqUcI6Fc6vBa4LO57Etzf0c9n0b58nwF5XPx8doGb6uv90uU49QGlAR3b8oU\n1Pks+wz1U750/xJ46xCfoVnA3PoadqD0l9ZnaBbl+HcS9djCss/QrNo3OvvLqcCjMnO7um7/2ieu\nru39e2D7+j4+r6NPdNalvU98o/5/SEef+AdlpGmPIfrEgto291L657WUY/T6mflH2kQZ7fow5Qv/\nbXXdeyif1aV9IpcNglxY35sLMnNBPfd8Dtisleh09ImfAV8B/ljf93m1XTalTBMvoBz/DqWcwx7H\nECLi+ZR+egVlAOVdlHPNW+tr/mQtex1Kn9gPuCUzvzRUeaM14ZOvqaoerD5F6YStROMKlj95rN/+\nbaXut9zJo65rJRrLnTxqrDPR2IRygNo6Mx/TVmb7yaOVaLyBcjFl+8ljLuU6gRVOHkPUs3VC/SvL\nJxp3syzR+BvLEo2ZlKRuMeVGi2/Xss6jfNC73YTRLdY6GIxmv/dRvgT8fojYe7vU5YHUcyxltt9k\ncjrLbjI5knLi6XYDSrfYW2q7d8YG6n7tsW9R+sO/hylzqP066/kPSt8cTT2/3BZrlXlHjZ1SY59g\n+amSr1Gm14fSfuMNLH9NSis2neVH34far2U65YSxLcuPTLfKPq3Lfn2jqOcru5TZuV/7Nu3P17qx\n6MmUE9t8yjWtBwOHZfebjrrFXg+8ZojYhpQkqnO/JfVftzI799uV0ldur883VD1vpyQMB1NmPDqf\nbw3Kl7fDKCfqPepr77yp6mGUxPeblOuE16Mc4x5K9xuuHlr3O6cj9ibK8asztl7d7yFtZX67Lt8M\nvDEzfxFlum53SuJzO/CHOgJ2SN22VZe728ps1aXzNbyxrS7tsVY9f0j5DH6ntuOCzFwIEBF30f2G\nsrsoX5K/1LF+U8olLivEOsuMch3xvq3BlW5ltscoMz6bAP+XmffU2N3AEaOpZ5TZqbvrl8VWmWe1\nRvBWlemrsjA1JzP/RrkIv1v8dsqHsnP9lZRvS+3rvhERp9dvIM/riD2nY3lu/abwuLZ1V1JG59o7\n9q5tjw/uUs0hE6+2Mg9qW/Xtjk2e0LF8XZQbLXagTOV+NyLWqqOOfZRvNjtSb8KIiLU7Yu37tWJL\nhomtUCblJPb7Ls83XF1Wtp6d+3WLfYGSHD681rP9JpMlLLsB5Xs9iJ1R/x/Lfr2oZ2eZcygJXevm\nmkfVdoJyQW37jTdBSfYHVyLWrcyFlJGGse43Uj27lTna19dyLGVatv3GoiU19uFxFDueciH3Kimz\njhAN9drbb6p6di5/UxU9jh3YHouIv7H8TUwvA/4UER+hJIOrui5XUY5JLwOOy8wLWeYqYKf6JW+5\nG8pa+3XGMvN/I2LI2BBlHpdts1odZQ5Vl271vHKU9exaZkR0xh4Qk68JKoa+2aDl3iFirW/rQ8Va\nZXaNDbVflOuxhi1zJWIPpMxtM/OOWrfnAOdFxE21vPsyc94wseH2W9kyexFbmXr2tw42EbF329TU\nYsoFpRcAF0TEU8dJrBf17Czzcsq1Hu0317SmwDel+403Y42tbJnD7deLMpfeWESxJDP/CpCZt0SZ\nvlsyhWP3Z7l+eCFlpLUVG6RcjN9k7GuULxSfoVy7+F7KdcSn96ied2fmEVFvGotys1frprHO2Od6\nEBvu+VY29oCfLzM/ywPgtOMEFd1vNoByt+JUjA13o8UvKCOBUzHW9SYTyrV1UzX2coa4uaZuM+SN\nN5M9FsPfWLTtFI4Nd1PVHQ3Hds3uNzH9qAfPN9xNY8+cqrHM/CQPgCNfE1SWi82/Djw2lx+WBbhx\nKsai3DzwCpb9Lts/I+KplAso3zaFY62bTAba2vBmyo0M90zVWJafhHlLlJtr+tviTNVYZj4+lr+x\naIByYXfrxqKpHGvdVHUT5aLuz2bmjwGajEXEWRHxAuDHEfEqlt3EdFdmfqwHz/fqjr4zvz7nOREx\nZ6rGeIAc+ZIkaYKIcmf4kDcxZeZNq7FqGgOTL0mSpAY57ShJ0gQR5WarbqMmfZRfpN+7wSppJTjy\nJUmS1CBHviRJmiAi4oWZ+d0oP0B6LOXO3cuB4zNz0eqtnUarf+RNJEnSOPGG+v9nKD8RcSTlDt7/\nXm010pg58iVJ0sTzqMw8tD7+S5S/pagJwpEvSZImjm0i4ijg/oho/cHpJ1D+CLQmCJMvSZImjgOB\nBcB1wGMjYhbwOeCI1VorjYnJlyRJE8dOwBbAlyl/weIXwMbArNVZKY2NyZckSRPHGyl/c/ITwLMz\nc0dgT+Cjq7VWGhOTL0mSJo77M/NOYCHwd4DMvIXuP7yqcci7HSVJmjjOjogfAtcAP4qInwLPAM5b\nvdXSWPgL95IkTSARsSewH+U6r7nAbzLzx6u3VhoLky9JkqQGec2XJElSg0y+JEmSGuQF95ImhYjY\nkvLDk3/uCJ2SmZ9vvkaSNDSTL0mTyS31d48kadwy+ZI0qUXE44CfANsDS4A/AM+hjJKdAuwADACf\nzMyvRcRrKLfubww8AvhZZr4xIh4CfBNYr25/ZGZe0vDLkTQJeLejpElhmGnHVwIvAB4OrAFcnZkf\ni4hPAGtn5pH17+NdCjwXeBzwQWA7SrKWwAHAQcBdmXlCROwF7JyZn+z5C5M06TjyJWkyGXLaMSKu\nBS4D7qYkYwB7A68FyMzb6w9X7kX5o8UXZ+bCuu/fKaNgvwB+EBE7AT+m/DFjSRoz73aUNBVsBMwA\nNqUkUrDi8a+PZV9I72lbPwj0ZeZFwKOBnwIvBs7pWW0lTWomX5Kmgs9TRqpOrv+g/DmW1wLUacfn\nAr/qVkCdpnxlZp4GHEGZnpSkMXPaUdJk8uCIuLJj3ZqU6caXUka3LouIF1Gu6zo5Iq4GpgEfzswr\nIuKxXcr+f8Dp9YL8JcAbevECJE1+XnAvSZLUIKcdJUmSGmTyJUmS1CCTL0mSpAaZfEmSJDXIux2l\nVWca5VfUV6UbKXfWTXa23QNj+0kTiMmXtOo8fN9z9r30hoU3rJIT1pYztpz2s2f97InA30faNiJ2\nAT6emXsNEVsbOB7YhfKDoYuA12fmP1dFPVeRhx91wkcvvfX221dJ220+a9a0k97+rmHbLiLWAE4F\ntgTWAo7PzLM7tpkIbQfw8Ff9zz8vvXnh/auk/R4yY41pXzvgoSO13zTK38YMStscnpnXdGwzUdpP\napTJl7QK3bDwhiXXz/9ro6MFEfEOyp/MubPLJp8Grs3Mt9XtnwecAezWTA1H59bbb19y8223Ntl2\nrwDmZuYrI2Jj4Erg7I5tJkTbAdy88P4lNyxYNcnXKD0LIDOfVP/W5Ycpf7C83YRpP6lJJl/SxPc3\nyh99/npnICLWpJwQl/4gaGaeGREX1vg+lJGJe4C5wCHAjsB7gAFgc+C/gW8AVwDbZOaSiPg4cHlm\nntHD19Vr3wW+Vx/3AYvbg7bd8DLzrIj4UV18OHBHe9z2k7rzgntpgsvM7wP3dwlvAtyamcv9mnJm\nzo2IPsrJ7aDM3BO4AHhv3WQL4NnArsBRlGm53wD71emm/YGzVvVraVJmLsrMhRExg5KEvbdjE9tu\nBJm5OCJOo/z6/zc7wraf1IXJlzS53Q5sVE92S0XEy4FZwILM/FddfSGwXX18cWbem5l3A9cAj6Rc\n3/MaysnvF5l5XwP176mIeChwPvD1zDy9I2zbjUJmvhrYBjglItZrC9l+UhcmX9Iklpn3Az8F/rO1\nLiJeCLyZcnLcICIeVEN7AtfVxztGxLSIWJdyUvxrZv6GciJ8LfDlhl5Cz0TEZsDPgHdm5qmdcdtu\neBHxyoh4V128izJVONCK235Sd17zJa1CW87Ycto4LOto4FMRcTHljrN5wPMzczAiDgN+EBEDdf1r\ngO2BNYCfUKaOjs/M22tZ3wRemJl/WkV1W2rzWbNWWduNsqx3AzOB90XE++q6/euIS8uEaDsodyg2\nXNYPgK/Ua7jWAN7S0XYwgdpPapJ/WFtadSbFby3VO9cOz8yXDBF7O+UOwRVGih4g2+6Bsf2kCcSR\nL2nVWcIofpNrooqIrwIPpv7EwCpm2z0wtp80gTjyJUmS1CAvuJckSWqQyZckSVKDTL4kSZIaZPIl\nSZLUIJMvSZKkBpl8SZIkNcjkS5IkqUEmX5IkSQ0y+ZIkSWqQyZckSVKD/j//x+zaKYaN9wAAAABJ\nRU5ErkJggg==\n",
      "text/plain": [
       "<matplotlib.figure.Figure at 0x1110a5c50>"
      ]
     },
     "metadata": {},
     "output_type": "display_data"
    }
   ],
   "source": [
    "# note that this subject has a simulated deletion in exons 48-50 -- Gibbs sampler run with normed start values\n",
    "create_stacked_bars(gibbs_df_822R, 'Del 48-50, expected cnv start values')"
   ]
  },
  {
   "cell_type": "code",
   "execution_count": 31,
   "metadata": {
    "collapsed": false
   },
   "outputs": [
    {
     "data": {
      "image/png": "iVBORw0KGgoAAAANSUhEUgAAAl8AAAFqCAYAAAAk4D+eAAAABHNCSVQICAgIfAhkiAAAAAlwSFlz\nAAALEgAACxIB0t1+/AAAIABJREFUeJzt3Xm4HFWZ+PHvvbnshBCSAAqyuPD+UEYQUEBBEAUEURZ1\n3BcQRlBEwQ1XUFHcEHAUFxAFlXEdQEQBEQQBEQRRUHmRHQZhQiZkYU/u/f1xqpNOp/suIV25y/fz\nPHnSVW/V6dPnnq56+5yq7p6BgQEkSZJUj94VXQFJkqSJxORLkiSpRiZfkiRJNTL5kiRJqpHJlyRJ\nUo1MviRJkmpk8iVJklSjvhVdAUmLRcQmwK3ADdWqXuAJ4KTMPGMY+98BvCYz/9QhPhW4FvhQZv6s\nWrcjcCLlePAocNgg+18LrAY8Xq36YWZ+KSJWB04FnlfV+cOZefZQ9V3eImI6MDMze+p+7uUtIqYA\nZ2XmrnXsN0h5A8CMzHxgeZQnyeRLGo0eycytGgsRsTHw24h4KDN/vqyFRkQPcAYwpSX0A+DAzLw4\nIvYDTgee02b/NYBnUE7ET7SEjwHmZ+bmEbERcFVE/Ckz71nW+oqpwAtq3E9STUy+pFEuM++MiE8C\nHwR+HhErA18AdgYmAX8GDs/MuUMU9XHgr8DklvWTKCdsqtijHfZ/ATAfOC8ingJcBHw0Mx8B9gPe\nWNX3roi4EPh34CudKhMRuwAnAQ8Ba1TlfxHYvqpHD3BQZl4REd8D5gL/BjwNuAl4fWbOj4j9gc8C\nDwPXtDzHJ4A3AAuAmymjevdFxO8oI4C7AutW9ViP0qZrAP+emTfQIiI+ArytKu+fwNur174f0A88\nizIq+Nbq/yuBp2bm4xExCbgT2D0z/95U5vqUpHh6teq8zPwE8F1gtYi4Htimet53AisD6wCfz8xv\nRMTbgXdU9Z5TlbFov8xcWD3PFOBuYLPMvK9adxXwKcpo69eBNYGnAtcDr8vMRX2hep7XZObercuD\n9cmIOBQ4pGqPR4F3Nr9+aSLymi9pbPgLJfEAOIpy8t8mM7cE7gU+P9jOEbE75cT4yTbhA4EzIuIe\n4GTgsA7FTAYuAV4DPB/YCDiuij2NcmJvuAfYcPCXBMAWwBuq17E15cS/Q2Y+mzICd1TTttsALwc2\nr7Z7bUSsB5wGvDozt6EkN43XfACwJ/D8zHwucCPwvabyNsnM5wH7UxKH32XmtsD5wHtaKxoRr6Ik\nWztk5hbA7Sxuq52B91TrrwA+mJk3A38DXlVtsztwR5vE42DgtszcGtgJeFaVKB3A4lHQ1art9qrq\n/DpKotrwHGCXzHxJ836NxAsgM+cAZwFvrl7P5sBTgAuqsk/PzB2AZwKbAq9obYNBtO2TVcJ5IvDy\nzHw+8G1gxxGUK41LJl/S2DBAGdkB2BvYB/hzNbqxL/DsTjtW04DHA29uPhlXsfWAU4CdM3NDyon5\nZ9UU4xIy8xeZ+ZbMnFuNiHyOMuID7Y8lC9usa3V3Zt5Zlf8HyujcOyPiy5Qkb82mbc/PzMeqKc8b\nKKM/OwI3NCU032rafk/gu5n5ULV8EvDSapQG4L+r/29tlN+0vE6bur4M+Glmzq7qe2RmfraKXds0\nxXpd0/6nUBI2KEnRqW3KPR94dUT8ijKydVSVKC2SmfMpf/dXRMRngI+xZNv8dRgjn436vK2pPt/N\nzH7gw8DMiPgQ8A1Kcrtm+yLaatsnq/72U+DKiPgaZWTuOyMoVxqXnHaUxobns/gi/EnAezPz1wAR\nsSaw6iD7vhZYHTg/IqCMbHypujj9AeDOxgX2mXl2RJwIbB4Rn6achKGMmA0AczLzsmpdD+VmAIC7\nKKMo91XLG1CmroYyv/EgIl5BSZCOB86hTC2+uWnbR5oeD1TP3/i/YUHT49aEsJdyzGts/1hzsM11\nbK0WVM/XqO/awNqD1A3gZ8AJ1SjTzixOxJqf95qI2JSS3O0KXB0R+1JGjxrPtSHwB8rI0eVVuXs3\nFTOfYcjMyyOiLyJeQJkmfmEV+i9K2/wEOI8yqtl600JrW6/c9Lhjn8zMN0fEFtXr+zBlinSf4dRX\nGq8c+ZJGuYjYDPgEJSmBMk10WESsHBG9lNGM4zrtn5nHZ+YzqmmorYA/UabFvkm5BmyL6jmIiO0o\nidrNmblXY5/M/AVlGvHLEbFaNZ10JPDj6mnOAf6jKmNDyvTgL0f4UncDzs3Mb1Cu3dqXclIfzO+B\n50TEltXy25tiFwAHNI3iHQ5clplLJF0jcBGwf0SsVS0fQ2mDjqoRwh9Rpjt/npkPt24TEZ8HPlHd\nHfpeylTlZpRkb1J1o8S2wEzg2My8gCrxqv4OrZr3a+dU4D8po2V3Vev2AD6dmT+mJFnbsXTbz6T0\nlVUjog94ZVOsbZ+MiOkRcTcwKzNPpIxsbok0wZl8SaPPahFxffXvOsqJ+yOZeV4V/wxwB+Wi5r9T\nRiPevyxPVF2XdAjlQv6/Ukae9u8whfUt4FLKtNpNlNGWT1exo4E1I+JvlCTlg5l5K0BEnBoRhwyj\nOt8Edq7q8QfK9N+m1cm8U/1nUkZwfli11aZN4e9Udbk6Iv5BuabsTcOoR6fn+hXlIvgrIuIGYH3K\n9N9QTqHcTNBuyhHKNVFbRcSNlMT4dspI1L8obf0PSjJ6D5AR8WfKyNRMyihmq0X7RcS0NvHTga1a\n6vNR4KyI+BPl73Bpm7IvrNbfREl6m29IaNsnq6+nOJZyt+61lGsTD+rQDtKE0TMwMDD0VpK0jCJi\nN2CLzDxhRddFkkYDR74kdds0vMhakhZx5EuSJKlGjnxJkiTVaMx81cTMmfOWaYhu6tTVmT17qRuM\njBlbbrHRUg9jxoyNr9hoqYexZYvNmDG542/MjvuRr76+zneqGzO2PGKjpR7GjBkbX7HRUg9jyxYb\nzLhPviRJkkYTky9JkqQamXxJkiTVyORLkiSpRiZfkiRJNTL5kiRJqpHJlyRJUo1MviRJkmpk8iVJ\nklQjky9JkqQamXxJkiTVyORLkiSpRiZfkiRJNTL5kiRJqpHJlyRJUo1MviRJkmpk8iVJklQjky9J\nkqQadTX5iojtIuJ3bda/MiKuiYg/RMTB3ayDJEnSaNK15CsiPgScCqzasn4l4ARgd2Bn4D8iYr1u\n1UOSJGk06eti2bcC+wPfb1m/OXBLZs4GiIjLgRcDPx1J4X19w88bB9vWmLHlERst9TBmrLe3Z6nY\nyitP6rjfcGL9/QPLvZ7GhhcbLfUYj7HWft383ml9HzXvt2BBf8fyh6tryVdm/jwiNmkTWguY07Q8\nD5gyVHlTp65OX9/ig8TxZ5zG/82Zs9R2m26wIXPmzxtRbFn2MWbMmLGhYnXXY50pU+h57oPcMuef\nS8WeOeVZzH5sNrMefWDEsYG/rr3C29KYseUdu27yC7nv4SeqNYv7/vqrr8TW867k9v+5Z6n91pky\nhfe/9cAl1s2YMXmp7YbSzZGvTuYCzTWdDDw41E6zZz+86HFvbw833X4798+atdR2/f0DPPDg7EWx\n3t6eRdltp1jremPGRhIbTh8zNjFjdffN9aZN44HpN3LV/VctFdt+ve2596F7uWv+XSOOTb99i1H5\n3hvvsdHYp8dT7N6NHufe+QvaxqbcfTd/u/WWpWLrTZvGrFnzFy3PmDGZmTPn0c5gSdmKSL7+ATwr\nItYB5lOmHL+8AuohSZJUu9qSr4h4I7BmZn47Io4ELqBc8H9aZv5PXfWQJElakbqafGXmHcD21eMz\nm9afC5zbzeeWJEkajfySVUmSpBqZfEmSJNXI5EuSJKlGJl+SJEk1MvmSJEmqkcmXJElSjUy+JEmS\namTyJUmSVCOTL0mSpBqZfEmSJNXI5EuSJKlGJl+SJEk1MvmSJEmqkcmXJElSjUy+JEmSamTyJUmS\nVCOTL0mSpBqZfEmSJNXI5EuSJKlGJl+SJEk1MvmSJEmqkcmXJElSjUy+JEmSamTyJUmSVCOTL0mS\npBqZfEmSJNXI5EuSJKlGJl+SJEk1MvmSJEmqkcmXJElSjUy+JEmSamTyJUmSVCOTL0mSpBqZfEmS\nJNXI5EuSJKlGJl+SJEk1MvmSJEmqkcmXJElSjfq6VXBE9AInA1sCjwEHZeYtTfH3A28E+oHPZeZZ\n3aqLJEnSaNHNka99gVUzcwfgKOD4RiAi1gbeC+wA7A6c2MV6SJIkjRpdG/kCdgTOB8jMqyJi26bY\nQ8CdwBrVv/6hCps6dXX6+iYtWu7t7aG3t2ep7Rrrm2ONx51i7dYbMzaS2FB9zNjEjI2GvmlsbMdG\nW5821sO0aWvSbMaMyYxUN5OvtYA5TcsLI6IvMxdUy3cDfwcmAccNVdjs2Q8vetzb20N//wD9/QNL\nbddY34g1th0s1rremLGRxIbTx4xNzNiK7pvGxnZsNPZpYwPMmjV/0fKMGZOZOXMe7QyWlHVz2nEu\n0PzMvU2J157AU4BNgY2AfSPiBV2siyRJ0qjQzeTrCmAvgIjYHrihKTYbeAR4LDMfBR4E1u5iXSRJ\nkkaFbk47ngXsFhFXAj3AARFxJHBLZv4iIl4GXBUR/cDlwG+6WBdJkqRRoWvJV2b2A4e0rL6pKX40\ncHS3nl+SJGk08ktWJUmSamTyJUmSVCOTL0mSpBqZfEmSJNXI5EuSJKlGJl+SJEk1MvmSJEmqkcmX\nJElSjUy+JEmSamTyJUmSVCOTL0mSpBqZfEmSJNXI5EuSJKlGJl+SJEk1MvmSJEmqkcmXJElSjUy+\nJEmSamTyJUmSVCOTL0mSpBqZfEmSJNXI5EuSJKlGJl+SJEk1MvmSJEmqkcmXJElSjUy+JEmSamTy\nJUmSVCOTL0mSpBqZfEmSJNXI5EuSJKlGJl+SJEk1MvmSJEmqkcmXJElSjUy+JEmSamTyJUmSVKNl\nSr4iYq3lXRFJkqSJoG84G0XE3sBOwGeAa4AZEXF0Zn69m5WTJEkab4Y78nU08F3g9cDVwCbAAV2q\nkyRJ0rg1rJEvgMy8KSKOA36QmfMjYuXBto+IXuBkYEvgMeCgzLylKb4nJanrAa4F3p2ZA8vwGiRJ\nksaM4Y583R8R/wlsC5wfEccDdw2xz77Aqpm5A3AUcHwjEBGTgS8Be2fmdsAdwPQR1l2SJGnMGe7I\n1xuA/YATM/OhiLgNOGaIfXYEzgfIzKsiYtum2AuBG4DjI+LpwKmZOXOwwqZOXZ2+vkmLlnt7e+jt\n7Vlqu8b65ljjcadYu/XGjI0kNlQfMzYxY6Ohbxob27HR1qeN9TBt2po0mzFjMiM1rOQrM+dFxELg\nwIj4LDAvM+cNsdtawJym5YUR0ZeZCyijXC8BtgLmA7+PiD9k5s2dCps9++FFj3t7e+jvH6C/f+lZ\nysb6Rqyx7WCx1vXGjI0kNpw+ZmxixlZ03zQ2tmOjsU8bG2DWrPmLlmfMmMzMme3TocGSsmFNO0bE\n54E9gf0pCdsB1dTjYOYCzc/cWyVeALOAazLzvsycD1xGScQkSZLGteFe87UH8Bbg0cycC+xGScYG\ncwWwF0BEbE+ZZmy4DtgiIqZHRB+wPfD3kVRckiRpLBruNV/91f+NcdJVmtZ1chawW0RcSbmj8YCI\nOBK4JTN/EREfAS6otv1JZt44gnpLkiSNScNNvn4C/BhYJyLeRxkFO3OwHTKzHzikZfVNTfEfAT8a\nflUlSZLGvuFecP+FiNgDuBPYCDg6M3/Z1ZpJkiSNQ4Ne8xURW1f/vxh4BDgXOBuYW62TJEnSCAw1\n8nUocDDwqTaxAWDX5V4jSZKkcWzQ5CszD64evqf1gvjqDkZJkiSNwKDJV0S8CJgEnBoR76DctdjY\n75vAZt2tniRJ0vgy1LTjbsDOwFOATzetXwB8q1uVkiRJGq+GmnY8BiAi3pKZ36+lRpIkSePYUNOO\nx1QJ2K4R8ZLWeGYe2K2KSZIkjUdDTTteW/3/uy7XQ5IkaUIYKvn6S0RsBFxSR2UkSZLGu6GSr0sp\n3+fV0yY2ADx9uddIkiRpHBvqgvtN66qIJEnSRDCsC+4j4rR2cS+4lyRJGpnhXnB/abcrIkmSNBEM\nNe14bvX/6RGxLrAd8ARwdWb+Xw31kyRJGld6h7NRRLwWuB54G/AfwPUR8fJuVkySJGk8GmraseHj\nwDaZ+S+AiNgY+AVwfrcqJkmSNB4Na+SLMtV4X2MhM++k/L6jJEmSRmCoux3fWj28HTg3Ik6nJF1v\nAP7S5bpJkiSNO0NNOzZ+z3F+9W+vavkh2n/xqiRJkgYx1N2OB3SKRcRqy786kiRJ49uwLriPiFcD\nnwTWpIx4TQJWA9btXtUkSZLGn+FecP9F4H3AP4A3Ad8FftKtSkmSJI1Xw02+ZmfmJcBVwJTMPAbY\noWu1kiRJGqeGm3w9EhGbUUa+domIlYEp3auWJEnS+DTc5OvjwLHAL4GXAvcDZ3WrUpIkSePVsC64\nz8xLWfzj2s+PiKmZObt71ZIkSRqfhnu344bAV4FdgMeBiyLiiMyc2cW6SZIkjTvDnXY8DfgNsDGw\nGXAt5Y5HSZIkjcBwf1h7RmZ+o2n5hIh4WzcqJEmSNJ4Nd+Tr6oh4fWMhIvYG/tSdKkmSJI1fQ/2w\ndj8wQPlW+4Mj4jvAQso33c8GDup6DSVJksaRoX7bcbgjY5IkSRqG4d7tuDpwNOU7vvqAi4FPZOZD\nXaybJEnSuDPcka2vAWsABwJvA1YGvtmtSkmSJI1Xw73bcZvM3LJp+bCI+Hs3KiRJkjSeDXfkqzci\n1m4sVI8XdKdKkiRJ49dwR76+Qvm6iXOr5VcBxw22Q0T0AicDWwKPAQdl5i1ttjkPOCczncaUJEnj\n3nBHvs4F9gduA+4A9s/M04bYZ19g1czcATgKOL7NNscCU4dZB0mSpDFvuCNfv8/MzYEbR1D2jsD5\nAJl5VURs2xyMiNcA/Y1tJEmSJoLhJl9/iYi3An8EHmmszMy7BtlnLWBO0/LCiOjLzAURsQXwRuA1\nwCeHU4GpU1enr2/SouXe3h56e3uW2q6xvjnWeNwp1m69MWMjiQ3Vx4xNzNho6JvGxnZstPVpYz1M\nm7YmzWbMmMxIDTf52g54AeWb7hsGgKcPss9coLlGvZnZuEj/rcAGlO8L2wR4PCLuyMyOo2CzZz+8\nuKDeHvr7B+jvH1hqu8b6Rqyx7WCx1vXGjI0kNpw+ZmxixlZ03zQ2tmOjsU8bG2DWrPmLlmfMmMzM\nmfNoZ7CkbKifF3oq5Tu+HgIuB47KzAcH26fJFcArgZ9ExPbADY1AZn6o6TmOAe4bLPGSJEkaL4a6\n4P67wE3AB4BVKHc9DtdZwKMRcSVwAnBERBwZEa9apppKkiSNA0NNO26QmXsARMRvgeuHW3Bm9gOH\ntKy+qc12xwy3TEmSpLFuqJGvxxsPMvOJ5mVJkiSN3HC/56th6SvcJUmSNGxDTTs+JyJua1reoFru\nAQYyc7C7HSVJktRiqORrs1pqIUmSNEEMmnxl5p11VUSSJGkiGOk1X5IkSXoSTL4kSZJqZPIlSZJU\nI5MvSZKkGpl8SZIk1cjkS5IkqUYmX5IkSTUy+ZIkSaqRyZckSVKNTL4kSZJqZPIlSZJUI5MvSZKk\nGpl8SZIk1cjkS5IkqUYmX5IkSTUy+ZIkSaqRyZckSVKNTL4kSZJqZPIlSZJUI5MvSZKkGpl8SZIk\n1cjkS5IkqUYmX5IkSTUy+ZIkSaqRyZckSVKNTL4kSZJqZPIlSZJUI5MvSZKkGpl8SZIk1cjkS5Ik\nqUYmX5IkSTUy+ZIkSaqRyZckSVKN+rpVcET0AicDWwKPAQdl5i1N8SOA11eLv8rMT3WrLpIkSaNF\nN0e+9gVWzcwdgKOA4xuBiHg68CbghcD2wO4R8dwu1kWSJGlU6NrIF7AjcD5AZl4VEds2xe4GXp6Z\nCwEiYiXg0cEKmzp1dfr6Ji1a7u3tobe3Z6ntGuubY43HnWLt1hszNpLYUH3M2MSMjYa+aWxsx0Zb\nnzbWw7Rpa9JsxozJjFQ3k6+1gDlNywsjoi8zF2TmE8ADEdEDfAn4c2bePFhhs2c/vOhxb28P/f0D\n9PcPLLVdY30j1th2sFjremPGRhIbTh8zNjFjK7pvGhvbsdHYp40NMGvW/EXLM2ZMZubMebQzWFLW\nzWnHuUDzM/dm5oLGQkSsCvyw2uZdXayHJEnSqNHN5OsKYC+AiNgeuKERqEa8zgH+kpnvbEw/SpIk\njXfdnHY8C9gtIq4EeoADIuJI4BZgErAzsEpE7Flt/5HM/EMX6yNJkrTCdS35ysx+4JCW1Tc1PV61\nW88tSZI0Wvklq5IkSTUy+ZIkSaqRyZckSVKNTL4kSZJqZPIlSZJUI5MvSZKkGpl8SZIk1cjkS5Ik\nqUYmX5IkSTUy+ZIkSaqRyZckSVKNTL4kSZJqZPIlSZJUI5MvSZKkGpl8SZIk1cjkS5IkqUYmX5Ik\nSTUy+ZIkSaqRyZckSVKNTL4kSZJqZPIlSZJUI5MvSZKkGpl8SZIk1cjkS5IkqUYmX5IkSTUy+ZIk\nSapR34qugCRJUp16enpYf42VFi339vbQ3z8AsMT6bjH5kiRJE84z7r2QqXMeBJZMvjbd4Gn8qVrf\nLSZfkiRpQhkYGODmO2/n/lmzgCWTr0a8m7zmS5IkqUYmX5IkSTUy+ZIkSaqRyZckSVKNTL4kSZJq\nZPIlSZJUI5MvSZKkGpl8SZIk1ahrX7IaEb3AycCWwGPAQZl5S1P8YOCdwALg2Mz8ZbfqIkmSNFp0\n8xvu9wVWzcwdImJ74HhgH4CIWB84HNgWWBW4PCJ+k5mPDbfwGVPXabt+nSlr09vTs2i5+VtrO8Va\n1xszNpLYcPqYsYkZq7tvrjt1HfpWX5+N1txoqdj6q69PT4f9hoqt03K8HS3vvfEeG419eqLHOuUe\nI9XN5GtH4HyAzLwqIrZtir0AuKJKth6LiFuA5wLXdCps6tTV6eubtGj5c4cf0ZVKS5Ja7LKiKyCN\nXjNmTB7xPt1MvtYC5jQtL4yIvsxc0CY2D5gyWGGzZz+8TJWYMWMyM2fOM2asa7HRUg9jxoyNr9ho\nqYexZY910s0L7ucCzc/cWyVe7WKTge7+hLgkSdIo0M3k6wpgL4Dqmq8bmmJXAztFxKoRMQXYHLix\ni3WRJEkaFbo57XgWsFtEXAn0AAdExJHALZn5i4j4KvB7SgL4scx8tIt1kSRJGhW6lnxlZj9wSMvq\nm5ripwCndOv5JUmSRiO/ZFWSJKlGJl+SJEk1MvmSJEmqkcmXJElSjUy+JEmSamTyJUmSVCOTL0mS\npBqZfEmSJNXI5EuSJKlGJl+SJEk1MvmSJEmqkcmXJElSjUy+JEmSamTyJUmSVCOTL0mSpBqZfEmS\nJNXI5EuSJKlGPQMDAyu6DpIkSROGI1+SJEk1MvmSJEmqkcmXJElSjUy+JEmSamTyJUmSVCOTL0mS\npBqZfEmSJNXI5EuSJKlGEyr5iohV2qxbrd36KrZuh/W9EbFBRLRtv4iYHhE91eO1RlC/lSNitTbr\ne4ZbhiRJGt3G5TfcR8Qrga8BTwAfy8wfV+svBg4DPgfMBn4InAosBN4L3NxS1BnAW6vHH87Md0TE\ndtV+s4DJwIHA5sDTgF8CZwKPAqsD7wJ+AbwnM7/Tpp6bVXV5HPhq9Xx9wEeAPwFfr8p+KnAtcBtw\nZGbet+ytM75FxD7Ay4ApwIPA74GfZWbHjh4RM4CjgEeAEzJzVrX+aOAzwCuBOcBfgBMo/eWjmXl/\nSzlfycwjq8evzcyfRsQawDHAVpS/4bHADOD/Ab+rnncb4G+UvvAN4H2Z+b8d6voKSr/+HfAVYO2q\nLndFxBuBHYE1gAeA32Tm+bZL+3axTTr2lS1b2yUzr+nUJtU+qwIHUY59Z2Tm49X6d2bmt6oy5wP3\nVK+jHzg+Mx9uKedDmfnF6vFOmfn76kPuIcDzqnY5BVgL2Ay4GngbsG3VLqcAnwaObS276TmeAyzM\nzJsi4gNVu3wpM+dExAtb2uWizPxHtd+o6C/V8rTMnBURz6T0l79n5t8j4kzsE7X1iSdjvCZfVwF7\nUkb2fgqcnpmnR8QlwCTgE8AmwEmUP9ajwK8pCdTDwL1AD6VTXw8MAGTmrhFxEXBoZv4zIp4K/Bcl\n0dqFkmgdmpk3V7FzgAWUzvFs4FOZeWlTPS+lvAGnAN8CtqR07Isob8jDq7K2B/YBfgZ8OjNfUe0/\nKg4Go+XkUdW9l/K3nEdJjvcEVqK8ITvZDziLkvi+G9grM++skvU7KH1hfWAa5e80D3hLtdzQQ0mU\n/14tP1r1l1MpSfNZwEuBF1L62SeANwJ3A+cCLwb2oPST2cB/At9r/ltWZa1ava51ge9T+uqhwE2U\nv9uVVTvcD0yv1q1juyzVLjtQPuDYJkv2lSeA7YALmtplD+A6yvGlk4OAW6p22QXYIzNnV+3yx6rM\nKcC/gD9XZW9VtUWj3j3AS4CLq+X1q3b5MrAm5Xj6UmA14JnANyl/x3UoH3xfDKwH7Fq11Ycz85Lm\nSkbEp6vnWBW4q6rzv4CdgWsof5crgL2qdnom5Xj8HEbPe+i6at/7gSOAy4DtKeeHd2OfqKVPZObJ\ng7z2IY3p5KtKplqnDHuAZ2fmlGqbyZQ/3IcoB7GVM3PHKva9zHx79fhS4LWUP943MvM3EXFJZr6k\nil9c/dEvyMw9murwe2BSZr4wIs4GXpOZC6rY1cD8ar9tKSNamwG/pRxkX5eZL6qmFW/KzKj2uwxY\nKTN3aHqeyzLzxRFxZfVcX2f0HAxGy8ljn8zcuPUFR8QVlDf7K6tymqdxB4BdMnPXatsXAidTDhZn\nAX2ZuVNErAzcmJmbVdv9FvgOZeTzvcBDlET89VW5363a5NLM3LmpLhcDvZm5S0T8JjN3a4pdTjnQ\n7Qd8inLAOJPyN74N+GXVB3qAv2Xms6v9LqnKbH6e32TmblWZC5tjtkvuFhFzGscI22SJvjKQmTu1\ntEkPcBXlxLQtcEmbdnl6Zu5Sbb8/JSl4GXA+sEp1zFoTuCEzN22qy28oJ7VPUkY+TgDeV5V7dNUu\nl2Xmi5vqcwnQU7XLomN0FbsSeKxq6xMpx49TgPOrE3/j+Lly1S7PaipzUuN5ImIScG5m7lX1iQWj\n6D30o8yQn1z/AAAQc0lEQVTcoTpP7JmZD0VEH/AHykiSfaKGPpGZL+JJGOvJ13aURtyPMsLU8BXg\nTuATVcd8GiVrX5vSEQeA/8jM/qqco4DnZebrqk78ZeB/gd2akq9rq7LXAL5EmXo8npK530jJtm+k\njOxcALycks1v19IRplCSj6AMmU6iJEKbUjrlnKqMBZTE59fA3tXj31JGinZrPVA3lT+RTx5zgL0z\n8/dNsRdTRgt3iYhfUd68SwyXVwexd2fmDdXy6yiJ6ZrVaz0qM6+IiI2yjLo9k5Is7hgRz6OM8B1J\nSdobbXsPpX/sDXwgM/9cJeAnUkbqfkBJTGdREtK9KEPlfU1lzABeQzlgbUY5sH6Kkgh/FXgRpV/8\nmJJ0H56Zf4yInYCPUhLei6v9PtrSLjtTRmJHQ7s8n3KAbdcur6BM/Q/VLsdQEvBGu8wHfjRIu9xN\nOXGNpr7yCuCDHdpkQ+D/nmSbDKevPAa8PjPvaHrNm1LemzsClwLvyMxsaZcrgVdl5gPV8vuAnYCn\nUD4k/nvVHttVz7s28OsqidgTOBh4J/Djptd0C/BBynHnPZl5R5QZhbOAucDHgFcBF2bmZRGxI3Ac\n8ERTGf8GvJnyYXA94L5qeTplZGRzymzHhcDKwH5ZPoxuRvkgvjtl9GM0vYf+UPWBr1T9ZWZErFO9\nhrnL4X3yYspAQTf6xI6Uy2jq6hMvAj6/DH3iIUoS2LFPZObzeBLGdPIFEBEfBG7JzLOa1vVRGvMn\nWc3xRsR6lA51JPDKzDynafs3A/+dTfPBEfF24ICWk/wqlKnBhynXhx0IfCczn6jeiHtQ/oCzgMsz\n87yIeFtmnt6h7n2Uk+7NlDfBEZQD7ImUxORgyujQ9cBpwPOBf2aZ6/89Sx8MRtPJozXRaD55DDfR\nOIaRnTwupwwZb01JOvspCfDHM/OGiJgGrJmZd7b8Tf9fVdfXZTUFWvWJkygHi89m5v5N+5wDfD4z\n/1Atr0NJTp+Zmf9Wlbl5VY9tKCORZ1OS8iOqOn6RMjK4adVGlwPvB76YmW+gRZTrJ4LyafDPVRkn\nUfrawZQ++a2qnW+j9M1XUPrWTZQDdaNdVqNMub07M2+JiOnAGtUBZjWgPzMfi4itKAnA6zPz/ir2\n6up5d6r6wqszc6CKnU3pc1e1tMtzgc0z8/GqzG2qf3+knDD+mzKi+T8t7TKbMqVyZGu7tNRzyw7t\nchBlev3bwAZVuxxKSfxmUj6gbE05EcygJP4fyHJJQXObrNvUL7Zq6iv3R7kpZ/emNvkssH/VJutV\nz31cmzbZIhd/wm5tk19TLmE4pKlNXkS5VGIB5QTxAeALLW3SXM8tgaMpU0O3AKcDt3Zok49QRi/+\nWbXLNyknnYcp0zcPAQdl5tUR8XTKB9C/URKrf2Vmf0TsSrlGdZeqjKcA76CcDF9a9aPtqqo+BfgJ\n5T10blXfZ1TPuwmwWdV++za1y28pScIfgbcDt1evYV3KMRLKpQ7vAL6aiz8097bU86WUD8/XUd4X\nX6ja4APV6z2Vcpxai5Lg7kqZgrqExe+hXsqH7t8C72/zHpoOzKpew5aU/tJ4D02nHP9OoDq2sPg9\nNL3qG6395TTgWZn5nGrdnlWfuKFq72uALaq/434tfaK1Ls194gfV/we29InbKSNNO7bpE3OrtnmM\n0j9vohyj18zMv9IkymjXZykf+O+v1n2M8l5d1Cdy8SDIZdXf5tLMnFude74GrNdIdFr6xIXAd4G/\nVn/32VW7rEuZJp5LOf4dRDmHbU0bEfFqSj+9jjKA8hHKueb91Wv+clX2apQ+sQdwb2ae2q684Rrz\nyddEVR2svkLphI1E4zqWPHms2fxppdpviZNHta6RaCxx8qhirYnGNMoB6pmZ+W9NZTafPBqJxqGU\niymbTx6zKNcJLHXyaFPPxgn1nyyZaDzC4kTjVhYnGlMpSd0Cyo0WP6rKupjyRu90E0anWONgMJz9\nPkH5EHBNm9jHO9TlydRzJGU232RyJotvMjmccuLpdANKp9j7qnZvjfVX+zXH/ovSH/41SJnt9mut\n5+2Uvjmcen6nKdYo88EqdkoV+yJLTpWcQZleb6f5xhtY8pqURqyPJUff2+3X0Ec5YWzOkiPTjbJP\n77BfzzDq+ZYOZbbu17xN8/M1bizaiXJim0O5pvUA4ODsfNNRp9g7gbe3iU2hJFGt+y2s/nUqs3W/\n7Sl95YHq+drV8wFKwnAAZcaj9flWonx4O5hyot6xeu2tN1VtREl8f0i5TngNyjHuaXS+4epp1X7n\ntsTeTTl+tcbWqPbbsKnMH1XL9wDvysyLokzXvZCS+DwA/LkaATuw2rZRl0eaymzUpfU1vKupLs2x\nRj3PobwHf1y149zMnAcQEQ/T+Yayhykfkk9tWb8u5RKXpWKtZUa5jnj3xuBKpzKbY5QZn2nA/2Xm\no1XsEeCw4dQzyuzUI9WHxUaZZzdG8JaXvuVZmOqTmbdSLsLvFH+A8qZsXX895dNS87ofRMSZ1SeQ\n/Vpi+7Qsz6o+KWzdtO56yuhcc8fevunxAR2q2Tbxaipz/6ZVP2rZ5PktyzdHudFiS8pU7k8jYpVq\n1LGH8slmK6qbMCJi1ZZY836N2MJBYkuVSTmJXdPh+Qary7LWs3W/TrFvUpLDjat6Nt9kspDFN6D8\nrAuxn1T/j2S/btSztcyZlISucXPNs6p2gnJBbfONN0FJ9geWIdapzHmUkYaR7jdUPTuVOdzX13A0\nZVq2+caihVXss6ModizlQu7lUmY1QtTutTffVPWqXPKmKroc27s5FhG3suRNTG8E/hYRn6Mkg8u7\nLn+hHJPeCByTmZex2F+A51Uf8pa4oayxX2ssM/83ItrG2pR5TDbNarWU2a4unep5/TDr2bHMiGiN\nPSkmX2NUtL/ZoOGxNrHGp/V2sUaZHWPt9otyPdagZS5D7MmUuXlmPljVbR/g4oi4qyrv8cycPUhs\nsP2WtcxuxJalnr2Ng01E7No0NbWAckHppcClEfGSURLrRj1by7yWcq1H8801jSnwdel8481IY8ta\n5mD7daPMRTcWUSzMzH8CZOa9UabvFk7g2BNZrh+eRxlpbcQGKBfj1xk7g/KB4iTKtYsfp1xHfGaX\n6vlIZh4W1U1jUW72atw01hr7Whdigz3fssae9PNl5ld5Epx2HKOi880GUO5WnIixwW60uIgyEjgR\nYx1vMqFcWzdRY2+izc011TZtb7wZ77EY/MaizSdwbLCbqh6sObZ9dr6J6ZddeL7Bbhp7xUSNZeaX\neRIc+Rqjslxs/n3gubnksCzAnRMxFuXmgTez+HvZ7o6Il1AuoPzABI41bjLpb2rDeyg3Mjw6UWNZ\nvhLmfVFurultijNRY5m5TSx5Y1E/5cLuxo1FEznWuKnqLspF3V/NzPMA6oxFxNkR8RrgvIh4K4tv\nYno4Mz/fhed7W0vfmVM957kRMXOixniSHPmSJGmMiHJneNubmDLzrhVYNY2AyZckSVKNnHaUJGmM\niHKzVadRkx7KN9LvWmOVtAwc+ZIkSaqRI1+SJI0REfHazPxplC8gPZpy5+61wLGZOX/F1k7D1Tv0\nJpIkaZQ4tPr/JMpXRBxOuYP32yusRhoxR74kSRp7npWZB1WP/xHltxQ1RjjyJUnS2LFZRBwBPBER\njR+cfj7lR6A1Rph8SZI0duwNzAVuBp4bEdOBrwGHrdBaaURMviRJGjueB2wAfIfyCxYXAesA01dk\npTQyJl+SJI0d76L85uQXgVdl5lbAzsBxK7RWGhGTL0mSxo4nMvMhYB5wG0Bm3kvnL17VKOTdjpIk\njR2/iIhzgBuBX0bEBcDLgYtXbLU0En7DvSRJY0hE7AzsQbnOaxZweWaet2JrpZEw+ZIkSaqR13xJ\nkiTVyORLkiSpRl5wL2lciIhNKF88+feW0CmZ+fX6ayRJ7Zl8SRpP7q2+90iSRi2TL0njWkRsDfwa\n2AJYCPwZ2IcySnYKsCXQD3w5M8+IiLdTbt1fB3g6cGFmvisiNgR+CKxRbX94Zl5V88uRNA54t6Ok\ncWGQace3AK8BNgZWAm7IzM9HxBeBVTPz8Or38a4G9gW2Bj4NPIeSrCWwF7A/8HBmfikidgG2zcwv\nd/2FSRp3HPmSNJ60nXaMiJuAPwGPUJIxgF2BdwBk5gPVF1fuQvnR4iszc161722UUbCLgP+OiOcB\n51F+zFiSRsy7HSVNBGsDk4F1KYkULH3862HxB9JHm9YPAD2ZeQXwbOAC4HXAuV2rraRxzeRL0kTw\ndcpI1cnVPyg/x/IOgGracV/gd50KqKYp35KZpwOHUaYnJWnEnHaUNJ48NSKub1m3MmW68Q2U0a0/\nRcS/U67rOjkibgAmAZ/NzOsi4rkdyv5P4MzqgvyFwKHdeAGSxj8vuJckSaqR046SJEk1MvmSJEmq\nkcmXJElSjbzgXlp+JlG+yHN5upNycfd4Z9s9ObafNIaYfEnLz8a7n7v71XfMu2O5nLA2mbzJpAtf\neeELgNuWR3mj3MZHfOm4q+974IHl0nbrT58+6YQPfmSitB3Axm/91d1X3zPvieXSfhtOXmnSGXs9\nbSK1n1Qrky9pObpj3h0Lb5nzz9pHCyJiO+ALmblLm9iqwLHAdpQvDJ0PvDMz7661kkO474EHFt5z\n/321tV1ErAScBmwCrAIcm5m/aNlmTLQdwD3znlh4x9zlk3wNR0RMovw2ZlDa5pDMvLFlmzHTflKd\nvOZLGuMi4kPAqcCqHTY5EbgnM3fKzBdTTpg/qat+o9ibgVmZuRPlh7Tb/VyQbdfZKwEy80XAx4HP\nttnG9pPacORLGvtupfzo8/dbAxGxMrAPTV8ImplnRcRlVXw3ysjEo8As4EBgK+BjQD+wPvBt4AfA\ndcBmmbkwIr4AXJuZY/lE+lPgZ9XjHmBBc9C2G1xmnh0Rv6wWNwYebI7bflJnjnxJY1xm/hx4okN4\nGnBfZi7xbcqZOSsieignt/0zc2fgUsoIBsAGwKuA7YEjKNNylwN7VNNNewJnL+/XUqfMnJ+Z8yJi\nMiUJ+3jLJrbdEDJzQUScTvn2/x+2hG0/qQOTL2l8ewBYuzrZLRIRbwKmA3Mz83+q1ZcBz6keX5mZ\nj2XmI8CNwDMoU0Zvp5z8LsrMx2uof1dFxNOAS4DvZ+aZLWHbbhgy823AZsApEbFGU8j2kzpw2lFa\njjaZvMmk0VRWZj4RERcA7wG+ChARrwXeC5wJrBURT8nMfwE7AzdXu25VjTKsQjkp/jMzH4iIkyg/\nRt06SvSkrT99+nJru+GUFRHrARcCh2Xmb1vjY6ntoNyhWGdZEfEWYMPMPA54mDJV2N+Ij7X2k+rk\nbztKy88K+66liNgE+FFmbt8mtjrwFeC5lDvOZgOHZubdEfEy4DOUk+ZsyujCFsBJwP2UqaOvZubp\nVVlHAq/NzB2e9CtbUu1tV53MXwfc1LR6z2rEpbHNWGg7WDHttwbwXcq1WSsBn8/Mc1q2GSvtJ9XK\n5EvSEiJiF8rXBry+TeyDlDsET6u9YmOAbffk2H6aKJx2lDQsEfE94KlUXzGg4bPtnhzbT+ONI1+S\nJEk18m5HSZKkGpl8SZIk1cjkS5IkqUYmX5IkSTUy+ZIkSaqRyZckSVKNTL4kSZJqZPIlSZJUI5Mv\nSZKkGv1/YO+OnLf26woAAAAASUVORK5CYII=\n",
      "text/plain": [
       "<matplotlib.figure.Figure at 0x10f144a90>"
      ]
     },
     "metadata": {},
     "output_type": "display_data"
    }
   ],
   "source": [
    "# note that this subject has a simulated deletion in exons 48-50 -- Gibbs sampler run with random start values\n",
    "create_stacked_bars(gibbs_df_822R2, 'Del 48-50, random cnv start values')"
   ]
  },
  {
   "cell_type": "code",
   "execution_count": 32,
   "metadata": {
    "collapsed": false
   },
   "outputs": [
    {
     "data": {
      "image/png": "iVBORw0KGgoAAAANSUhEUgAAAl8AAAFrCAYAAADvvOw7AAAABHNCSVQICAgIfAhkiAAAAAlwSFlz\nAAALEgAACxIB0t1+/AAAIABJREFUeJzt3Xm4HFWZgPH33oSdAIEEEFBBkW8YUEBRFlEQBxkQN9xx\nYRFGVAYBN9wGdHAXUUcZHBQHF0ZxAUVHQAVBQGQTBJUPUQEZhAmZEBL25N7545wOnc7tu4R05S7v\n73nypKu+qlOnT5/u+vqcqr59g4ODSJIkqRn9K7sCkiRJU4nJlyRJUoNMviRJkhpk8iVJktQgky9J\nkqQGmXxJkiQ1aPrKroDUSxGxOfAn4Pq6qh94BPhcZn5tFPvfArwiM6/qEp8JXA28OzO/W9ftBnyW\n8v56EDhimP2vBtYAHq6rvpmZn4qINYEvAzvUOr8nM88eqb4rW0ScCpySmVePYZ9ZwJzM7OtdzUZd\nl38BrsvMHzSxX5ey/hO4ITM//VjL6uUxI+Igyntjv4jYHvgeMB/YPzNv6UU9pcnC5EtTwQOZuX1r\nISKeCPw8Iu7LzO8tb6ER0Qd8DVi3I/QN4JDMvCAiXgacDmwzxP5rAU8GZmfmIx3h44GFmbl1RDwB\nuDwirsrM25e3vg3ZC/jSyq7EY7An8PsG95ssXgxcmJmHruyKSBOByZemnMy8tY5UvAv4XkSsCnwC\n2B2YBvwGODIz7x2hqA8AvwVmdKyfBsysj2dQRr+G8ixgIfDjiHgc8DPgfZn5APAy4IBa39si4nzg\nVcBnhqtQRLyo1mtV4H7gnZn5q4j4KrBWZr4qIrYBLgT2qGVuA2wMbARcCxyamfdGxKbAF4AnAKsA\n38rMj9bj7AecQBmVuw84vJa1CfDNiHgjcCPwOeCpdf+fA+/KzEURsT/wkVrHK4d5PjsBnwfWoowO\nvrMmtQ8CH6cke5tQRjI/GxGXAZ9pG4X8ONCXme/pKPdDtY0fBuYCBwH7AzsCn4qIxcDvgC8Ca9dj\nXAu8OjMfjIiHgB8A2wFntO+XmWe1HecM4JrWiFJEHA48D3gtcBKwM6WP9NV2v7SjnoOU5PzuzuVh\nXuu/A74CrF7L/XJmntytjdvsWttvI+AG4IDMvC8iDgHeXI+zPvDxzPz3tjq+DngrMC0i1sjM13U8\nh26v4XOATwFr1vUfyMxzh3sNI+JN9Vj99XU7IjNvrCN361O+zPyoPv9ur92+lPf74rr+H4DdMvOW\nbuWPou2kMfGaL01V11GSAoBjgUXAMzJzO+AOyom9q4h4ASVZ+5chwocAX4uI24GTgSO6FDODkgS9\nAngmJcn5WI09Hvhr27a3A5uNUKenAB8F9s3MHYB/Ar5fR9iOALaLiAOBbwNHZWZrpGbnWoe/o7RD\n6zl9HTgtM59BSRT/ISJeFREbUUb3DsrMp1FOoB/PzPdT2u51mflrSnJxdd1/B2AWcEzd/zTg5TV2\na5fnswpwNvDhzNwWOAz4XET0A6sBd2fms2vdPx4RqwOnUhIpImIa8HrK9G17uY8HjgKemZk7AucD\nO2XmF4GrKAniWfV4p2fmLsCWwBbAC2sxqwLnZGZk5oc69mt3KnBg2/LBdd1OlKRgl8z8e8ro6LFD\ntUOXthnutX5XrdszgH2B59Y2G8mmlERkK0pf2z8i1q7t0DrOq4FPtu+Umd8ETgG+PUTi1e013AD4\nLvD22ocOBL4REVvQ5TWMiN3rds+pdfkk8P22w62ZmdvURHvI164e9+vA6+to+IX1eTOK8qUVxpEv\nTVWDlNECgP2A9YC9IgLKifV/u+1YpwFPBPbKzMV1n1ZsI8rJY/fMvCoiXgp8NyK2ysz72svJzB8C\nP2zb96OUD/ujGPqL0eIRntNewOMoU6qtdQPAlpl5XUS8Bvg18PXMPKNtv+9k5l21Dl8BPhsRx1GS\ny/Uj4l/rdmsD21MStBsy89r6PL7P0Cep/YBn1dEEKNe2AewGXN+W/H2Jkkh0eiqwODN/XI9zdV1H\nfX6t66uuoSRjawFnAp+OiI2BpwM3Z+YfO8r9H0ryfU1E/AT4SWb+fIjjv4fSJ95NSUg2qW3Q8ssh\n9un0C2D1iNiR0t9mAz/PzMGI+ADw5oh4MmUUcsEoymvp+loDZ1GS/2dRRlOPzMyBUZR5dmbeDxAR\nNwAbZubCOsr5wprwbc/SbTCSIV/DOvp0c03SyczfRcSllHYY8jWMiMPq87us7TmvHxHr18eXtB23\n22v3XOD3mXldPe7pEfH5us8Lu5Wfmf83hucsjcjkS1PVM3n0IvxplG/gPwGo3/ZXH2bfV1KmSs6t\nH9JbUqacZgF3A7e2LrDPzLMj4rPA1hHxYcpJAMro0iAwPzMvruv6KDcDANxGObneWZc3pUyRDGca\n5cT+6taKOspzR2uRMpWyQ0Ssmpmti/wXtZXRT0nyptX67Np2Qp5FmULds9a9dYw+4KmZ+dsh6vPK\nzPxD3W69ut/za9ktixjaovbj1DK2pUxnAjwAUBMZKFNT90XEdyhTtrtQEuGlZOZAHeXYkTLSc1JE\nXJiZb+/Y9L8on5FnAj+mjEy213thl3q3H2uwJrRvBB4CvlLXvZAyJXsiJYm8kTLCM5S++txXbVvX\n9bWuifZTKAna84HjImLXzPzTCNVtv+5wEOiLiM2AXwH/QUluvktJqker22s41JeLfmCVYV7DaZQv\nDu+p5fRT3k/zarz99ej22i1i6dcQStI6mvKlFcZpR005EbEV8EHKiQ/gPOCIiFi1fuCeyqPTf8vI\nzBMz88mZuX2dumhNOZ1CuQZs23qM1vUuawI3Zea+rX3qqNdmlG/4a9TplWMoU4JQTsj/VMvYDPhH\nyrUsw7kAeEG95oc6uvBbysjL5pST/V6UE/0n2vZ7SUSsW5/7YZQpq3uBy2udWonTpcBLKKNnW0e5\ndoy67hv18SLK9V2tdj06IvoiYjXKKN8RlBGjbSJiu7rdQV2eTwKDEbFXrcPT63Mc6XOrNW21K+UO\nvKXU494A/CEzP0aZHm3Vpb3+e1Omy75NSSB2opygh9K+X6f/pFyQ/krgq3XdXpR2/nfKNW8v7VL2\nHEqSCOWatJbhXuszKNc3fYty/dK9lGns5bFjrcMJmXkeNfGq/XU0ur2GV5TFeFZdvw1lVOoXdb+h\nXsPzgddGuT4SynWGQ41YQvfX7lJgq4h4Wj3uyymj3oNjLF96TEy+NBWsERHX1n/XUE6G721NhQD/\nCtxCudD+95Rvxu9YngNl5k2UD+3vRcRvKQnP/jn0xftfAi6iTJvdSPnm/uEaOw5YOyJ+R5k6eldr\n5CIivhzlwu3OY/+OkrB9KyKuq8/rxZQRl/8CPpWZNwBvA15ZR18A7gL+G/gD5acCWlOABwA7R8T1\nlITrvzLzm3WK8nXA6RFxLSVBe03d52zg21GuiTuSMhV4PSUxuB74ZGbOqWV/s74eW3Rpy4coCcdx\n9Tin1LZ8eKjt2/a7mpIMfS8zl7nZoU45nQlcFRFXUa7RO7qGz6EkxAcC7wPOqtucQnmttuxy2Pb9\nOo93J+U1/m1mtkYhTwF2r33kV5SfQ9liiGuzjgS+WNtpB+BvtcwhX+s6tf2vwOvq+l9TpiEviohN\n6ntgE0bvfMr1hhkRv6GMIM0Zph06n3u31/B/Kcnov9X+dQZwcH3/DPka1uTvE8BPa7sdUMsa7Dwu\nXV67On34Wsq07DWUJG0RcP8Yy5cek77BQfuVNJHUUYRtM/OkFVDW8cCszOx2U4AmkYj4OuVmi7kr\nuy4rQ0SsQ7lD9PjMvL+OxP0Y2MQkS03ymi9p4tmAciu9NGpRfrj3vKmaeAFk+QmVh4ErI+IRynVu\nrzLxUtMc+ZIkSWqQ13xJkiQ1yORLkiSpQSZfkiRJDZowF9zPmbNguS5OmzlzTebNu9+YsZ7Fxks9\njBkzNrli46UexpYvNnv2jM4f9F1i0o98TZ/e/bcAjRlbEbHxUg9jxoxNrth4qYex5YsNZ9InX5Ik\nSeOJyZckSVKDTL4kSZIaZPIlSZLUIJMvSZKkBpl8SZIkNcjkS5IkqUEmX5IkSQ0y+ZIkSWqQyZck\nSVKDTL4kSZIaZPIlSZLUIJMvSZKkBpl8SZIkNcjkS5IkqUEmX5IkSQ0y+ZIkSWpQT5OviNgpIn4x\nxPoXRcSVEfGriDisl3WQJEkaT3qWfEXEu4EvA6t3rF8FOAl4AbA78E8RsVGv6iFJkjSe9HLk60/A\n/kOs3xq4OTPnZebDwCXAc3tYD0mSpHFjeq8KzszvRcTmQ4TWAea3LS8A1h1r+dOnjz5vHG5bY8ZW\nRGy81MNYb2MDA4NLxfr7+4Z8vDLr2VkPgFVXndZ1v9HEOp/3iqinsdHFxks9JmNsed/PixYNdC1/\ntHqWfA3jXmBG2/IM4J6Rdpo5c02mT3/0Q+LEr53G/82fv8x2W2y6GfMXLhhTbHn2MWbM2NSLXTNj\nV+68/5G65u4lsY3XXIWnL7iMv/zP7Su1juuvuy59T7uHm+f/cZnYlus+hXkPzWPug3ePOTb42/XG\nzWtgzNiKio31/QzlPfaONx6y1LrZs2css91IVkby9QfgKRGxPrCQMuX46ZF2mjfv/iWP+/v7uPEv\nf+GuuXOX2W5gYJC775m3JNbf37cku+0W61xvzNhYYqPpY8YmR+yOJzzMHQsXDRlb969/5Xd/unm5\n+9GKiG20wQbcPesGLr/r8mViO2+0M3fcdwe3LbxtzLFZf9l2XL73JntsZff3yR4b6/sZYKMNNmDu\n3IVLlmfPnsGcOQsYynBJWWPJV0QcAKydmf8REccA51GuOTstM/+nqXpIkiStTD1NvjLzFmDn+viM\ntvXnAOf08tiSJEnj0cqYdpSkCaevr4+N11plyXL7VET7ekkaicmXJI3Sk+84n5nzy/1B7cnXFps+\nnqvmj3jfkCQBJl+SNCqDg4PcdOtfhrx4txWXpNHwbztKkiQ1yORLkiSpQSZfkiRJDTL5kiRJapDJ\nlyRJUoNMviRJkhpk8iVJktQgky9JkqQGmXxJkiQ1yORLkiSpQSZfkiRJDTL5kiRJapDJlyRJUoNM\nviRJkhpk8iVJktQgky9JkqQGmXxJkiQ1yORLkiSpQSZfkiRJDTL5kiRJapDJlyRJUoNMviRJkhpk\n8iVJktQgky9JkqQGmXxJkiQ1yORLkiSpQSZfkiRJDTL5kiRJapDJlyRJUoNMviRJkhpk8iVJktQg\nky9JkqQGmXxJkiQ1yORLkiSpQSZfkiRJDZreq4Ijoh84GdgOeAg4NDNvbou/AzgAGAA+mpln9aou\nkiRJ40UvR75eCqyembsAxwIntgIRsR7wdmAX4AXAZ3tYD0mSpHGjl8nXbsC5AJl5ObBjW+w+4FZg\nrfpvoIf1kCRJGjd6Nu0IrAPMb1teHBHTM3NRXf4r8HtgGvCxkQqbOXNNpk+ftmS5v7+P/v6+ZbZr\nrW+PtR53iw213pixscRG6mPGpmZsPPRNYxM7Nt76tLE+NthgbdrNnj2Dsepl8nUv0F6j/rbEax/g\nccAWdfm8iLg0M6/oVti8efc/WlB/HwMDgwwMDC6zXWt9K9badrhY53pjxsYSG00fMzY1Yyu7bxqb\n2LHx2KeNDTJ37sIly7Nnz2DOnAUMZbikrJfTjpcC+wJExM7A9W2xecADwEOZ+SBwD7BeD+siSZI0\nLvRy5OssYK+IuAzoAw6OiGOAmzPzhxHxD8DlETEAXAL8tId1kSRJGhd6lnxl5gBweMfqG9vixwHH\n9er4kiRJ45E/sipJktQgky9JkqQGmXxJkiQ1yORLkiSpQSZfkiRJDTL5kiRJapDJlyRJUoNMviRJ\nkhpk8iVJktQgky9JkqQGmXxJkiQ1yORLkiSpQSZfkiRJDTL5kiRJapDJlyRJUoNMviRJkhpk8iVJ\nktQgky9JkqQGmXxJkiQ1yORLkiSpQSZfkiRJDTL5kiRJapDJlyRJUoNMviRJkhpk8iVJktQgky9J\nkqQGmXxJkiQ1yORLkiSpQSZfkiRJDTL5kiRJapDJlyRJUoNMviRJkhpk8iVJktQgky9JkqQGLVfy\nFRHrrOiKSJIkTQXTR7NRROwHPAf4V+BKYHZEHJeZX+xl5SRJkiab0Y58HQd8FXgNcAWwOXBwj+ok\nSZI0aY1q5AsgM2+MiI8B38jMhRGx6nDbR0Q/cDKwHfAQcGhm3twW34eS1PUBVwNvy8zB5XgOkiRJ\nE8ZoR77uioh/A3YEzo2IE4HbRtjnpcDqmbkLcCxwYisQETOATwH7ZeZOwC3ArDHWXZIkacIZbfL1\nWsq1Xntk5n3An+u64ewGnAuQmZdTEreWXYHrgRMj4pfAXZk5ZywVlyRJmohGNe2YmQsiYjFwSER8\nBFiQmQtG2G0dYH7b8uKImJ6ZiyijXM8DtgcWAr+MiF9l5k3dCps5c02mT5+2ZLm/v4/+/r5ltmut\nb4+1HneLDbXemLGxxEbqY8amZmw89E1jEzs23vq0sT422GBt2s2ePYOxGu3djh8HNgOeAXwCODgi\ntsvMdwyz271Ae436a+IFMBe4MjPvrOVfTEnEuiZf8+bd/2hB/X0MDAwyMLDsJWKt9a1Ya9vhYp3r\njRkbS2w0fczY1Iyt7L5pbGLHxmOfNjbI3LkLlyzPnj2DOXOGHosaLikb7bTj3sAbgAcz815gL2Cf\nEfa5FNgXICJ2pkwztlwDbBsRsyJiOrAz8PtR1kWSJGnCGu3djgP1/1aqvlrbum7OAvaKiMsodzQe\nHBHHADdn5g8j4r3AeXXbMzPzhjHUW5IkaUIabfJ1JvBtYP2IOIoyCnbGcDtk5gBweMfqG9vi3wK+\nNfqqSpIkTXyjveD+ExGxN3Ar8ATguMz8UU9rJkmSNAkNe81XRDy9/v9c4AHgHOBs4N66TpIkSWMw\n0sjXW4DDgA8NERsE9lzhNZIkSZrEhk2+MvOw+vCfOy+Ir3cwSpIkaQyGTb4i4tnANODLEfEmyl2L\nrf1OAbbqbfUkSZIml5GmHfcCdgceB3y4bf0i4Eu9qpQkSdJkNdK04/EAEfGGzPx6IzWSJEmaxEaa\ndjy+JmB7RsTzOuOZeUivKiZJkjQZjTTteHX9/xc9rockSdKUMFLydV1EPAG4sInKSJIkTXYjJV8X\nUX7Pq2+I2CDwpBVeI0mSpElspAvut2iqIpIkSVPBqC64j4jThop7wb0kSdLYjPaC+4t6XRFJkqSp\nYKRpx3Pq/6dHxIbATsAjwBWZ+X8N1E+SJGlS6R/NRhHxSuBa4EDgn4BrI+Ife1kxSZKkyWikaceW\nDwDPyMy/AUTEE4EfAuf2qmKSJEmT0ahGvihTjXe2FjLzVsrfd5QkSdIYjHS34xvrw78A50TE6ZSk\n67XAdT2umyRJ0qQz0rRj6+85Lqz/9q3L9zH0D69KkiRpGCPd7Xhwt1hErLHiqyNJkjS5jeqC+4h4\nOfAvwNqUEa9pwBrAhr2rmiRJ0uQz2gvuPwkcBfwBeB3wVeDMXlVKkiRpshpt8jUvMy8ELgfWzczj\ngV16VitJkqRJarTJ1wMRsRVl5GuPiFgVWLd31ZIkSZqcRpt8fQA4AfgR8HzgLuCsXlVKkiRpshrV\nBfeZeRGP/nHtZ0bEzMyc17tqSZIkTU6jvdtxM+DzwB7Aw8DPIuLozJzTw7pJkiRNOqOddjwN+Cnw\nRGAr4GrKHY+SJEkag9H+Ye3ZmfnvbcsnRcSBvaiQJEnSZDbaka8rIuI1rYWI2A+4qjdVkiRJmrxG\n+sPaA8Ag5VftD4uIrwCLKb90Pw84tOc1lCRJmkRG+tuOox0ZkyRJ0iiM9m7HNYHjKL/xNR24APhg\nZt7Xw7pJkiRNOqMd2foCsBZwCHAgsCpwSq8qJUmSNFmN9m7HZ2Tmdm3LR0TE73tRIUmSpMlstCNf\n/RGxXmuhPl7UmypJkiRNXqMd+foM5ecmzqnLLwY+NtwOEdEPnAxsBzwEHJqZNw+xzY+BH2Sm05iS\nJGnSG+3I1znA/sCfgVuA/TPztBH2eSmwembuAhwLnDjENicAM0dZB0mSpAlvtCNfv8zMrYEbxlD2\nbsC5AJl5eUTs2B6MiFcAA61tJEmSpoLRJl/XRcQbgV8DD7RWZuZtw+yzDjC/bXlxREzPzEURsS1w\nAPAK4F/GWGdJkqQJa7TJ107Asyi/dN8yCDxpmH3uBWa0LfdnZusi/TcCm1J+L2xz4OGIuCUzu46C\nzZy5JtOnT3u0sP4++vv7ltmutb491nrcLTbUemPGxhIbqY8Zm5qx8dA3jU3s2Hjr08b62GCDtWk3\ne/YMxmqkPy+0CeU3vu4DLgGOzcx7Rln2pcCLgDMjYmfg+lYgM9/ddozjgTuHS7wA5s27f8nj/v4+\nBgYGGRgYXGa71vpWrLXtcLHO9caMjSU2mj5mbGrGVnbfNDaxY+OxTxsbZO7chUuWZ8+ewZw5CxjK\ncEnZSBfcfxW4EXgnsBrlrsfROgt4MCIuA04Cjo6IYyLixWMoQ5IkaVIZadpx08zcGyAifg5cO9qC\nM3MAOLxj9Y1DbHf8aMuUJEma6EYa+Xq49SAzH2lfliRJ0tiN9ne+Wpa9yEqSJEmjNtK04zYR8ee2\n5U3rch8wmJnD3e0oSZKkDiMlX1s1UgtJkqQpYtjkKzNvbaoikiRJU8FYr/mSJEnSY2DyJUmS1CCT\nL0mSpAaZfEmSJDXI5EuSJKlBJl+SJEkNMvmSJElqkMmXJElSg0y+JEmSGmTyJUmS1CCTL0mSpAaZ\nfEmSJDXI5EuSJKlBJl+SJEkNMvmSJElqkMmXJElSg0y+JEmSGmTyJUmS1CCTL0mSpAaZfEmSJDXI\n5EuSJKlBJl+SJEkNMvmSJElqkMmXJElSg0y+JEmSGmTyJUmS1CCTL0mSpAaZfEmSJDVo+squgCRJ\nUpP6+vrYeK1Vliz39/cxMDAIsNT6XjH5kiRJU86T7zifmfPvAZZOvrbY9PFcVdf3ismXJEmaUgYH\nB7np1r9w19y5wNLJVyveS17zJUmS1CCTL0mSpAb1bNoxIvqBk4HtgIeAQzPz5rb40cBr6uJ/Z+aH\nelUXSZKk8aKXI18vBVbPzF2AY4ETW4GIeBLwOmBXYGfgBRHxtB7WRZIkaVzoZfK1G3AuQGZeDuzY\nFvsr8I+ZuTgzB4FVgAd7WBdJkqRxoZd3O64DzG9bXhwR0zNzUWY+AtwdEX3Ap4DfZOZNwxU2c+aa\nTJ8+bclyf38f/f19y2zXWt8eaz3uFhtqvTFjY4mN1MeMTc3YeOibxiZ2bLz1aWN9bLDB2rSbPXsG\nY9XL5OteoL1G/Zm5qLUQEasDpwELgLeOVNi8efc/WlB/uSW0/bbQltb6Vqy17XCxzvXGjI0lNpo+\nZmxqxlZ23zQ2sWPjsU8bG2Tu3IVLlmfPnsGcOQsYynBJWS+nHS8F9gWIiJ2B61uBOuL1A+C6zHxz\nZi7uYT0kSZLGjV6OfJ0F7BURlwF9wMERcQxwMzAN2B1YLSL2qdu/NzN/1cP6SJIkrXQ9S74ycwA4\nvGP1jW2PV+/VsSVJksYrf2RVkiSpQSZfkiRJDTL5kiRJapDJlyRJUoNMviRJkhpk8iVJktQgky9J\nkqQGmXxJkiQ1yORLkiSpQSZfkiRJDTL5kiRJapDJlyRJUoNMviRJkhpk8iVJktQgky9JkqQGmXxJ\nkiQ1yORLkiSpQSZfkiRJDTL5kiRJapDJlyRJUoNMviRJkhpk8iVJktQgky9JkqQGmXxJkiQ1yORL\nkiSpQSZfkiRJDTL5kiRJapDJlyRJUoNMviRJkhpk8iVJktQgky9JkqQGmXxJkiQ1yORLkiSpQSZf\nkiRJDTL5kiRJapDJlyRJUoNMviRJkho0vVcFR0Q/cDKwHfAQcGhm3twWPwx4M7AIOCEzf9SrukiS\nJI0XvRz5eimwembuAhwLnNgKRMTGwJHAs4G9gY9FxGo9rIskSdK40LORL2A34FyAzLw8InZsiz0L\nuDQzHwIeioibgacBV4628Nkz1x9y/frrrkd/X9+S5f7+PgYGBoeNda43ZmwssdH0MWNTM9Z039xw\n5vpMX3NjnrD2E5aJbbzmxvR12W+k2Podn7fj5b032WPjsU9P9Vi33GOsepl8rQPMb1teHBHTM3PR\nELEFwLrDFTZz5ppMnz5tyfJHjzx6BVZVktTVHiu7AtL4NXv2jDHv08vk616gvUb9NfEaKjYDuGe4\nwubNu3+5KjF79gzmzFlgzFjPYuOlHsaMGZtcsfFSD2PLH+uml9d8XQrsCxAROwPXt8WuAJ4TEatH\nxLrA1sANPayLJEnSuNDLka+zgL0i4jKgDzg4Io4Bbs7MH0bE54FfUhLA92fmgz2siyRJ0rjQs+Qr\nMweAwztW39gWPxU4tVfHlyRJGo/8kVVJkqQGmXxJkiQ1yORLkiSpQSZfkiRJDTL5kiRJapDJlyRJ\nUoNMviRJkhpk8iVJktQgky9JkqQGmXxJkiQ1yORLkiSpQSZfkiRJDTL5kiRJapDJlyRJUoNMviRJ\nkhpk8iVJktQgky9JkqQGmXxJkiQ1qG9wcHBl10GSJGnKcORLkiSpQSZfkiRJDTL5kiRJapDJlyRJ\nUoNMviRJkhpk8iVJktQgky9JkqQGTankKyJWG2LdGkOtr7ENu6zvj4hNI2LI9ouIWRHRVx+vM4b6\nrRoRawyxvm+0ZUiSpPFtUv7IakS8CPgC8Ajw/sz8dl1/AXAE8FFgHvBN4MvAYuDtwE0dRX0NeGN9\n/J7MfFNE7FT3mwvMAA4BtgYeD/wIOAN4EFgTeCvwQ+CfM/MrQ9Rzq1qXh4HP1+NNB94LXAV8sZa9\nCXA18GfgmMy8c/lbZ3KLiJcA/wCsC9wD/BL4bmZ27egRMRs4FngAOCkz59b1xwH/CrwImA9cB5xE\n6S/vy8y7Osr5TGYeUx+/MjO/ExFrAccD21NewxOA2cDfAb+ox30G8DtKX/h34KjM/N8udX0hpV//\nAvgMsF6ty20RcQCwG7AWcDfw08w813YZul1sk659ZbvOdsnMK7u1Sd1ndeBQymff1zLz4br+zZn5\npVrmQuD2+jwGgBMz8/6Oct6dmZ+sj5+Tmb+sX3IPB3ao7XIqsA6wFXAFcCCwY22XU4EPAyd0lt12\njG2AxZm8aLsuAAATyElEQVR5Y0S8s7bLpzJzfkTs2tEuP8vMP9T9xkV/qcsbZObciNiS0l9+n5m/\nj4gzsE801icei8mafF0O7EMZ2fsOcHpmnh4RFwLTgA8CmwOfo7xYDwI/oSRQ9wN3AH2UTn0tMAiQ\nmXtGxM+At2TmHyNiE+C/KInWHpRE6y2ZeVON/QBYROkcfw98KDMvaqvnRZQ34LrAl4DtKB37Z5Q3\n5JG1rJ2BlwDfBT6cmS+s+4+LD4PxcvKode+nvJYLKMnxPsAqlDdkNy8DzqIkvm8D9s3MW2uyfgul\nL2wMbEB5nRYAb6jLLX2URPn3dfnB2l++TEmazwKeD+xK6WcfBA4A/gqcAzwX2JvST+YB/wb8Z/tr\nWctavT6vDYGvU/rqW4AbKa/bZbUd7gJm1XXr2y7LtMsulC84tsnSfeURYCfgvLZ22Ru4hvL50s2h\nwM21XfYA9s7MebVdfl3LXBf4G/CbWvb2tS1a9e4DngdcUJc3ru3yaWBtyufp84E1gC2BUyiv4/qU\nL77PBTYC9qxt9Z7MvLC9khHx4XqM1YHbap3/BuwOXEl5XS4F9q3ttCXl83gbxs976Jq6713A0cDF\nwM6U88PbsE800icy8+RhnvuIJnTyVZOpzinDPuDvM3Pdus0Mygv3bsqH2KqZuVuN/WdmHlQfXwS8\nkvLi/Xtm/jQiLszM59X4BfVFPy8z926rwy+BaZm5a0ScDbwiMxfV2BXAwrrfjpQRra2An1M+ZF+d\nmc+u04o3ZmbU/S4GVsnMXdqOc3FmPjciLqvH+iLj58NgvJw8XpKZT+x8whFxKeXN/qJaTvs07iCw\nR2buWbfdFTiZ8mFxFjA9M58TEasCN2TmVnW7nwNfoYx8vh24j5KIv6aW+9XaJhdl5u5tdbkA6M/M\nPSLip5m5V1vsEsoH3cuAD1E+MM6gvMZ/Bn5U+0Af8LvM/Pu634W1zPbj/DQz96plLm6P2S65V0TM\nb31G2CZL9ZXBzHxOR5v0AZdTTkw7AhcO0S5Pysw96vb7U5KCfwDOBVarn1lrA9dn5hZtdfkp5aT2\nL5SRj5OAo2q5x9V2uTgzn9tWnwuBvtouSz6ja+wy4KHa1p+lfH6cCpxbT/ytz89Va7s8pa3Maa3j\nRMQ04JzM3Lf2iUXj6D30rczcpZ4n9snM+yJiOvArykiSfaKBPpGZz+YxmOjJ106URnwZZYSp5TPA\nrcAHa8d8PCVrX4/SEQeBf8rMgVrOscAOmfnq2ok/DfwvsFdb8nV1LXst4FOUqccTKZn7DZRs+wbK\nyM55wD9SsvmdOjrCupTkIyhDptMoidAWlE45v5axiJL4/ATYrz7+OWWkaK/OD+q28qfyyWM+sF9m\n/rIt9lzKaOEeEfHflDfvUsPl9UPsbZl5fV1+NSUxXbs+12Mz89KIeEKWUbctKcnibhGxA2WE7xhK\n0t5q29sp/WM/4J2Z+ZuagH+WMlL3DUpiOpeSkO5LGSqf3lbGbOAVlA+srSgfrB+iJMKfB55N6Rff\npiTdR2bmryPiOcD7KAnvBXW/93W0y+6Ukdjx0C7PpHzADtUuL6RM/Y/ULsdTEvBWuywEvjVMu/yV\ncuIaT33lhcC7urTJZsD/PcY2GU1feQh4TWbe0vact6C8N3cDLgLelJnZ0S6XAS/OzLvr8lHAc4DH\nUb4kvqq2x071uOsBP6lJxD7AYcCbgW+3PaebgXdRPnf+OTNviTKjcBZwL/B+4MXA+Zl5cUTsBnwM\neKStjKcCr6d8GdwIuLMuz6KMjGxNme04H1gVeFmWL6NbUb6Iv4Ay+jGe3kO/qn3gM7W/zImI9etz\nuHcFvE+eSxko6EWf2I1yGU1TfeLZwMeXo0/cR0kCu/aJzNyBx2BCJ18AEfEu4ObMPKtt3XRKY56Z\ndY43IjaidKhjgBdl5g/atn898P1smw+OiIOAgztO8qtRpgbvp1wfdgjwlcx8pL4R96a8gHOBSzLz\nxxFxYGae3qXu0ykn3Zsob4KjKR+wn6UkJodRRoeuBU4Dngn8Mctc/y9Z9sNgPJ08OhON9pPHaBON\n4xnbyeMSypDx0ylJ5wAlAf5AZl4fERsAa2fmrR2v6d/Vur466xRo7ROfo3xYfCQz92/b5wfAxzPz\nV3V5fUpyumVmPrWWuXWtxzMoI5FnU5Lyo2sdP0kZGdyittElwDuAT2bma+kQ5fqJoHwb/E0t43OU\nvnYYpU9+qbbznyl984WUvnUj5YO61S5rUKbc3paZN0fELGCt+gGzBjCQmQ9FxPaUBOA1mXlXjb28\nHvc5tS+8PDMHa+xsSp+7vKNdngZsnZkP1zKfUf/9mnLC+D5lRPN/OtplHmVK5ZjOdumo53Zd2uVQ\nyvT6fwCb1nZ5CyXxm0P5gvJ0yolgNiXxf2eWSwra22TDtn6xfVtfuSvKTTkvaGuTjwD71zbZqB77\nY0O0ybb56Dfszjb5CeUShsPb2uTZlEslFlFOEO8EPtHRJu313A44jjI1dDNwOvCnLm3yXsroxR9r\nu5xCOencT5m+uQ84NDOviIgnUb6A/o6SWP0tMwciYk/KNap71DIeB7yJcjJ8fu1HO9WqPg44k/Ie\nOqfW98n1uJsDW9X2e2lbu/yckiT8GjgI+Et9DhtSPiOhXOrwJuDz+eiX5v6Oej6f8uX5Gsr74hO1\nDd5Zn++XKZ9T61AS3D0pU1AX8uh7qJ/ypfvnwDuGeA/NAubW57Adpb+03kOzKJ9/J1E/W3j0PTSr\n9o3O/nIa8JTM3Kau26f2ietre18JbFtfx5d19InOurT3iW/U/w/p6BN/oYw07TZEn7i3ts1DlP55\nI+Uzeu3M/C1toox2fYTyhf+uuu79lPfqkj6Rjw6CXFxfm4sy89567vkCsFEr0enoE+cDXwV+W1/3\nebVdNqRME99L+fw7lHIOezpDiIiXU/rpNZQBlPdSzjXvqM/507XsNSh9Ym/gjsz88lDljdaET76m\nqvph9RlKJ2wlGtew9Mlj7fZvK3W/pU4edV0r0Vjq5FFjnYnGBpQPqC0z86ltZbafPFqJxlsoF1O2\nnzzmUq4TWObkMUQ9WyfUP7J0ovEAjyYaf+LRRGMmJalbRLnR4lu1rAsob/RuN2F0i7U+DEaz3wcp\nXwKuHCL2gS51eSz1HEuZ7TeZnMGjN5kcSTnxdLsBpVvsqNrunbGBul977L8o/eFvw5Q51H6d9fwL\npW+Opp5faYu1yrynxk6tsU+y9FTJ1yjT60Npv/EGlr4mpRWbztKj70Pt1zKdcsLYmqVHpltln95l\nv75R1PMNXcrs3K99m/bjtW4seg7lxDafck3rwcBh2f2mo26xNwMHDRFbl5JEde63uP7rVmbnfjtT\n+srd9XhD1fNuSsJwMGXGo/N4q1C+vB1GOVHvVp97501VT6Akvt+kXCe8FuUz7vF0v+Hq8XW/czpi\nb6N8fnXG1qr7bdZW5rfq8u3AWzPzZ1Gm63alJD53A7+pI2CH1G1bdXmgrcxWXTqfw1vb6tIea9Xz\nB5T34LdrO96bmQsAIuJ+ut9Qdj/lS/KXO9ZvSLnEZZlYZ5lRriN+QWtwpVuZ7THKjM8GwP9l5oM1\n9gBwxGjqGWV26oH6ZbFV5tmtEbwVZfqKLEzNycw/US7C7xa/m/Km7Fx/LeXbUvu6b0TEGfUbyMs6\nYi/pWJ5bvyk8vW3dtZTRufaOvXPb44O7VHPIxKutzP3bVn2rY5NndizfFOVGi+0oU7nfiYjV6qhj\nH+WbzfbUmzAiYvWOWPt+rdjiYWLLlEk5iV3Z5XjD1WV569m5X7fYKZTk8Im1nu03mSzm0RtQvtuD\n2Jn1/7Hs14t6dpY5h5LQtW6ueUptJygX1LbfeBOUZH9wOWLdylxAGWkY634j1bNbmaN9fi3HUaZl\n228sWlxjHxlHsRMoF3KvkDLrCNFQz739pqoX59I3VdHj2H7tsYj4E0vfxHQA8LuI+CglGVzRdbmO\n8pl0AHB8Zl7Mo64Ddqhf8pa6oay1X2csM/83IoaMDVHm8dk2q9VR5lB16VbPa0dZz65lRkRn7DEx\n+ZqgYuibDVoeGiLW+rY+VKxVZtfYUPtFuR5r2DKXI/ZYytw6M++pdXsJcEFE3FbLezgz5w0TG26/\n5S2zF7HlqWd/68MmIvZsm5paRLmg9CLgooh43jiJ9aKenWVeTbnWo/3mmtYU+IZ0v/FmrLHlLXO4\n/XpR5pIbiygWZ+YfATLzjijTd4uncOyRLNcPL6CMtLZig5SL8ZuMfY3yheJzlGsXP0C5jviMHtXz\ngcw8IupNY1Fu9mrdNNYZ+0IPYsMdb3ljj/l4mfl5HgOnHSeo6H6zAZS7FadibLgbLX5GGQmcirGu\nN5lQrq2bqrHXMcTNNXWbIW+8meyxGP7Goq2ncGy4m6ruaTi2c3a/ielHPTjecDeNvXCqxjLz0zwG\njnxNUFkuNv868LRcelgW4NapGIty88DrefR32f4aEc+jXED5zikca91kMtDWhrdTbmR4cKrGsvwk\nzFFRbq7pb4szVWOZ+YxY+saiAcqF3a0bi6ZyrHVT1W2Ui7o/n5k/BmgyFhFnR8QrgB9HxBt59Cam\n+zPz4z043oEdfWd+PeY5ETFnqsZ4jBz5kiRpgohyZ/iQNzFl5m0rsWoaA5MvSZKkBjntKEnSBBHl\nZqtuoyZ9lF+k37PBKmk5OPIlSZLUIEe+JEmaICLilZn5nSg/QHoc5c7dq4ETMnPhyq2dRqt/5E0k\nSdI48Zb6/+coPxFxJOUO3v9YaTXSmDnyJUnSxPOUzDy0Pv5DlL+lqAnCkS9JkiaOrSLiaOCRiGj9\nwelnUv4ItCYIky9JkiaO/YB7gZuAp0XELOALwBErtVYaE5MvSZImjh2ATYGvUP6Cxc+A9YFZK7NS\nGhuTL0mSJo63Uv7m5CeBF2fm9sDuwMdWaq00JiZfkiRNHI9k5n3AAuDPAJl5B91/eFXjkHc7SpI0\ncfwwIn4A3AD8KCLOA/4RuGDlVktj4S/cS5I0gUTE7sDelOu85gKXZOaPV26tNBYmX5IkSQ3ymi9J\nkqQGmXxJkiQ1yAvuJU0KEbE55Ycnf98ROjUzv9h8jSRpaCZfkiaTO+rvHknSuGXyJWlSi4inAz8B\ntgUWA78BXkIZJTsV2A4YAD6dmV+LiIMot+6vDzwJOD8z3xoRmwHfBNaq2x+ZmZc3/HQkTQLe7Shp\nUhhm2vENwCuAJwKrANdn5scj4pPA6pl5ZP37eFcALwWeDnwY2IaSrCWwL7A/cH9mfioi9gB2zMxP\n9/yJSZp0HPmSNJkMOe0YETcCVwEPUJIxgD2BNwFk5t31hyv3oPzR4ssyc0Hd98+UUbCfAd+PiB2A\nH1P+mLEkjZl3O0qaCtYDZgAbUhIpWPbzr49Hv5A+2LZ+EOjLzEuBvwfOA14NnNOz2kqa1Ey+JE0F\nX6SMVJ1c/0H5cyxvAqjTji8FftGtgDpN+YbMPB04gjI9KUlj5rSjpMlkk4i4tmPdqpTpxtdSRreu\niohXUa7rOjkirgemAR/JzGsi4mldyv434Ix6Qf5i4C29eAKSJj8vuJckSWqQ046SJEkNMvmSJElq\nkMmXJElSg0y+JEmSGuTdjtKKM43yK+or0q2UO+smO9vusbH9pAnE5EtacZ74gnNecMUtC25ZISes\nzWdsPu38F53/LODPI20bETsBn8jMPYaIrQ6cAOxE+cHQhcCbM/OvK6KeK8gTj/7Ux6648+67V0jb\nbTxr1rST3vXeYdsuIlYBTgM2B1YDTsjMH3ZsMxHaDuCJb/zvv15x+4JHVkj7bTZjlWlf2/fxI7Xf\nNMrfxgxK2xyemTd0bDNR2k9qlMmXtALdsuCWxTfP/2OjowUR8W7Kn8y5r8smnwVuzMx31u1fBpwJ\n7NJMDUfnzrvvXnz7XXc22XavB+Zm5hsiYn3gWuCHHdtMiLYDuH3BI4tvuXfFJF+j9CKAzHx2/VuX\nH6H8wfJ2E6b9pCaZfEkT358of/T5652BiFiVckJc8oOgmXlWRFxc43tRRiYeBOYChwDbA+8HBoCN\ngf8AvgFcA2yVmYsj4hPA1Zl5Zg+fV699B/hufdwHLGoP2nbDy8yzI+JHdfGJwD3tcdtP6s4L7qUJ\nLjO/BzzSJbwBcGdmLvVrypk5NyL6KCe3/TNzd+Ai4AN1k02BFwM7A0dTpuUuAfau0037AGev6OfS\npMxcmJkLImIGJQn7QMcmtt0IMnNRRJxO+fX/b3aEbT+pC5MvaXK7G1ivnuyWiIjXAbOAezPzf+rq\ni4Ft6uPLMvOhzHwAuAF4MuX6noMoJ7+fZebDDdS/pyLi8cCFwNcz84yOsG03Cpl5ILAVcGpErNUW\nsv2kLky+pEksMx8BzgP+ubUuIl4JvJ1yclwnIh5XQ7sDN9XH20fEtIhYk3JS/GNmXkI5Eb4J+EpD\nT6FnImIj4HzgPZl5WmfcthteRLwhIt5bF++nTBUOtOK2n9Sd13xJK9DmMzafNg7LOgb4TERcRrnj\nbB7w8swcjIjDgO9HxEBdfxCwLbAK8BPK1NEJmXl3LeubwCsz83crqG5LbDxr1gpru1GW9T5gJvDB\niPhgXbdPHXFpmRBtB+UOxYbL+j7w1XoN1yrAUR1tBxOo/aQm+Ye1pRVnUvzWUr1z7fDMfM0QsXdR\n7hBcZqToMbLtHhvbT5pAHPmSVpzFjOI3uSaqiPhPYBPqTwysYLbdY2P7SROII1+SJEkN8oJ7SZKk\nBpl8SZIkNcjkS5IkqUEmX5IkSQ0y+ZIkSWqQyZckSVKDTL4kSZIaZPIlSZLUIJMvSZKkBpl8SZIk\nNej/AZWbX/aA88CyAAAAAElFTkSuQmCC\n",
      "text/plain": [
       "<matplotlib.figure.Figure at 0x110c80550>"
      ]
     },
     "metadata": {},
     "output_type": "display_data"
    }
   ],
   "source": [
    "# note that this subject has a simulated deletion in exons 48-50 \n",
    "create_stacked_bars(gibbs_df_822R3, 'Del 48-50, expected cnv start values, half coverage')"
   ]
  },
  {
   "cell_type": "markdown",
   "metadata": {},
   "source": [
    "Poor coverage of exons 2 and 78 has likely led to increased probabilities of abnormal copy numbers in these exons. Note that exon 65 is actually 65 and 66, so later exon labels are 1 off."
   ]
  },
  {
   "cell_type": "code",
   "execution_count": 33,
   "metadata": {
    "collapsed": false
   },
   "outputs": [
    {
     "data": {
      "image/png": "iVBORw0KGgoAAAANSUhEUgAAAl8AAAFrCAYAAADvvOw7AAAABHNCSVQICAgIfAhkiAAAAAlwSFlz\nAAALEgAACxIB0t1+/AAAIABJREFUeJzt3XmYHFW5+PHvTAKyBUgggCIKLrwXQUFEAQVBvIDgCup1\nF0G44i644Qp6cRe36w7ixYWf4oKKKCCCKCCyiYLKi8h+EW6IISTsyczvj3M66XSmZ0nSlVm+n+eZ\nZ7rqrTp1+vTpqrdPVXX3DQ4OIkmSpGb0r+4KSJIkTSUmX5IkSQ0y+ZIkSWqQyZckSVKDTL4kSZIa\nZPIlSZLUoOmruwJSEyJiS+AfwJV1Vj/wIPD5zPzWKNa/AXhRZl7aJT4TuAx4V2b+sM7bDfgc5X12\nH/CmYda/DFgbeKDO+m5mfioi1gFOAJ5Y6/zuzPzJSPVd1SJiY2BOZvY1ve1VLSI2AE7NzL2aWG+Y\n8gaB2Zl5x6oobyXrcgWwZ2be2SW+zHMfT3WXJiKTL00l92bmDq2JiHgk8OuIuDszf7SihUZEH/At\nYIOO0HeAQzLznIg4ADgJ2HaI9dcFHk05mD3YET4GWJiZ20TEI4CLIuLSzLxlResrZgJPaXC9ca/9\nfdHFpH3u0upg8qUpKzNvjIgPAu8EfhQRawKfAPYApgF/BN6SmXeNUNT7gT8DMzrmT6MctKix+7qs\n/xRgIXB6RDwUOBt4b2beCxwAvLzW96aIOAv4D+Az3SoTEXsCnwfuBtat5X8S2KXWow84NDMviIj/\nAe4CHg9sAVwNvDQzF0bEgcBHgHuASzq28QHgZcAi4BrKqN5tEfEbygjgXsAmtR6bUtp0XeA/MvNK\nOkTEe4CDanl/B15Tn/sBwADwWMqo4Kvr/wuBh2XmAxExDbgR2Ccz/9pW5maUpHjjOuv0zPwA8E1g\n7Tra86S63dcBawKzgI9n5lci4jXAa2u959cylqyXmYvrdjYAbga2zszb6ryLgA9RRlu/BKwHPAy4\nAnhJZi7pC3U7L8rM53ROD9cnI+L1wOG1Pe4DXtf+/IcSER+qbfoAMBd4TWb+szWSBbwReBawW52+\nHHgF8MGONgP4UETsAmwEfCozvzTE9nYGvlDb8AHgHfXDyO7Ap4B16vz3Z+YZEXEh8Jm20eOPA32Z\n+e6IeC3wBsoI8FxKn7u69uFZlA8wPwe+0a3NI2L/2p6L6/x/B3bLzBu6lT9ce0orymu+NNX9iZJ4\nABxFOfg/KTO3B24FPj7cyhGxD+XA+MEhwocA34qIW4AvA2/qUswM4FzgRcCTgUcAH6uxLSgH9pZb\ngIcP/5QA2A54WX0eO1IOQrtm5uMoI3BHtS37JMoBd5u63IsjYlPgROCFmfkkSnLTes4HA/sBT87M\nJwBXAf/TVt6WmflE4EDKge43mbkTcAbw5s6KRsTzKMnWrpm5HXA9S9tqD+DNdf4FwDsz8xrgL8Dz\n6jL7ADcMkXgcBlyXmTsCuwOPrYnSwSwdBV27Lrd/rfNLKIlqy7aU03HPaF+vlXgBZOZ84FTglfX5\nbAM8FDizln1SZu4KPAbYCnh2ZxsMY8g+WRPOzwHPyswnA1+nJExdRcQWwNsor9tOwFnAzh2LHUtJ\nht5JGbn9Ymae2+W5X1f7xgHAcRGxRsf21gB+Any4vn6HAZ+PiI2AHwJvrf3nIOA7EbEVcDylL1Cf\n4yuBEyJij7rc7vV1+iTw47bNrZOZ22bmu+nS5nW73wZeWV/7c4HN67ZGKl9apUy+NNUNUkZ2AJ4D\nPB/4Y/2E/wLgcd1WrKcBj6PszBd3xDalHEj2yMyHUw4iP6ynGJeRmT/LzFdl5l11ROSjlAMaDP0e\nXTzEvE43Z+aNtfzfU0bnXhcRn6Ykeeu1LXtGZt5fT3leSRlF2A24si2h+Vrb8vsB38zMu+v054Fn\n1lEaWHrQ+ker/LbpWUPU9d+BH2TmvFrfIzPzIzV2Wdsp1svb1l9ykKYkBicMUe4ZwAsj4heUka2j\naqK0RGYupLzuz46I/wLex7Jt8+dRjHy26nNQW32+mZkDwLuBORHxLuArlOR2vaGLGNKQfbL2tx8A\nF0bEFykjc98Yoaz/pXzYuLz2gys6rx+s5b6y1nuQpR8ChnJy/X8F8BBg/Y7444HFmXl6LfuyzHw8\nJeG7NjP/UOf/hZJY7wmcAuxaRy33rcv9nZKwPqY+3ysoydGsiGj1h/PbttutzZ8O/DUz/1S3exJl\n1JdRlC+tUiZfmuqezNKL8KdRPo3vUD8ZP4WSqHTzYsppkzPqDnsn4FMRcThlpOXG1gX29SD3ILBN\nRPwiIq6of8+LiOdGxNPbyu2rywLcRBlFadmcMvo1koWtBxHxbOD0OvlT4Kt1Gy33tj0erLHBjmUW\ntT3u3G/0Uy5haC1/f3twiOvYOi2q22vVd8N6g0S3ukEZOdm5jjLtQTloLyMzL6GMenwd2BK4OCKe\n2r5MRDyckjw8knIAf39HMQsZhcw8H5geEU+hnCY+sYb+H/CflJHDz1ISyM6bFjrbes22x137ZGa+\nEngucC0l4Rh2pKYmg3tQkta5wGcj4vNDLPoISrs/BthwmCIfrOW2XrvO57XM6woQEdsx9HGnH1ij\nJvQ/oLThwZSkFko7fLutHXakvN/m1Xj769StzRcNUceBUZYvrVImX5qyImJr4AOU0Ssop4neFBFr\nRkQ/Zcff9ZN/Zh6XmY9u22FfSjkt9lXKNWDb1W20rn1ZB7gmM/dvrZOZP6OcRvx0RKxdT7UcCXy/\nbuanlANJK1F4FuW6lrHYGzgtM79CuXbrBZSDzXB+B2wbEdvX6de0xc4EDm4bxXsL8NvMXCbpGoOz\ngQMjojVycgylDbqqI4Tfo5zu/FFm3tO5TL1e6AM18X0r5VTl1pSD8LR6o8ROwBzg2Mw8kzLS1Drl\n1al9vaGcAPw3ZbTspjpvX8ppt+9TEpGdWb7t51D6yloRMZ2SULUM2ScjYuOIuBmYm5mfoySN2zOM\n+lpeBfwtMz9GSUy271hmQ8rpxoMoSUxrNG2k5z6UBAYjYu9a9o7AOcDFZTKeUudvSxmV+k1drzWq\n+VSgdSPMWcDL6jWRUK51+3WX7XZr8wuArSPiCXW7L6Qkl4NjLF9aaSZfmkrWbhtxupxy4H5P67QI\n8F/ADZSLmv9K+ZT89hXZUL0u6XDKhfx/ppyaO7DLKayvAedRPqFfTfkU/+EaOxpYLyL+QklS3pmZ\n/wCIiBPqKNtIvgrsUevxe8rpv63qwbxb/edQRh++W9tqq7bwN2pdLo6Iv1FGCV4xinp029YvKBfB\nXxARVwKbUU7/jeR4ykjQUKccoVwTtUNEXEVJjK+nJBT/pLT13yjJ6C1ARsQfKaM+cyijPp2WrFev\nH+p0ErBDR33eC5waEZdSXofzhij7rDr/akrS235DwpB9MstXPBxLuVv3Msq1iYcCRMThEbFcm9TT\nbacAl9b6HAIc0bHY8ZQbE35FSYIfHRFvGMVzX05Nxg8Ejq4jw1+lvAf+jzJq/N/19T4ZOLi+Z8jM\nyyjJ3o9qkk1NjD8B/Kr245fXsgY7t0uXNs/Mf1FuEvlW7dP71u3cM8bypZXWNzho35ImojqisF1m\nfnZ110XjR0TMAE7IzJes7rqMJ3Vk9f3AMZl5Tx2JO51y16wHQjXKr5qQJq6NGPkia009O1BGTNUm\ny9dzPABcEhEPUq5Z+w8TL60OjnxJkiQ1yGu+JEmSGmTyJUmS1CCTL0mSpAZNmAvu58xZsEIXp82c\nuQ7z5i33FUDGjK2y2HiphzFjxiZXbLzUw9iKxWbPntH1e/Em/cjX9Ondv0vSmLFVERsv9TBmzNjk\nio2XehhbsdhwJn3yJUmSNJ6YfEmSJDXI5EuSJKlBJl+SJEkNMvmSJElqkMmXJElSg0y+JEmSGmTy\nJUmS1CCTL0mSpAaZfEmSJDXI5EuSJKlBJl+SJEkNMvmSJElqkMmXJElSg0y+JEmSGmTyJUmS1CCT\nL0mSpAb1NPmKiJ0j4jdDzH9uRFwSEb+PiMN6WQdJkqTxpGfJV0S8CzgBWKtj/hrAZ4F9gD2A/4yI\nTXtVD0mSpPGklyNf/wAOHGL+NsC1mTkvMx8Azgee3sN6SJIkjRvTe1VwZv4oIrYcIrQ+ML9tegGw\nwVjLnz599HnjcMuOx9jAwOBysf7+vmX+j4d6Ght/9TDW21jne7P9/dj53lxd9RxqH7HmmtO6rjea\n2FD7pPH4Gk2UfedY6jke23m8xVb0fbmi6y1aNNC1XqPVs+RrGHcBM9qmZwB3jrTSzJnrMH360p3E\ncd86kX/Nn7/ccltt/nDmL1wwptiKrNPL2OUznspt9zzYNvcOADZbZw12XHAh1//vLeOinsaMTbXY\nsu/NO5bEur03m67jrA02oO8Jd3Lt/L8vF3vMBo9l3v3zmHvfHWOODf55w3HzGkyGfedEqedEiY31\nfbky683aYAPe/upDlpk3e/aM5ZYbyepIvv4GPDYiZgELKaccPz3SSvPm3bPkcX9/H1dffz23z527\n3HIDA4Pccee8JbH+/r4l2W23WOf81RkbHISBfxtcJiNfst7gIP+4+Wb+8o9rV3s9jY2tjxmbHLFb\nH/EAty5cNGRsg7b35urqm5tutBF3bHwVF91+0XKxXTbdhVvvvpWbFt405tjG1283Lt977bGJtO9s\n70edsaH6EYy/98J4iXW+7sus1/G6r+z7GWDTjTZi7tyFS6Znz57BnDkLGMpwSVljyVdEvBxYLzO/\nHhFHAmdSrjk7MTP/t6l6TASPvvUsZs5fOhjYeuG32nwLLp0/4iChJE1J7junpvbXvT1RGs+ve0+T\nr8y8AdilPj65bf5pwGm93PZENTg4yDU3Xj/kJ6ZWXJK0LPedU1Pn697+mrfi45FfsipJktQgky9J\nkqQGmXxJkiQ1yORLkiSpQSZfkiRJDTL5kiRJapDJlyRJUoNMviRJkhpk8iVJktQgky9JkqQGmXxJ\nkiQ1yORLkiSpQSZfkiRJDTL5kiRJapDJlyRJUoOmr+4KSJI0VfT19bHZumssM6+/v4+BgcHl5mvy\nMvmSJKlBj771LGbOv3PJdCv52mrzLbi0bb4mL5MvSZIaMjg4yDU3Xs/tc+cumddKvlpxTX5e8yVJ\nktQgky9JkqQGmXxJkiQ1yORLkiSpQSZfkiRJDTL5kiRJapDJlyRJUoNMviRJkhpk8iVJktQgky9J\nkqQGmXxJkiQ1yORLkiSpQSZfkiRJDTL5kiRJapDJlyRJUoNMviRJkhpk8iVJktQgky9JkqQGmXxJ\nkiQ1yORLkiSpQdN7VXBE9ANfBrYH7gcOzcxr2+JvB14ODAAfzcxTe1UXSZKk8aKXI18vANbKzF2B\no4DjWoGI2BB4K7ArsA/wuR7WQ5IkadzoZfK1G3AGQGZeBOzUFrsbuBFYt/4N9LAekiRJ40bPTjsC\n6wPz26YXR8T0zFxUp28G/gpMAz42UmEzZ67D9OnTlkz39/fR39+33HKt+e2x1uNusaHmGzM2lthI\nfczY1IyNh75pbGLHxlufNtbHRhutR7vZs2cwVr1Mvu4C2mvU35Z47Qc8FNiqTp8ZERdk5sXdCps3\n756lBfX3MTAwyMDA4HLLtea3Yq1lh4t1zjdmbCyx0fQxY1Mztrr7prGJHRuPfdrYIHPnLlwyPXv2\nDObMWcBQhkvKepl8XQA8FzglInYBrmyLzQPuBe7PzMGIuBPYsId1kaSV0tfXx2brrrFkun2H3D5f\nkkbSy+TrVGDviLgQ6AMOjogjgWsz82cR8e/ARRExAJwP/KqHdZGklfboW89i5vw7gWWTr60234JL\n63xJGknPkq/MHAAO75h9dVv8aODoXm1fklalwcFBrrnxem6fOxdYNvlqxSVpNPySVUmSpAaZfEmS\nJDXI5EuSJKlBJl+SJEkNMvmSJElqkMmXJElSg0y+JEmSGmTyJUmS1CCTL0mSpAaZfEmSJDXI5EuS\nJKlBJl+SJEkNMvmSJElqkMmXJElSg0y+JEmSGmTyJUmS1CCTL0mSpAaZfEmSJDXI5EuSJKlBJl+S\nJEkNMvmSJElqkMmXJElSg0y+JEmSGmTyJUmS1CCTL0mSpAaZfEmSJDXI5EuSJKlBJl+SJEkNMvmS\nJElqkMmXJElSg0y+JEmSGmTyJUmS1CCTL0mSpAaZfEmSJDVohZKviFh/VVdEkiRpKpg+moUi4jnA\n7sB/AZcAsyPi6Mz8Ui8rJ0mSNNmMduTraOCbwEuBi4EtgYN7VCdJkqRJa1QjXwCZeXVEfAz4TmYu\njIg1h1s+IvqBLwPbA/cDh2bmtW3x/ShJXR9wGfDGzBxcgecgSZI0YYx25Ov2iPhvYCfgjIg4Drhp\nhHVeAKyVmbsCRwHHtQIRMQP4FPCczNwZuAHYeIx1lyRJmnBGm3y9jHKt156ZeTdwXZ03nN2AMwAy\n8yJK4tbyVOBK4LiI+B1we2bOGUvFJUmSJqJRnXbMzAURsRg4JCI+AizIzAUjrLY+ML9tenFETM/M\nRZRRrmcAOwALgd9FxO8z85puhc2cuQ7Tp09bMt3f30d/f99yy7Xmt8daj7vFhppvzNhYYiP1MWNT\nMzYe+qaxiR0bb33aWB8bbbQe7WbPnsFYjfZux48DDweeBHwCODgits/Mtw+z2l1Ae436a+IFMBe4\nJDNvq+X/lpKIdU2+5s27Z2lB/X0MDAwyMLD8JWKt+a1Ya9nhYp3zjRkbS2w0fczY1Iyt7r5pbGLH\nxmOfNjbI3LkLl0zPnj2DOXOGHosaLikb7WnHfYFXAfdl5l3A3sB+I6xzAbA/QETsQjnN2HI5sF1E\nbBwR04FdgL+Osi6SJEkT1mjvdhyo/1up+kPa5nVzKrB3RFxIuaPx4Ig4Erg2M38WEe8BzqzLnpKZ\nV42h3pIkSRPSaJOvU4DvA7Mi4m2UUbCTh1shMweAwztmX90W/x7wvdFXVZIkaeIb7QX3n4iIfYEb\ngUcAR2fmz3taM0mSpElo2Gu+ImLH+v/pwL3AacBPgLvqPEmSJI3BSCNfrwcOAz40RGwQ2GuV10iS\nJGkSGzb5yszD6sM3d14QX+9glCRJ0hgMm3xFxNOAacAJEfFayl2LrfW+Cmzd2+pJkiRNLiOddtwb\n2AN4KPDhtvmLgK/1qlKSJEmT1UinHY8BiIhXZea3G6mRJEnSJDbSacdjagK2V0Q8ozOemYf0qmKS\nJEmT0UinHS+r/3/T43pIkiRNCSMlX3+KiEcA5zZRGUmSpMlupOTrPMr3efUNERsEHrXKayRJkjSJ\njXTB/VZNVUSSJGkqGNUF9xFx4lBxL7iXJEkam9FecH9erysiSZI0FYx02vG0+v+kiNgE2Bl4ELg4\nM//VQP0kSZImlf7RLBQRLwauAA4C/hO4IiKe1cuKSZIkTUYjnXZseT/wpMz8J0BEPBL4GXBGryom\nSZI0GY1q5ItyqvG21kRm3kj5fUdJkiSNwUh3O766PrweOC0iTqIkXS8D/tTjukmSJE06I512bP2e\n48L6t3+dvpuhv3hVkiRJwxjpbseDu8UiYu1VXx1JkqTJbVQX3EfEC4EPAutRRrymAWsDm/SuapIk\nSZPPaC+4/yTwNuBvwCuAbwKn9KpSkiRJk9Vok695mXkucBGwQWYeA+zas1pJkiRNUqNNvu6NiK0p\nI197RsSawAa9q5YkSdLkNNrk6/3AscDPgWcCtwOn9qpSkiRJk9WoLrjPzPNY+uPaT46ImZk5r3fV\nkiRJmpxGe7fjw4EvAHsCDwBnR8QRmTmnh3WTJEmadEZ72vFE4FfAI4GtgcsodzxKkiRpDEb7w9qz\nM/MrbdOfjYiDelEhSZKkyWy0I18XR8RLWxMR8Rzg0t5USZIkafIa6Ye1B4BByrfaHxYR3wAWU77p\nfh5waM9rKEmSNImM9NuOox0ZkyRJ0iiM9m7HdYCjKd/xNR04B/hAZt7dw7pJkiRNOqMd2foisC5w\nCHAQsCbw1V5VSpIkabIa7d2OT8rM7dum3xQRf+1FhSRJkiaz0Y589UfEhq2J+nhRb6okSZI0eY12\n5OszlK+bOK1OPw/42HArREQ/8GVge+B+4NDMvHaIZU4HfpqZnsaUJEmT3mhHvk4DDgSuA24ADszM\nE0dY5wXAWpm5K3AUcNwQyxwLzBxlHSRJkia80Y58/S4ztwGuGkPZuwFnAGTmRRGxU3swIl4EDLSW\nkSRJmgpGm3z9KSJeDfwBuLc1MzNvGmad9YH5bdOLI2J6Zi6KiO2AlwMvAj44xjpLkiRNWKNNvnYG\nnkL5pvuWQeBRw6xzFzCjbbo/M1sX6b8a2JzyfWFbAg9ExA2Z2XUUbObMdZg+fdrSwvr76O/vW265\n1vz2WOtxt9hQ840ZG0tspD5mbGrGxkPfNDaxY+OtTxvrY6ON1qPd7NkzGKuRfl7oYZTv+LobOB84\nKjPvHGXZFwDPBU6JiF2AK1uBzHxX2zaOAW4bLvECmDfvniWP+/v7GBgYZGBgcLnlWvNbsdayw8U6\n5xszNpbYaPqYsakZW91909jEjo3HPm1skLlzFy6Znj17BnPmLGAowyVlI11w/03gauAdwEModz2O\n1qnAfRFxIfBZ4IiIODIinjeGMiRJkiaVkU47bp6Z+wJExK+BK0ZbcGYOAId3zL56iOWOGW2ZkiRJ\nE91II18PtB5k5oPt05IkSRq70X7PV8vyF1lJkiRp1EY67bhtRFzXNr15ne4DBjNzuLsdJUmS1GGk\n5GvrRmohSZI0RQybfGXmjU1VRJIkaSoY6zVfkiRJWgkmX5IkSQ0a7c8LSZIkTQp9fX1stu4aS6bb\nv8W+fX6vmHxJkqQp59G3nsXM+eUXE9uTr60234JL54/2lxRXjMmXJEmaUgYHB7nmxuu5fe5cYNnk\nqxXvJa/5kiRJapDJlyRJUoNMviRJkhpk8iVJktQgky9JkqQGmXxJkiQ1yORLkiSpQSZfkiRJDTL5\nkiRJapDJlyRJUoNMviRJkhpk8iVJktQgky9JkqQGmXxJkiQ1yORLkiSpQSZfkiRJDTL5kiRJapDJ\nlyRJUoNMviRJkhpk8iVJktQgky9JkqQGmXxJkiQ1yORLkiSpQSZfkiRJDTL5kiRJapDJlyRJUoNM\nviRJkhpk8iVJktSg6b0qOCL6gS8D2wP3A4dm5rVt8SOAl9bJX2Tmh3pVF0mSpPGilyNfLwDWysxd\ngaOA41qBiHgU8ArgqcAuwD4R8YQe1kWSJGlc6GXytRtwBkBmXgTs1Ba7GXhWZi7OzEFgDeC+HtZF\nkiRpXOjZaUdgfWB+2/TiiJiemYsy80HgjojoAz4F/DEzrxmusJkz12H69GlLpvv7++jv71tuudb8\n9ljrcbfYUPONGRtLbKQ+ZmxqxsZD3zQ2sWPjrU8b62Ojjdaj3ezZMxirXiZfdwHtNerPzEWtiYhY\nCzgRWAC8YaTC5s27Z2lB/X0MDAwyMDC43HKt+a1Ya9nhYp3zjRkbS2w0fczY1Iyt7r5pbGLHxmOf\nNjbI3LkLl0zPnj2DOXMWMJThkrJenna8ANgfICJ2Aa5sBeqI10+BP2Xm6zJzcQ/rIUmSNG70cuTr\nVGDviLgQ6AMOjogjgWuBacAewEMiYr+6/Hsy8/c9rI8kSdJq17PkKzMHgMM7Zl/d9nitXm1bkiRp\nvPJLViVJkhpk8iVJktQgky9JkqQGmXxJkiQ1yORLkiSpQSZfkiRJDTL5kiRJapDJlyRJUoNMviRJ\nkhpk8iVJktQgky9JkqQGmXxJkiQ1yORLkiSpQSZfkiRJDZq+uivQC5vMnLXkcX9/HwMDgwDM2mBD\n7rhz3uqqliRJ0uRLvubOv5NN9xnkjn9dBSybfG02C7hxNVZOkiRNeZMu+RocHOSqf13FRbdfBCyb\nfAFszHarq2qSJEle8yVJktQkky9JkqQGmXxJkiQ1yORLkiSpQSZfkiRJDTL5kiRJapDJlyRJUoNM\nviRJkhpk8iVJktQgky9JkqQGmXxJkiQ1yORLkiSpQSZfkiRJDTL5kiRJapDJlyRJUoNMviRJkhpk\n8iVJktQgky9JkqQGmXxJkiQ1yORLkiSpQdN7VXBE9ANfBrYH7gcOzcxr2+KHAa8DFgHHZubPe1UX\nSZKk8aKXI18vANbKzF2Bo4DjWoGI2Ax4C/A0YF/gYxHxkB7WRZIkaVzo2cgXsBtwBkBmXhQRO7XF\nngJckJn3A/dHxLXAE4BLRlv47Jmzhpy/ycxZTF9nMx6x3iMA6O/vY2BgEIDN1tmMWW3rtWKzNtiQ\n/r6+ZcoxZmy0sfY+ZsxYe6zpvtm5/2uPbbbOZvR1WW+k2KyO/e14ee9N9th47NNTPdYt9xirXiZf\n6wPz26YXR8T0zFw0RGwBsMFwhc2cuQ7Tp09bMv3RtxyxYrXac8VWk6Qpa8/VXQFp/Jo9e8aY1+ll\n8nUX0F6j/pp4DRWbAdw5XGHz5t2zQpWYPXsGc+YsMGasZ7HxUg9jxoxNrth4qYexFY9108trvi4A\n9geIiF2AK9tiFwO7R8RaEbEBsA1wVQ/rIkmSNC70cuTrVGDviLgQ6AMOjogjgWsz82cR8QXgd5QE\n8H2ZeV8P6yJJkjQu9Cz5yswB4PCO2Ve3xY8Hju/V9iVJksYjv2RVkiSpQSZfkiRJDTL5kiRJapDJ\nlyRJUoNMviRJkhpk8iVJktQgky9JkqQGmXxJkiQ1yORLkiSpQSZfkiRJDTL5kiRJapDJlyRJUoNM\nviRJkhpk8iVJktQgky9JkqQGmXxJkiQ1yORLkiSpQSZfkiRJDeobHBxc3XWQJEmaMhz5kiRJapDJ\nlyRJUoNMviRJkhpk8iVJktQgky9JkqQGmXxJkiQ1yORLkiSpQVMq+YqIhwwxb+2h5tfYJl3m90fE\n5hExZPtFxMYR0Vcfrz+G+q0ZEWsPMb9vtGVIkqTxbVJ+yWpEPBf4IvAg8L7M/H6dfw7wJuCjwDzg\nu8AJwGLgrcA1HUV9C3h1ffzuzHxtROxc15sLzAAOAbYBtgB+DpwM3AesA7wB+Bnw5sz8xhD13LrW\n5QHgC3V704H3AJcCX6plPwy4DLgOODIzb1vx1pncIuL5wL8DGwB3Ar8DfpiZXTt6RMwGjgLuBT6b\nmXPr/KNgdv0EAAAUgElEQVSB/wKeC8wH/gR8ltJf3puZt3eU85nMPLI+fnFm/iAi1gWOAXagvIbH\nArOBfwN+U7f7JOAvlL7wFeBtmfl/Xer6bEq//g3wGWDDWpebIuLlwG7AusAdwK8y8wzbZeh2sU26\n9pXtO9slMy/p1iZ1nbWAQyn7vm9l5gN1/usy82u1zIXALfV5DADHZeY9HeW8KzM/WR/vnpm/qx9y\nDweeWNvleGB9YGvgYuAgYKfaLscDHwaO7Sy7bRvbAosz8+qIeEdtl09l5vyIeGpHu5ydmX+r642L\n/lKnN8rMuRHxGEp/+Wtm/jUiTsY+0VifWBmTNfm6CNiPMrL3A+CkzDwpIs4FpgEfALYEPk95se4D\nfklJoO4BbgX6KJ36CmAQIDP3ioizgddn5t8j4mHA/6MkWntSEq3XZ+Y1NfZTYBGlczwO+FBmntdW\nz/Mob8ANgK8B21M69tmUN+Rbalm7AM8Hfgh8ODOfXdcfFzuD8XLwqHXvp7yWCyjJ8X7AGpQ3ZDcH\nAKdSEt83Avtn5o01Wb+B0hc2AzaivE4LgFfV6ZY+SqL81zp9X+0vJ1CS5lOBZwJPpfSzDwAvB24G\nTgOeDuxL6SfzgP8G/qf9taxlrVWf1ybAtyl99fXA1ZTX7cLaDrcDG9d5s2yX5dplV8oHHNtk2b7y\nILAzcGZbu+wLXE7Zv3RzKHBtbZc9gX0zc15tlz/UMjcA/gn8sZa9Q22LVr37gGcA59TpzWq7fBpY\nj7I/fSawNvAY4KuU13EW5YPv04FNgb1qW707M89tr2REfLhuYy3gplrnfwJ7AJdQXpcLgP1rOz2G\nsj/elvHzHrq8rns7cATwW2AXyvHhjdgnGukTmfnlYZ77iCZ08lWTqc5Thn3A4zJzg7rMDMoL9y7K\nTmzNzNytxv4nM19TH58HvJjy4n0lM38VEedm5jNq/Jz6op+Zmfu21eF3wLTMfGpE/AR4UWYuqrGL\ngYV1vZ0oI1pbA7+m7GRfkplPq6cVr87MqOv9FlgjM3dt285vM/PpEXFh3daXGD87g/Fy8Hh+Zj6y\n8wlHxAWUN/tzazntp3EHgT0zc6+67FOBL1N2FqcC0zNz94hYE7gqM7euy/0a+AZl5POtwN2URPyl\ntdxv1jY5LzP3aKvLOUB/Zu4ZEb/KzL3bYudTdnQHAB+i7DBOprzG1wE/r32gD/hLZj6urnduLbN9\nO7/KzL1rmYvbY7ZL7h0R81v7CNtkmb4ymJm7d7RJH3AR5cC0E3DuEO3yqMzcsy5/ICUp+HfgDOAh\ndZ+1HnBlZm7VVpdfUQ5qH6SMfHwWeFst9+jaLr/NzKe31edcoK+2y5J9dI1dCNxf2/pzlP3H8cAZ\n9cDf2n+uWdvlsW1lTmttJyKmAadl5v61TywaR++h72XmrvU4sV9m3h0R04HfU0aS7BMN9InMfBor\nYaInXztTGvEAyghTy2eAG4EP1I65BSVr35DSEQeB/8zMgVrOUcATM/MltRN/Gvg/YO+25OuyWva6\nwKcopx6Po2TuV1Gy7asoIztnAs+iZPM7d3SEDSjJR1CGTKdREqGtKJ1yfi1jESXx+SXwnPr415SR\nor07d9Rt5U/lg8d84DmZ+bu22NMpo4V7RsQvKG/eZYbL607sjZl5ZZ1+CSUxXa8+16My84KIeESW\nUbfHUJLF3SLiiZQRviMpSXurbW+h9I/nAO/IzD/WBPxzlJG671AS07mUhHR/ylD59LYyZgMvouyw\ntqbsWD9ESYS/ADyN0i++T0m635KZf4iI3YH3UhLec+p67+1olz0oI7HjoV2eTNnBDtUuz6ac+h+p\nXY6hJOCtdlkIfG+YdrmZcuAaT33l2cA7u7TJw4F/rWSbjKav3A+8NDNvaHvOW1Hem7sB5wGvzczs\naJcLgedl5h11+m3A7sBDKR8S/6O2x851uxsCv6xJxH7AYcDrgO+3PadrgXdS9jtvzswbopxROBW4\nC3gf8DzgrMz8bUTsBnwMeLCtjMcDr6R8GNwUuK1Ob0wZGdmGcrbjLGBN4IAsH0a3pnwQ34cy+jGe\n3kO/r33gM7W/zImIWfU53LUK3idPpwwU9KJP7Ea5jKapPvE04OMr0CfupiSBXftEZj6RlTChky+A\niHgncG1mnto2bzqlMU/Jeo43IjaldKgjgedm5k/bln8l8ONsOx8cEa8BDu44yD+EcmrwHsr1YYcA\n38jMB+sbcV/KCzgXOD8zT4+IgzLzpC51n0456F5DeRMcQdnBfo6SmBxGGR26AjgReDLw9yzn+n/H\n8juD8XTw6Ew02g8eo000jmFsB4/zKUPGO1KSzgFKAvz+zLwyIjYC1svMGzte03+rdX1J1lOgtU98\nnrKz+EhmHti2zk+Bj2fm7+v0LEpy+pjMfHwtc5tajydRRiJ/QknKj6h1/CRlZHCr2kbnA28HPpmZ\nL6NDlOsngvJp8I+1jM9T+tphlD75tdrO11H65rMpfetqyo661S5rU065vTEzr42IjYF16w5mbWAg\nM++PiB0oCcBLM/P2Gnth3e7utS+8MDMHa+wnlD53UUe7PAHYJjMfqGU+qf79gXLA+DFlRPN/O9pl\nHuWUypGd7dJRz+27tMuhlNPrXwc2r+3yekriN4fyAWVHyoFgNiXxf0eWSwra22STtn6xQ1tfuT3K\nTTn7tLXJR4ADa5tsWrf9sSHaZLtc+gm7s01+SbmE4fC2Nnka5VKJRZQDxDuAT3S0SXs9tweOppwa\nuhY4CfhHlzZ5D2X04u+1Xb5KOejcQzl9czdwaGZeHBGPonwA/QslsfpnZg5ExF6Ua1T3rGU8FHgt\n5WD4zNqPdq5VfShwCuU9dFqt76PrdrcEtq7t94K2dvk1JUn4A/Aa4Pr6HDah7COhXOrwWuALufRD\nc39HPZ9J+fB8OeV98YnaBu+oz/cEyn5qfUqCuxflFNS5LH0P9VM+dP8aePsQ76GNgbn1OWxP6S+t\n99DGlP3fZ6n7Fpa+hzaufaOzv5wIPDYzt63z9qt94sra3pcA29XX8YCOPtFZl/Y+8Z36/5COPnE9\nZaRptyH6xF21be6n9M+rKfvo9TLzz7SJMtr1EcoH/tvrvPdR3qtL+kQuHQT5bX1tzsvMu+qx54vA\npq1Ep6NPnAV8E/hzfd3n1XbZhHKa+C7K/u9QyjFsR4YQES+k9NPLKQMo76Eca95en/Ona9lrU/rE\nvsCtmXnCUOWN1oRPvqaqurP6DKUTthKNy1n24LFe+6eVut4yB486r5VoLHPwqLHORGMjyg7qMZn5\n+LYy2w8erUTj9ZSLKdsPHnMp1wksd/AYop6tA+rfWTbRuJelicY/WJpozKQkdYsoN1p8r5Z1DuWN\n3u0mjG6x1s5gNOt9gPIh4JIhYu/vUpeVqedYymy/yeRklt5k8hbKgafbDSjdYm+r7d4ZG6jrtcf+\nH6U//HOYModar7Oe11P65mjq+Y22WKvMO2vs+Br7JMueKvkW5fT6UNpvvIFlr0lpxaaz7Oj7UOu1\nTKccMLZh2ZHpVtkndVmvbxT1fFWXMjvXa1+mfXutG4t2pxzY5lOuaT0YOCy733TULfY64DVDxDag\nJFGd6y2uf93K7FxvF0pfuaNub6h63kFJGA6mnPHo3N4alA9vh1EO1LvV5955U9UjKInvdynXCa9L\n2cdtQfcbrrao653WEXsjZf/VGVu3rvfwtjK/V6dvAd6QmWdHOV33VEricwfwxzoCdkhdtlWXe9vK\nbNWl8zm8oa0u7bFWPX9KeQ9+v7bjXZm5ACAi7qH7DWX3UD4kn9AxfxPKJS7LxTrLjHId8T6twZVu\nZbbHKGd8NgL+lZn31di9wJtGU88oZ6furR8WW2X+pDWCt6pMX5WFqTmZ+Q/KRfjd4ndQ3pSd86+g\nfFpqn/ediDi5fgI5oCP2/I7pufWTwo5t866gjM61d+xd2h4f3KWaQyZebWUe2Dbrex2LPLlj+poo\nN1psTzmV+4OIeEgddeyjfLLZgXoTRkSs1RFrX68VWzxMbLkyKQexS7psb7i6rGg9O9frFvsqJTl8\nZK1n+00mi1l6A8oPexA7pf4fy3q9qGdnmXMoCV3r5prH1naCckFt+403QUn2B1cg1q3MBZSRhrGu\nN1I9u5U52ufXcjTltGz7jUWLa+wj4yh2LOVC7lVSZh0hGuq5t99U9bxc9qYqehx7TnssIv7Bsjcx\nvRz4S0R8lJIMruq6/ImyT3o5cExm/pal/gQ8sX7IW+aGstZ6nbHM/L+IGDI2RJnHZNtZrY4yh6pL\nt3peMcp6di0zIjpjK8Xka4KKoW82aLl/iFjr0/pQsVaZXWNDrRfleqxhy1yB2MqUuU1m3lnr9nzg\nnIi4qZb3QGbOGyY23HorWmYvYitSz/7WziYi9mo7NbWIckHpecB5EfGMcRLrRT07y7yMcq1H+801\nrVPgm9D9xpuxxla0zOHW60WZS24solicmX8HyMxbo5y+WzyFYw9muX54AWWktRUbpFyM32TsW5QP\nFJ+nXLv4fsp1xCf3qJ73Zuabot40FuVmr9ZNY52xL/YgNtz2VjS20tvLzC+wEjztOEFF95sNoNyt\nOBVjw91ocTZlJHAqxrreZEK5tm6qxl7BEDfX1GWGvPFmssdi+BuLtpnCseFuqrqz4dgu2f0mpp/3\nYHvD3TT27Kkay8xPsxIc+Zqgslxs/m3gCbnssCzAjVMxFuXmgVey9HvZbo6IZ1AuoHzHFI61bjIZ\naGvDWyg3Mtw3VWNZvhLmbVFurulvizNVY5n5pFj2xqIByoXdrRuLpnKsdVPVTZSLur+QmacDNBmL\niJ9ExIuA0yPi1Sy9iemezPx4D7Z3UEffmV+3eVpEzJmqMVaSI1+SJE0QUe4MH/Impsy8aTVWTWNg\n8iVJktQgTztKkjRBRLnZqtuoSR/lG+n3arBKWgGOfEmSJDXIkS9JkiaIiHhxZv4gyheQHk25c/cy\n4NjMXLh6a6fR6h95EUmSNE68vv7/POUrIt5CuYP366utRhozR74kSZp4HpuZh9bHf4vyW4qaIBz5\nkiRp4tg6Io4AHoyI1g9OP5nyI9CaIEy+JEmaOJ4D3AVcAzwhIjYGvgi8abXWSmNi8iVJ0sTxRGBz\n4BuUX7A4G5gFbLw6K6WxMfmSJGnieAPlNyc/CTwvM3cA9gA+tlprpTEx+ZIkaeJ4MDPvBhYA1wFk\n5q10/+JVjUPe7ShJ0sTxs4j4KXAV8POIOBN4FnDO6q2WxsJvuJckaQKJiD2AfSnXec0Fzs/M01dv\nrTQWJl+SJEkN8povSZKkBpl8SZIkNcgL7iVNChGxJeWLJ//aETo+M7/UfI0kaWgmX5Imk1vr9x5J\n0rhl8iVpUouIHYFfAtsBi4E/As+njJIdD2wPDACfzsxvRcRrKLfuzwIeBZyVmW+IiIcD3wXWrcu/\nJTMvavjpSJoEvNtR0qQwzGnHVwEvAh4JrAFcmZkfj4hPAmtl5lvq7+NdDLwA2BH4MLAtJVlLYH/g\nQOCezPxUROwJ7JSZn+75E5M06TjyJWkyGfK0Y0RcDVwK3EtJxgD2Al4LkJl31C+u3JPyo8UXZuaC\nuu51lFGws4EfR8QTgdMpP2YsSWPm3Y6SpoINgRnAJpRECpbf//Wx9APpfW3zB4G+zLwAeBxwJvAS\n4LSe1VbSpGbyJWkq+BJlpOrL9Q/Kz7G8FqCednwB8JtuBdTTlK/KzJOAN1FOT0rSmHnaUdJk8rCI\nuKJj3pqU040vo4xuXRoR/0G5ruvLEXElMA34SGZeHhFP6FL2fwMn1wvyFwOv78UTkDT5ecG9JElS\ngzztKEmS1CCTL0mSpAaZfEmSJDXI5EuSJKlB3u0orTrTKN+ivirdSLmzbrKz7VaO7SdNICZf0qrz\nyH1O2+fiGxbcsEoOWFvO2HLaWc896ynAdSMtGxE7A5/IzD2HiK0FHAvsTPnC0IXA6zLz5lVRz1Xk\nkUd86mMX33bHHauk7TbbeONpn33ne4Ztu4hYAzgR2BJ4CHBsZv6sY5mJ0HYAj3z1L26++JYFD66S\n9nv4jDWmfWv/LUZqv2mU38YMStscnplXdSwzUdpPapTJl7QK3bDghsXXzv97o6MFEfEuyk/m3N1l\nkc8BV2fmO+ryBwCnALs2U8PRue2OOxbfcvttTbbdK4G5mfmqiJgFXAH8rGOZCdF2ALcseHDxDXet\nmuRrlJ4LkJlPq791+RHKD5a3mzDtJzXJ5Eua+P5B+dHnb3cGImJNygFxyReCZuapEfHbGt+bMjJx\nHzAXOATYAXgfMABsBnwd+A5wObB1Zi6OiE8Al2XmKT18Xr32A+CH9XEfsKg9aNsNLzN/EhE/r5OP\nBO5sj9t+UndecC9NcJn5I+DBLuGNgNsyc5lvU87MuRHRRzm4HZiZewDnAe+vi2wOPA/YBTiCclru\nfGDferppP+Anq/q5NCkzF2bmgoiYQUnC3t+xiG03gsxcFBEnUb79/7sdYdtP6sLkS5rc7gA2rAe7\nJSLiFcDGwF2Z+b919m+BbevjCzPz/sy8F7gKeDTl+p7XUA5+Z2fmAw3Uv6ciYgvgXODbmXlyR9i2\nG4XMPAjYGjg+ItZtC9l+UhcmX9IklpkPAmcCb27Ni4gXA2+lHBzXj4iH1tAewDX18Q4RMS0i1qEc\nFP+emedTDoSvBb7R0FPomYjYFDgLeHdmntgZt+2GFxGvioj31Ml7KKcKB1px20/qzmu+pFVoyxlb\nThuHZR0JfCYiLqTccTYPeGFmDkbEYcCPI2Kgzn8NsB2wBvBLyqmjYzPzjlrWd4EXZ+ZfVlHdlths\n441XWduNsqz3AjOBD0TEB+q8/eqIS8uEaDsodyg2XNaPgW/Wa7jWAN7W0XYwgdpPapI/rC2tOpPi\nu5bqnWuHZ+ZLh4i9k3KH4HIjRSvJtls5tp80gTjyJa06ixnFd3JNVBHxP8DDqF8xsIrZdivH9pMm\nEEe+JEmSGuQF95IkSQ0y+ZIkSWqQyZckSVKDTL4kSZIaZPIlSZLUIJMvSZKkBpl8SZIkNcjkS5Ik\nqUEmX5IkSQ0y+ZIkSWrQ/wcF/p2JtTyCIwAAAABJRU5ErkJggg==\n",
      "text/plain": [
       "<matplotlib.figure.Figure at 0x110ef13d0>"
      ]
     },
     "metadata": {},
     "output_type": "display_data"
    }
   ],
   "source": [
    "# note that this subject has a simulated deletion in exons 48-50 \n",
    "create_stacked_bars(gibbs_df_822R4, 'Del 48-50, random cnv start values, sixth coverage')"
   ]
  },
  {
   "cell_type": "markdown",
   "metadata": {},
   "source": [
    "## Results for simulated deletion (exons 16-19), subject FGPC-4ZPF-J0F1"
   ]
  },
  {
   "cell_type": "code",
   "execution_count": 34,
   "metadata": {
    "collapsed": false,
    "scrolled": true
   },
   "outputs": [
    {
     "name": "stdout",
     "output_type": "stream",
     "text": [
      "[2 3 2 2 3 3 1 2 1 3 3 2 2 3 1 2 3 2 3 1 2 3 2 1 1 3 3 2 2 1 1 2 3 3 1 3 3\n",
      " 3 3 3 3 3 2 3 3 3 2 2 3 1 3 1 1 2 1 3 3 3 1 3 1 3 2 1 1 3 1 3 1 2 2 3 2 3\n",
      " 1 3 1 1]\n",
      "Finished 499 iterations\n",
      "Finished 999 iterations\n",
      "Finished 1499 iterations\n",
      "Finished 1999 iterations\n",
      "Finished 2499 iterations\n",
      "Finished 2999 iterations\n",
      "Finished 3499 iterations\n",
      "Finished 3999 iterations\n",
      "Finished 4499 iterations\n",
      "Finished 4999 iterations\n",
      "Finished 5499 iterations\n",
      "Finished 5999 iterations\n",
      "Finished 6499 iterations\n",
      "Finished 6999 iterations\n",
      "Finished 7499 iterations\n",
      "Finished 7999 iterations\n",
      "Finished 8499 iterations\n",
      "Finished 8999 iterations\n",
      "Finished 9499 iterations\n",
      "Finished 9999 iterations\n"
     ]
    }
   ],
   "source": [
    "cnv_support = [1,2,3]\n",
    "gibbs_data_J0F1, gibbs_data_results_J0F1, logliks_J0F1, gibbs_df_J0F1 = generate_gibbs_df(cnv_support, \n",
    "                                                                        X_probs, data=subject_data_del16, \n",
    "                                                                        iterations=10000, exon_labels=exon_labels)"
   ]
  },
  {
   "cell_type": "code",
   "execution_count": 35,
   "metadata": {
    "collapsed": false
   },
   "outputs": [
    {
     "data": {
      "image/png": "iVBORw0KGgoAAAANSUhEUgAAAl8AAAFrCAYAAADvvOw7AAAABHNCSVQICAgIfAhkiAAAAAlwSFlz\nAAALEgAACxIB0t1+/AAAIABJREFUeJzt3Xm4HFWZ+PHvvQkQlhASEkARARdecQsCCigCooAgIqL+\n3EUQxo1BwWXcQcVxRUfHwVHEBZVRdETFjcWFVURAEFReDAIuCJPEkIU9uff3xzmddDp3TdKVe2++\nn+e5z+2qt+rU6dOnq94+VdXd09/fjyRJkprRu64rIEmStD4x+ZIkSWqQyZckSVKDTL4kSZIaZPIl\nSZLUIJMvSZKkBk1e1xWQ1oWI2AG4Gbi+zuoFHgQ+nZlnjmD9W4EXZuZVg8QPBD6Wmbu0zXsC8J/A\nNGAZ8NrMvHqIbWwBXAwc3dpORMwGTqtlLALek5k/H66+a1tE7A58JzN3aHrba1tE7Ah8IjNf0MR6\ng5S1A3BDZm62pmWNcrvvBl4L/CwzjxpiuX5gFnAopd8f2lAVpQnJkS+tz+7NzF3q3xOBI4D3RcRq\nH0wjYuOIOAU4m7YPNxGxCXA+JSF7EvBB4BtDlHMIcCXwmI7Q94EvZubja30/FxHbrG59BcD2QDS4\n3ljyGuBlQyVektY+R76kKjNvi4j3AW8D/jciNgQ+CuwLTAJ+CxyfmYuGKOYgYFPgaOADbfMPBG7O\nzB/X6R8AtwxRzvHAkcD/tGZExExgO+DMWt87IuJ3wLOBrwxWUES8mnKQ3RRYSBm9+BywEzADWEw5\nAGdE/BL4FfA04OHAJcCRmdkXEa8HTqhlXN9W/gbAJ4FnUkb0fg2ckJmL6wjhWcBzgC2Bk2rZu1FG\nGg/LzNs76jsZ+Fit51LgcuANwLuAHYCHUBKfucCLgccDp2bmE+r6W1Da9hGZuaCt3McAZwBTgB7g\ni8Dn6/9tI+K8zDwoIt4FHF6X2xR4a2aeExEnA3vV7f8eeHL7em3b2anW+aGZ+UBETAJuo/SBzetz\n26iWc0Fmvqbj+Z8MzMzM4zqnI2Ia8GngCcAGwM+At2Xm0oh4P/B84AFgPvDqzPwHg4iIbwEPA86o\n/f71wGcz8zs1/sv26eFExDspfXYp8Ke6/YUR8V7gpXX+TcBxtR0Ga6O/D/Ec76d8AJkNvBx4ImXk\nbkNKX/5IZn6ulvdx4DBKf/018NjM3G+oNhzJ85TWBke+pJVdR9kpA7yDcsDYLTNnA7cDHxlq5cz8\nXmaeAPyzI7QTcEdEnBERVwEXMMSHn8x8dmb+qmPePEpScSRARDwCeDrlID6cxwH7ZeYzgIOBuzJz\nz8zcCfgN5YDY8khgP0o77A/sGxG7ACcD+2TmkykH+Jb3AA+lHBBnU/YrH2+LT6nt9xbgC5RTu7OB\nvwKvHqCub6AkZ7MpidVUSpJFfb4vyszHAAsoB94LgM3qqVAoB/oftSde1duAczNzN+AQYB+gHziG\nkhgfFBHbA88C9q2joe9m5SR6e2DXzHxp+3rtG8nMmyjJ2WF11oHArZn5B+BNwPsycw/gscBhEbHb\nAG0wmE8BV9fn8CRgJnBiRGwHvBl4cmbuThll3WOogjLzxZQ+/fLM/NYo6rCKiDiM8lruVUdlbwGO\ni4ijKP3tybU9bwC+MkwbDfgc63IbUl7DAG4EjgUOqaPJL6YktlBem90o/WcvSp9uGap8qRGOfEkr\n6wfuqY8PBbYADogIKDv+/1vNcjegHPCfkZm/jojnAT+OiO0z8/5RlHMY8ImIOIGSKP6IlROhwfyu\nNWKXmd+JiD9HxL8Cj6IkWu2J3rmZ2Qcsjog5lBGFXYHzM/OOuswXKCNuUA6u787MBwEi4j+B77WV\n97/1/83AHZl5Xdv0jAHq+izga5l5b51+cS33ZOCXbSOPvwVmZGZ/RJxBOfhfBRwFvH2Acs8BzoyI\npwAXUkYx++prS22b2yLiSODlEfEoYE+g/TqsK0Y4QnJ6rc93an2+WOcfCRxSR9ceA2xSy58/gjKh\n9MmnRERrtGzj+v8TlP5wTUT8BPhJZv5shGWuDc8Cvt1KeDPzRICIOBv4cmbeXZf7NPDuOqo8WBsN\n9hxbLqnbWBIRhwLPiYhHA7uw4rU6BDgzM++r9fg8ZTR5JOVLXefIl7SyJ7PilNok4E2t68KApwAv\nXM1ybwduzMxfA2Tm92v5j4iIH0fEtfXvsCFLKe/ZwzLzCZn5CsqI05wRbH9J60E9fXgGJck8i3Jq\ns6dt2XvbHvfXWH/HMu0JSOd+pJeSbLa0J5cPjqCuS+v2WvXdOiJao3sD1Q3gy8D/qyN0W2TmLzsL\nzcwfAo+mXI/3JOD6iGgfESEidqWcDtucMnr0UVZ+3ksYme8Ae0TEzpTT1mfX+ZdQEoMbKSNqf+so\nv/N5QUn6WyZRRv5afXIP4LiaLO9LSWbmA5+KiE+PsK4j2e5wOl+zLepNBAP1jcl1O4O10YDPsa2M\nJXUbDwOupYxGXkoZgW2vT/tzWdb2eLjypa4z+ZKqeq3Oe4FT66zzKKdONoyIXson9Q+vZvE/AXZo\nnWKKiNYpr1sy85C2C/9/MEw5X6Bcj0REPJVyWuXCUdblIMqpnzOABJ5LOSAN5QLgwHrAg5VPF54H\nvC4iNqjt9Ma6/Oq6EHhZRGxUy/sc5VTioDLz75TrelrXcK0iIs4CXpyZ36Sc2lxEuYZuKSuSxX2A\nqzLzk8BFlLYerG3a1+usz33ANynX4v1vZt4TEdOB3YF/y8zvAttSRh47y58L7BYRPRGxKeWUXMt5\nwAk1thHl2sHj6l2wNwB/zMwPU06tzR6k3oOZW+tHTUqfOIp1LwSOiIjN6/TJlFN55wFH1ecBZfTp\n4sy8f6A2Guo5DrDN3WudT8nM8ygjWtTrvX4EvKL2ocmU/tpKDkdavtQ1Jl9an23cNuJ0DeUg8M7M\n/FGNfxC4lXJ66w+UT9JvWZ0N1dN1hwOnRcQNlIPjEa3TIqPwL8BbI+J6SpJ4eOuUTh1BG27kDMop\nqtdGxLWUi42voSQBQ9X/esqpvJ/Va9amtIVPAe6gjEL8kZKQvGlUz2plnweurn/XA/8APjOC9U6n\njGh9dZD4BymnE6+jJGrnUBKs3wPLIuJKyijgzIj4Q93+EmBGREwdoLzl60VE5+hVqz5PoSaD9ZTc\nhymnBq8C3glcxqpt/w1KUvEn4MesfEr4eMpNANcDv6v/P1ZP5Z4NXFXLPppycwQR8YGIaL9ubTCn\nUBLsGygjfhePYB3qc/sxZfTxsto3t6FcL3cGJTG7MiL+SDl9/fK2VVdqo6Ge4wCbPZ8ycpgR8VvK\nDSJzKe35Fcpr/FvKSOYDrLicYKTlS13T09/fP/xSksa8iDgWmJeZ56zrumjsqNdDHZeZa5IQjytR\nvmdvq8z8ep3+NHBfZv7buq2ZVHjBvTRxLAV+uK4roTEnKCNZ65PfA2+LiLdRjnPXUb5KQxoTHPmS\nJElqkNd8SZIkNcjkS5IkqUEmX5IkSQ0aNxfcz527eLUuTps+fRMWLLjHmLGuxcZKPYwZMzaxYmOl\nHsZWLzZr1tSBvoIGWA9GviZPHvy7I40ZWxuxsVIPY8aMTazYWKmHsdWLDWXCJ1+SJEljicmXJElS\ng0y+JEmSGmTyJUmS1CCTL0mSpAaZfEmSJDXI5EuSJKlBJl+SJEkNMvmSJElqkMmXJElSg0y+JEmS\nGmTyJUmS1CCTL0mSpAaZfEmSJDXI5EuSJKlBJl+SJEkNMvmSJElqUFeTr4jYIyJ+OcD850bEbyLi\nVxFxbDfrIEmSNJZ0LfmKiLcDXwSmdMzfAPgUcCCwL/AvEbF1t+ohSZI0lnRz5Otm4IgB5u8MzMnM\nBZn5AHApsE8X6yFJkjRmTO5WwZn5vxGxwwChzYGFbdOLgWmjLX/y5JHnjUMtOxZjfX39q8R6e3tW\n+j8W6jlUbKB6brjhpEHXW9PYQG3W5HPv9rY6n197+3a29Xjc3kSOre77eSLsB4wNHBvNa+v7snux\nodqzU3tsoNdvtLqWfA1hETC1bXoqcNdwK02fvgmTJ684CJ965pf458KFqyy347YPY+GSxaOKrc46\n3YxdM/Wp3HHPg21z5wGwzSYbsOviy7nl738bE/UcLDZj2jR6nngXcxb+aZXYo6Y9mgX3L2D+ffPW\naqz/d1uMiefeTJ9Y0Qbd6hNNb2+ixtbk/Tze9wPG1v4+3vdlM/vVx205hfn3Lhu0rU87YNuVypo1\nayqjtS6Srz8Cj46IGcASyinHTwy30oIF9yx/3Nvbw4233MKd8+evslxfXz/z7lqwPNbb27M8Sx0s\n1jl/Xcb6+6HvMf0rZdbL1+vv5+a//pXf3zxnnddzqNjWW27JvJk3cMWdV6wS23PrPbn97tv5y5K/\nrNXYzFsev86e+0j62JrGbn/4A9y+ZOmAsWltfWK8bm+ixjrbsjM2bYj38+quN1b2A8YGj430tfV9\nuW72q7OmTOLOe5YO2tbz5y9Zseysqcydu5iBDJWUNZZ8RcTLgM0y8wsRcSJwHuWasy9l5t+bqsd4\n8Mjbz2f6whWDga0Xfsdtt+OqhcMOEkqSpDGsq8lXZt4K7Fkfn9U2/1zg3G5ue7zq7+/npttuGfAT\nUysuSZLGL79kVZIkqUEmX5IkSQ0y+ZIkSWqQyZckSVKDTL4kSZIaZPIlSZLUIJMvSZKkBpl8SZIk\nNcjkS5IkqUEmX5IkSQ0y+ZIkSWqQyZckSVKDuvrD2pIkac319PSwzaYbLJ/u7e2hr68fYKX5Gh9M\nviRJGgceefv5TF94F7By8rXjtttxVZ2v8cHkS5KkMa6/v5+bbruFO+fPB1ZOvlpxjR9e8yVJktQg\nky9JkqQGmXxJkiQ1yORLkiSpQSZfkiRJDTL5kiRJapDJlyRJUoNMviRJkhrkl6xK0hjT+VMysOJL\nNf0pGWn8M/mSpDGo/adkYEXy5U/JSOOfyZckjTGdPyUDK/+cjD8lI41vXvMlSZLUIJMvSZKkBpl8\nSZIkNcjkS5IkqUET8oL7rabPWP64/SLVGdO2YN5dC9ZVtSRJkiZe8jV/4V1sfWA/8/55A7By8rXN\nDOC2dVg5SZK03ptwyVd/fz83/PMGrrjzCmDl5AtgJo9fV1WTJEnymi9JkqQmmXxJkiQ1yORLkiSp\nQSZfkiRJDTL5kiRJalDX7naMiF7gNGA2cD9wTGbOaYu/BXgZ0Af8e2ae0626SJIkjRXdHPk6HJiS\nmXsB7wBObQUiYgvgTcBewIHAf3SxHpIkSWNGN5OvvYGfAmTmFcDubbG7KV93umn96+tiPSRJksaM\nbn7J6ubAwrbpZRExOTOX1um/An8AJgEfHq6w6dM3YfLkScune3t76O3tWWW51vz2WOvxYLGB5hsz\nNprYcH3M2PoZGwt909j4jo21Pm2shy233Ix2s2ZNZbS6mXwtAtpr1NuWeB0MPATYsU6fFxGXZeaV\ngxW2YME9KwrqLd9a3/7N9S2t+a1Ya9mhYp3zjRkbTWwkfczY+hlb133T2PiOjcU+bayf+fOXLJ+e\nNWsqc+cuZiBDJWXdPO14GXAIQETsCVzfFlsA3Avcn5n3AXcBW3SxLpIkSWNCN0e+zgEOiIjLgR7g\nqIg4EZiTmT+IiGcBV0REH3ApcEEX6yJJkjQmdC35ysw+4HUds29si58EnNSt7UuSJI1FfsmqJElS\ng0y+JEmSGmTyJUmS1CCTL0mSpAaZfEmSJDXI5EuSJKlBJl+SJEkNMvmSJElqkMmXJElSg0y+JEmS\nGmTyJUmS1CCTL0mSpAaZfEmSJDXI5EuSJKlBJl+SJEkNMvmSJElqkMmXJElSg0y+JEmSGmTyJUmS\n1CCTL0mSpAaZfEmSJDXI5EuSJKlBJl+SJEkNMvmSJElqkMmXJElSg0y+JEmSGmTyJUmS1CCTL0mS\npAaZfEmSJDXI5EuSJKlBJl+SJEkNMvmSJElqkMmXJElSg0y+JEmSGrRayVdEbL62KyJJkrQ+mDyS\nhSLiUODpwAeB3wCzIuKkzPyvblZOkiRpohnpyNdJwJeBlwBXAjsAR3WpTpIkSRPWiEa+ADLzxoj4\nMPD1zFwSERsOtXxE9AKnAbOB+4FjMnNOW/xgSlLXA1wNvDEz+1fjOUiSJI0bIx35ujMi/hPYHfhp\nRJwK/GWYdQ4HpmTmXsA7gFNbgYiYCnwcODQz9wBuBWaOsu6SJEnjzkiTr5dSrvXaLzPvBv5c5w1l\nb+CnAJl5BSVxa3kqcD1wakRcAtyZmXNHU3FJkqTxaESnHTNzcUQsA46OiA8BizNz8TCrbQ4sbJte\nFhGTM3MpZZTrGcAuwBLgkoj4VWbeNFhh06dvwuTJk5ZP9/b20Nvbs8pyrfntsdbjwWIDzTdmbDSx\n4fqYsfUzNhb6prHxHRtrfdpYD1tuuRntZs2aymiN9G7HjwAPA3YDPgocFRGzM/MtQ6y2CGivUW9N\nvADmA7/JzDtq+RdTErFBk68FC+5ZUVBvD319/fT1rXqJWGt+K9ZadqhY53xjxkYTG0kfM7Z+xtZ1\n3zQ2vmNjsU8b62f+/CXLp2fNmsrcuQOPRQ2VlI30tONBwCuB+zJzEXAAcPAw61wGHAIQEXtSTjO2\nXAM8PiJmRsRkYE/gDyOsiyRJ0rg10rsd++r/Vqq+Udu8wZwDHBARl1PuaDwqIk4E5mTmDyLincB5\nddmzM/OGUdRbkiRpXBpp8nU28C1gRkS8mTIKdtZQK2RmH/C6jtk3tsW/CXxz5FWVJEka/0Z6wf1H\nI+Ig4Dbg4cBJmfnDrtZMkiRpAhrymq+I2LX+3we4FzgX+B6wqM6TJEnSKAw38vV64Fjg/QPE+oH9\n13qNJEmSJrAhk6/MPLY+/NfOC+LrHYySJEkahSGTr4h4GjAJ+GJEvIZy12Jrvf8Gdupu9SRJkiaW\n4U47HgDsCzwE+EDb/KXA57tVKUmSpIlquNOOJwNExCsz82uN1EiSJGkCG+6048k1Ads/Ip7RGc/M\no7tVMUmSpIlouNOOV9f/v+xyPSRJktYLwyVf10XEw4FfNFEZSZKkiW645Osiyvd59QwQ6wcesdZr\nJEmSNIENd8H9jk1VRJIkaX0wogvuI+JLA8W94F6SJGl0RnrB/UXdrogkSdL6YLjTjufW/1+NiK2A\nPYAHgSsz858N1E+SJGlC6R3JQhHxIuBa4EjgX4BrI+LZ3ayYJEnSRDTcaceW9wC7ZeY/ACJie+AH\nwE+7VTFJkqSJaEQjX5RTjXe0JjLzNsrvO0qSJGkUhrvb8VX14S3AuRHxVUrS9VLgui7XTZIkacIZ\n7rRj6/ccl9S/Q+r03Qz8xauSJEkawnB3Ox41WCwiNl771ZEkSZrYRnTBfUS8AHgfsBllxGsSsDGw\nVfeqJkmSNPGM9IL7jwFvBv4IvBz4MnB2tyolSZI0UY00+VqQmb8ArgCmZebJwF5dq5UkSdIENdLk\n696I2Iky8rVfRGwITOtetSRJkiamkSZf7wFOAX4IPBO4EzinW5WSJEmaqEZ0wX1mXsSKH9d+ckRM\nz8wF3auWJEnSxDTSux0fBnwG2A94ALgwIk7IzLldrJskSdKEM9LTjl8CLgC2B3YCrqbc8ShJkqRR\nGOkPa8/KzM+1TX8qIo7sRoUkSZImspGOfF0ZES9pTUTEocBV3amSJEnSxDXcD2v3Af2Ub7U/NiLO\nAJZRvul+AXBM12soSZI0gQz3244jHRmTJEnSCIz0bsdNgJMo3/E1Gfg58N7MvLuLdZMkSZpwRjqy\n9VlgU+Bo4EhgQ+C/u1UpSZKkiWqkdzvulpmz26aPi4g/dKNCkiRJE9lIR756I2KL1kR9vLQ7VZIk\nSZq4Rjry9UnK102cW6cPAz481AoR0QucBswG7geOycw5AyzzI+D7melpTEmSNOGNdOTrXOAI4M/A\nrcARmfmlYdY5HJiSmXsB7wBOHWCZU4DpI6yDJEnSuDfSka9LMnNn4IZRlL038FOAzLwiInZvD0bE\nC4G+1jKSJEnrg5EmX9dFxKuAXwP3tmZm5l+GWGdzYGHb9LKImJyZSyPi8cDLgBcC7xtlnSVJksat\nkSZfewBPoXzTfUs/8Igh1lkETG2b7s3M1kX6rwK2pXxf2A7AAxFxa2YOOgo2ffomTJ48aUVhvT30\n9vasslxrfnus9Xiw2EDzjRkbTWy4PmZs/YyNhb5pbHzHxlqfNtbDlltuRrtZs6YyWsP9vNBDKd/x\ndTdwKfCOzLxrhGVfBjwXODsi9gSubwUy8+1t2zgZuGOoxAtgwYJ7lj/u7e2hr6+fvr7+VZZrzW/F\nWssOFeucb8zYaGIj6WPG1s/Yuu6bxsZ3bCz2aWP9zJ+/ZPn0rFlTmTt3MQMZKikb7oL7LwM3Am8F\nNqLc9ThS5wD3RcTlwKeAEyLixIg4bBRlSJIkTSjDnXbcNjMPAoiInwHXjrTgzOwDXtcx+8YBljt5\npGVKkiSNd8ONfD3QepCZD7ZPS5IkafRG+j1fLateZCVJkqQRG+604+Mi4s9t09vW6R6gPzOHuttR\nkiRJHYZLvnZqpBaSJEnriSGTr8y8ramKSJIkrQ9Ge82XJEmS1oDJlyRJUoNMviRJkhpk8iVJktQg\nky9JkqQGmXxJkiQ1yORLkiSpQSZfkiRJDTL5kiRJapDJlyRJUoNMviRJkhpk8iVJktQgky9JkqQG\nmXxJkiQ1yORLkiSpQSZfkiRJDTL5kiRJapDJlyRJUoNMviRJkhpk8iVJktQgky9JkqQGmXxJkiQ1\nyORLkiSpQSZfkiRJDTL5kiRJapDJlyRJUoNMviRJkhpk8iVJktQgky9JkqQGmXxJkiQ1yORLkiSp\nQSZfkiRJDTL5kiRJatDkbhUcEb3AacBs4H7gmMyc0xY/AXhJnfxxZr6/W3WRJEkaK7o58nU4MCUz\n9wLeAZzaCkTEI4CXA08F9gQOjIgndrEukiRJY0I3k6+9gZ8CZOYVwO5tsb8Cz87MZZnZD2wA3NfF\nukiSJI0JXTvtCGwOLGybXhYRkzNzaWY+CMyLiB7g48BvM/OmoQqbPn0TJk+etHy6t7eH3t6eVZZr\nzW+PtR4PFhtovjFjo4kN18eMrZ+xsdA3jY3v2Fjr08Z62HLLzWg3a9ZURqubydcioL1GvZm5tDUR\nEVOALwGLgTcMV9iCBfesKKi3h76+fvr6+ldZrjW/FWstO1Ssc74xY6OJjaSPGVs/Y+u6bxob37Gx\n2KeN9TN//pLl07NmTWXu3MUMZKikrJunHS8DDgGIiD2B61uBOuL1feC6zHxtZi7rYj0kSZLGjG6O\nfJ0DHBARlwM9wFERcSIwB5gE7AtsFBEH1+XfmZm/6mJ9JEmS1rmuJV+Z2Qe8rmP2jW2Pp3Rr25Ik\nSWOVX7IqSZLUIJMvSZKkBpl8SZIkNcjkS5IkqUEmX5IkSQ0y+ZIkSWqQyZckSVKDTL4kSZIaZPIl\nSZLUIJMvSZKkBpl8SZIkNcjkS5IkqUEmX5IkSQ0y+ZIkSWqQyZckSVKDTL4kSZIaZPIlSZLUIJMv\nSZKkBpl8SZIkNcjkS5IkqUEmX5IkSQ0y+ZIkSWqQyZckSVKDTL4kSZIaZPIlSZLUIJMvSZKkBpl8\nSZIkNcjkS5IkqUEmX5IkSQ0y+ZIkSWqQyZckSVKDTL4kSZIaZPIlSZLUIJMvSZKkBpl8SZIkNcjk\nS5IkqUEmX5IkSQ2a3K2CI6IXOA2YDdwPHJOZc9rixwKvBZYCp2TmD7tVF0mSxoKenh622XSDleb1\n9vbQ19e/ynxNXF1LvoDDgSmZuVdE7AmcCjwPICK2AY4HdgemAJdGxAWZeX8X6yNJ0jr3yNvPZ/rC\nu5ZPt5KvHbfdjqva5mvi6mbytTfwU4DMvCIidm+LPQW4rCZb90fEHOCJwG9GWvis6TMGnL/V9BlM\n3mQbHr7Zw4EVnRpgm022YUbbeq3YjGlb0NvTs1I5xlY/1vkatMe22WQbegZZb01iMzr6Q5PPvb2P\ndSvW/ol4pT696QbMmLYFW2+55bje3kSNdbZle6yzLTvXGyvvZ2NrNzZ982nctWgh8+5aMOB6s7aY\nTn9//0rzYez06YkUG2w/N2uTySsdbzr3gWtDN5OvzYGFbdPLImJyZi4dILYYmDZUYdOnb8LkyZOW\nT//78SesXq32W73VNMbtt64rsC4dPcG3N5HZltJ4N2vW1FGv083kaxHQXqPemngNFJsKDDnWumDB\nPatViVmzpjJ37mJjxroWGyv1MGbM2MSKjZV6GFv92GC6ebfjZcAhAPWar+vbYlcCT4+IKRExDdgZ\nuKGLdZEkSRoTujnydQ5wQERcDvQAR0XEicCczPxBRHwGuISSAL47M+/rYl0kSZLGhK4lX5nZB7yu\nY/aNbfHTgdO7tX1JkqSxyC9ZlSRJapDJlyRJUoNMviRJkhpk8iVJktQgky9JkqQGmXxJkiQ1yORL\nkiSpQSZfkiRJDTL5kiRJapDJlyRJUoNMviRJkhpk8iVJktQgky9JkqQGmXxJkiQ1yORLkiSpQSZf\nkiRJDTL5kiRJapDJlyRJUoN6+vv713UdJEmS1huOfEmSJDXI5EuSJKlBJl+SJEkNMvmSJElqkMmX\nJElSg0y+JEmSGmTyJUmS1KD1KvmKiI0GmLfxQPNrbKtB5vdGxLYRMWD7RcTMiOipjzcfRf02jIiN\nB5jfM9IyJEnS2DYhv2Q1Ip4LfBZ4EHh3Zn6rzv85cBzw78AC4BvAF4FlwJuAmzqKOhN4VX38b5n5\nmojYo643H5gKHA3sDGwH/BA4C7gP2AR4A/AD4F8z84wB6rlTrcsDwGfq9iYD7wSuAv6rlv1Q4Grg\nz8CJmXnH6rfOxBYRzwOeBUwD7gIuAb6TmYN29IiYBbwDuBf4VGbOr/NPAj4IPBdYCFwHfIrSX96V\nmXd2lPPJzDyxPn5RZn47IjYFTgZ2obyGpwCzgMcAv6zb3Q34PaUvfA54c2b+3yB1fQ6lX/8S+CSw\nRa3LXyLiZcDewKbAPOCCzPyp7TJwu9gmg/aV2Z3tkpm/GaxN6jpTgGMo+74zM/OBOv+1mfn5WuYS\n4G/1efQBp2bmPR3lvD0zP1YfPz0zL6kfcl8HPKm2y+nA5sBOwJXAkcDutV1OBz4AnNJZdts2Hgcs\ny8wbI+LdgHDvAAATxElEQVSttV0+npkLI+KpHe1yYWb+sa43JvpLnd4yM+dHxKMo/eUPmfmHiDgL\n+0RjfWJNTNTk6wrgYMrI3reBr2bmVyPiF8Ak4L3ADsCnKS/WfcBPKAnUPcDtQA+lU18L9ANk5v4R\ncSHw+sz8U0Q8FPgfSqK1HyXRen1m3lRj3weWUjrHY4H3Z+ZFbfW8iPIGnAZ8HphN6dgXUt6Qx9ey\n9gSeB3wH+EBmPqeuPyZ2BmPl4FHr3kt5LRdTkuODgQ0ob8jBPB84h5L4vhE4JDNvq8n6rZS+sA2w\nJeV1Wgy8sk639FAS5T/U6ftqf/kiJWk+B3gm8FRKP3sv8DLgr8C5wD7AQZR+sgD4T+Ar7a9lLWtK\nfV5bAV+j9NXXAzdSXrfLazvcCcys82bYLqu0y16UDzi2ycp95UFgD+C8tnY5CLiGsn8ZzDHAnNou\n+wEHZeaC2i6/rmVOA/4B/LaWvUtti1a9e4BnAD+v09vUdvkEsBllf/pMYGPgUcB/U17HGZQPvvsA\nWwP717b6t8z8RXslI+IDdRtTgL/UOv8D2Bf4DeV1uQw4pLbToyj748cxdt5D19R17wROAC4G9qQc\nH96IfaKRPpGZpw3x3Ic1rpOvmkx1njLsAR6bmdPqMlMpL9zbKTuxDTNz7xr7Sma+uj6+CHgR5cX7\nXGZeEBG/yMxn1PjP64t+XmYe1FaHS4BJmfnUiPge8MLMXFpjVwJL6nq7U0a0dgJ+RtnJvjgzn1ZP\nK96YmVHXuxjYIDP3atvOxZm5T0RcXrf1X4ydncFYOXg8LzO373zCEXEZ5c3+3FpO+2ncfmC/zNy/\nLvtU4DTKzuIcYHJmPj0iNgRuyMyd6nI/A86gjHy+Cbibkoi/pJb75domF2Xmvm11+TnQm5n7RcQF\nmXlAW+xSyo7u+cD7KTuMsyiv8Z+BH9Y+0AP8PjMfW9f7RS2zfTsXZOYBtcxl7THbJQ+IiIWtfYRt\nslJf6c/Mp3e0SQ9wBeXAtDvwiwHa5RGZuV9d/ghKUvAs4KfARnWftRlwfWbu2FaXCygHtfdRRj4+\nBby5lntSbZeLM3Oftvr8Auip7bJ8H11jlwP317b+D8r+43Tgp/XA39p/bljb5dFtZU5qbSciJgHn\nZuYhtU8sHUPvoW9m5l71OHFwZt4dEZOBX1FGkuwTDfSJzHwaa2C8J197UBrx+ZQRppZPArcB760d\ncztK1r4FpSP2A/+SmX21nHcAT8rMF9dO/Ang/4AD2pKvq2vZmwIfp5x6PJWSud9AybZvoIzsnAc8\nm5LN79HREaZRko+gDJlOoiRCO1I65cJaxlJK4vMT4ND6+GeUkaIDOnfUbeWvzwePhcChmXlJW2wf\nymjhfhHxY8qbd6Xh8roTe2NmXl+nX0xJTDerz/UdmXlZRDw8y6jboyjJ4t4R8STKCN+JlKS91bZ/\no/SPQ4G3ZuZvawL+H5SRuq9TEtP5lIT0EMpQ+eS2MmYBL6TssHai7FjfT0mEPwM8jdIvvkVJuo/P\nzF9HxNOBd1ES3p/X9d7V0S77UkZix0K7PJmygx2oXZ5DOfU/XLucTEnAW+2yBPjmEO3yV8qBayz1\nlecAbxukTR4G/HMN22QkfeV+4CWZeWvbc96R8t7cG7gIeE1mZke7XA4clpnz6vSbgacDD6F8SPx/\ntT32qNvdAvhJTSIOBo4FXgt8q+05zQHeRtnv/Gtm3hrljMI5wCLg3cBhwPmZeXFE7A18GHiwrYwn\nAK+gfBjcGrijTs+kjIzsTDnbcT6wIfD8LB9Gd6J8ED+QMvoxlt5Dv6p94JO1v8yNiBn1OSxaC++T\nfSgDBd3oE3tTLqNpqk88DfjIavSJuylJ4KB9IjOfxBoY18kXQES8DZiTmee0zZtMacyzs57jjYit\nKR3qROC5mfn9tuVfAXw3284HR8SrgaM6DvIbUU4N3kO5Puxo4IzMfLC+EQ+ivIDzgUsz80cRcWRm\nfnWQuk+mHHRvorwJTqDsYP+DkpgcSxkduhb4EvBk4E9ZzvVfwqo7g7F08OhMNNoPHiNNNE5mdAeP\nSylDxrtSks4+SgL8nsy8PiK2BDbLzNs6XtPH1Lq+OOsp0NonPk3ZWXwoM49oW+f7wEcy81d1egYl\nOX1UZj6hlrlzrcdulJHI71GS8hNqHT9GGRncsbbRpcBbgI9l5kvpEOX6iaB8GvxtLePTlL52LKVP\nfr62858pffM5lL51I2VH3WqXjSmn3N6YmXMiYiawad3BbAz0Zeb9EbELJQF4SWbeWWMvqNt9eu0L\nL8jM/hr7HqXPXdHRLk8Eds7MB2qZu9W/X1MOGN+ljGj+vaNdFlBOqZzY2S4d9Zw9SLscQzm9/gVg\n29our6ckfnMpH1B2pRwIZlES/7dmuaSgvU22ausXu7T1lTuj3JRzYFubfAg4orbJ1nXbHx6gTR6f\nKz5hd7bJTyiXMLyurU2eRrlUYinlAPFW4KMdbdJez9nASZRTQ3OArwI3D9Im76SMXvyptst/Uw46\n91BO39wNHJOZV0bEIygfQH9PSaz+kZl9EbE/5RrV/WoZDwFeQzkYPrP2oz1qVR8CnE15D51b6/vI\nut0dgJ1q+x3e1i4/oyQJvwZeDdxSn8NWlH0klEsdXgN8Jld8aO7tqOczKR+er6G8Lz5a2+Ct9fl+\nkbKf2pyS4O5POQX1C1a8h3opH7p/BrxlgPfQTGB+fQ6zKf2l9R6aSdn/fYq6b2HFe2hm7Rud/eVL\nwKMz83F13sG1T1xf2/s3wOPr6/j8jj7RWZf2PvH1+v/ojj5xC2Wkae8B+sSi2jb3U/rnjZR99GaZ\n+TvaRBnt+hDlA/+ddd67Ke/V5X0iVwyCXFxfm4syc1E99nwW2LqV6HT0ifOBLwO/q6/7gtouW1FO\nEy+i7P+OoRzDdmUAEfECSj+9hjKA8k7KseYt9Tl/opa9MaVPHATcnplfHKi8kRr3ydf6qu6sPknp\nhK1E4xpWPnhs1v5ppa630sGjzmslGisdPGqsM9HYkrKDelRmPqGtzPaDRyvReD3lYsr2g8d8ynUC\nqxw8Bqhn64D6J1ZONO5lRaJxMysSjemUpG4p5UaLb9ayfk55ow92E8ZgsdbOYCTrvZfyIeA3A8Te\nM0hd1qSeoymz/SaTs1hxk8nxlAPPYDegDBZ7c233zlhfXa899j+U/vCPIcocaL3Oet5C6ZsjqecZ\nbbFWmXfV2Ok19jFWPlVyJuX0+kDab7yBla9JacUms/Lo+0DrtUymHDB2ZuWR6VbZXx1kvZ4R1POV\ng5TZuV77Mu3ba91Y9HTKgW0h5ZrWo4Bjc/CbjgaLvRZ49QCxaZQkqnO9ZfVvsDI719uT0lfm1e0N\nVM95lIThKMoZj87tbUD58HYs5UC9d33unTdVPZyS+H6Dcp3wppR93HYMfsPVdnW9cztib6Tsvzpj\nm9b1HtZW5jfr9N+AN2TmhVFO1z2VkvjMA35bR8COrsu26nJvW5mtunQ+hze01aU91qrn9ynvwW/V\ndlyUmYsBIuIeBr+h7B7Kh+QvdszfinKJyyqxzjKjXEd8YGtwZbAy22OUMz5bAv/MzPtq7F7guJHU\nM8rZqXvrh8VWmd9rjeCtLZPXZmFqTmbeTLkIf7D4PMqbsnP+tZRPS+3zvh4RZ9VPIM/viD2vY3p+\n/aSwa9u8aymjc+0de8+2x0cNUs0BE6+2Mo9om/XNjkWe3DF9U5QbLWZTTuV+OyI2qqOOPZRPNrtQ\nb8KIiCkdsfb1WrFlQ8RWKZNyEPvNINsbqi6rW8/O9QaL/TclOdy+1rP9JpNlrLgB5TtdiJ1d/49m\nvW7Us7PMuZSErnVzzaNrO0G5oLb9xpugJPv9qxEbrMzFlJGG0a43XD0HK3Okz6/lJMpp2fYbi5bV\n2IfGUOwUyoXca6XMOkI00HNvv6nqsFz5piq6HDu0PRYRN7PyTUwvA34fEf9OSQbXdl2uo+yTXgac\nnJkXs8J1wJPqh7yVbihrrdcZy8z/i4gBYwOUeXK2ndXqKHOgugxWz2tHWM9By4yIztgaMfkap2Lg\nmw1a7h8g1vq0PlCsVeagsYHWi3I91pBlrkZsTcrcOTPvqnV7HvDziPhLLe+BzFwwRGyo9Va3zG7E\nVqeeva2dTUTs33ZqainlgtKLgIsi4hljJNaNenaWeTXlWo/2m2tap8C3YvAbb0YbW90yh1qvG2Uu\nv7GIYllm/gkgM2+Pcvpu2XocezDL9cOLKSOtrVg/5WL8JmNnUj5QfJpy7eJ7KNcRn9Wlet6bmcdF\nvWksys1erZvGOmOf7UJsqO2tbmyNt5eZn2ENeNpxnIrBbzaAcrfi+hgb6kaLCykjgetjbNCbTCjX\n1q2vsZczwM01dZkBb7yZ6LEY+saindfj2FA3Vd3VcGzPHPwmph92YXtD3TT2nPU1lpmfYA048jVO\nZbnY/GvAE3PlYVmA29bHWJSbB17Biu9l+2tEPINyAeVb1+NY6yaTvrY2/BvlRob71tdYlq+EeXOU\nm2t62+Ksr7HM3C1WvrGoj3Jhd+vGovU51rqp6i+Ui7o/k5k/AmgyFhHfi4gXAj+KiFex4iamezLz\nI13Y3pEdfWdh3ea5ETF3fY2xhhz5kiRpnIhyZ/iANzFl5l/WYdU0CiZfkiRJDfK0oyRJ40SUm60G\nGzXpoXwj/f4NVkmrwZEvSZKkBjnyJUnSOBERL8rMb0f5AtKTKHfuXg2ckplL1m3tNFK9wy8iSZLG\niNfX/5+mfEXE8ZQ7eL+wzmqkUXPkS5Kk8efRmXlMffzHKL+lqHHCkS9JksaPnSLiBODBiGj94PST\nKT8CrXHC5EuSpPHjUGARcBPwxIiYCXwWOG6d1kqjYvIlSdL48SRgW+AMyi9YXAjMAGauy0ppdEy+\nJEkaP95A+c3JjwGHZeYuwL7Ah9dprTQqJl+SJI0fD2bm3cBi4M8AmXk7g3/xqsYg73aUJGn8+EFE\nfB+4AfhhRJwHPBv4+bqtlkbDb7iXJGkciYh9gYMo13nNBy7NzB+t21ppNEy+JEmSGuQ1X5IkSQ0y\n+ZIkSWqQF9xLmhAiYgfKF0/+oSN0emb+V/M1kqSBmXxJmkhur997JEljlsmXpAktInYFfgI8HlgG\n/BZ4HmWU7HRgNtAHfCIzz4yIV1Nu3Z8BPAI4PzPfEBEPA74BbFqXPz4zr2j46UiaALzbUdKEMMRp\nx1cCLwS2BzYArs/Mj0TEx4ApmXl8/X28K4HDgV2BDwCPoyRrCRwCHAHck5kfj4j9gN0z8xNdf2KS\nJhxHviRNJAOedoyIG4GrgHspyRjA/sBrADJzXv3iyv0oP1p8eWYuruv+mTIKdiHw3Yh4EvAjyo8Z\nS9KoebejpPXBFsBUYCtKIgWr7v96WPGB9L62+f1AT2ZeBjwWOA94MXBu12oraUIz+ZK0PvgvykjV\nafUPys+xvAagnnY8HPjlYAXU05SvzMyvAsdRTk9K0qh52lHSRPLQiLi2Y96GlNONL6WMbl0VEf+P\ncl3XaRFxPTAJ+FBmXhMRTxyk7P8EzqoX5C8DXt+NJyBp4vOCe0mSpAZ52lGSJKlBJl+SJEkNMvmS\nJElqkMmXJElSg7zbUVp7JlG+RX1tuo1yZ91EZ9utGdtPGkdMvqS1Z/sDzz3wylsX37pWDlg7TN1h\n0vnPPf8pwJ+HWzYi9gA+mpn7DRCbApwC7EH5wtAlwGsz869ro55ryfYnfPzDV94xb95aabttZs6c\n9Km3vXPItouIDYAvATsAGwGnZOYPOpYZD20HsP2rfvzXK/+2+MG10n4Pm7rBpDMP2W649ptE+W3M\noLTN6zLzho5lxkv7SY0y+ZLWolsX37pszsI/NTpaEBFvp/xkzt2DLPIfwI2Z+da6/POBs4G9mqnh\nyNwxb96yv915R5Nt9wpgfma+MiJmANcCP+hYZly0HcDfFj+47NZFayf5GqHnAmTm0+pvXX6I8oPl\n7cZN+0lNMvmSxr+bKT/6/LXOQERsSDkgLv9C0Mw8JyIurvEDKCMT9wHzgaOBXYB3A33ANsAXgK8D\n1wA7ZeayiPgocHVmnt3F59Vt3wa+Ux/3AEvbg7bd0DLzexHxwzq5PXBXe9z2kwbnBffSOJeZ/ws8\nOEh4S+COzFzp25Qzc35E9FAObkdk5r7ARcB76iLbAocBewInUE7LXQocVE83HQx8b20/lyZl5pLM\nXBwRUylJ2Hs6FrHthpGZSyPiq5Rv//9GR9j2kwZh8iVNbPOALerBbrmIeDkwE1iUmX+vsy8GHlcf\nX56Z92fmvcANwCMp1/e8mnLwuzAzH2ig/l0VEdsBvwC+lplndYRtuxHIzCOBnYDTI2LTtpDtJw3C\n5EuawDLzQeA84F9b8yLiRcCbKAfHzSPiITW0L3BTfbxLREyKiE0oB8U/ZeallAPha4AzGnoKXRMR\nWwPnA/+WmV/qjNt2Q4uIV0bEO+vkPZRThX2tuO0nDc5rvqS1aIepO0wag2WdCHwyIi6n3HG2AHhB\nZvZHxLHAdyOir85/NfB4YAPgJ5RTR6dk5rxa1jeAF2Xm79dS3ZbbZubMtdZ2IyzrXcB04L0R8d46\n7+A64tIyLtoOyh2KDZf1XeDL9RquDYA3d7QdjKP2k5rkD2tLa8+E+K6leufa6zLzJQPE3ka5Q3CV\nkaI1ZNutGdtPGkcc+ZLWnmWM4Du5xquI+ArwUOpXDKxltt2asf2kccSRL0mSpAZ5wb0kSVKDTL4k\nSZIaZPIlSZLUIJMvSZKkBpl8SZIkNcjkS5IkqUEmX5IkSQ0y+ZIkSWqQyZckSVKDTL4kSZIa9P8B\nSj3B01yudfUAAAAASUVORK5CYII=\n",
      "text/plain": [
       "<matplotlib.figure.Figure at 0x110eb2fd0>"
      ]
     },
     "metadata": {},
     "output_type": "display_data"
    }
   ],
   "source": [
    "create_stacked_bars(gibbs_df_J0F1, 'Del 16-19, random cnv start values, full coverage')"
   ]
  },
  {
   "cell_type": "code",
   "execution_count": 52,
   "metadata": {
    "collapsed": false
   },
   "outputs": [
    {
     "data": {
      "text/plain": [
       "[33038256, 33038317]"
      ]
     },
     "execution_count": 52,
     "metadata": {},
     "output_type": "execute_result"
    }
   ],
   "source": [
    "exon_dict['78']"
   ]
  },
  {
   "cell_type": "markdown",
   "metadata": {},
   "source": [
    "### Comments\n",
    "* Seem to have several false duplications called here"
   ]
  },
  {
   "cell_type": "markdown",
   "metadata": {},
   "source": [
    "## Results for simulated duplication (exon 30), subject FGPC-0000-444F"
   ]
  },
  {
   "cell_type": "code",
   "execution_count": 36,
   "metadata": {
    "collapsed": false,
    "scrolled": true
   },
   "outputs": [
    {
     "name": "stdout",
     "output_type": "stream",
     "text": [
      "[3 1 1 1 2 2 2 3 2 1 2 1 2 3 1 1 3 1 3 2 3 3 1 1 2 3 2 2 1 2 3 2 2 3 3 1 1\n",
      " 3 2 1 1 3 3 3 2 1 3 2 2 2 3 3 3 1 3 2 1 1 3 3 2 2 1 2 3 3 2 3 3 1 1 2 2 1\n",
      " 2 2 1 2]\n",
      "Finished 499 iterations\n",
      "Finished 999 iterations\n",
      "Finished 1499 iterations\n",
      "Finished 1999 iterations\n",
      "Finished 2499 iterations\n",
      "Finished 2999 iterations\n",
      "Finished 3499 iterations\n",
      "Finished 3999 iterations\n",
      "Finished 4499 iterations\n",
      "Finished 4999 iterations\n",
      "Finished 5499 iterations\n",
      "Finished 5999 iterations\n",
      "Finished 6499 iterations\n",
      "Finished 6999 iterations\n",
      "Finished 7499 iterations\n",
      "Finished 7999 iterations\n",
      "Finished 8499 iterations\n",
      "Finished 8999 iterations\n",
      "Finished 9499 iterations\n",
      "Finished 9999 iterations\n"
     ]
    }
   ],
   "source": [
    "cnv_support = [1,2,3]\n",
    "gibbs_data_444F, gibbs_data_results_444F, logliks_444F, gibbs_df_444F = generate_gibbs_df(cnv_support, \n",
    "                                                                        X_probs, data=subject_data_dup30, \n",
    "                                                                        iterations=10000, exon_labels=exon_labels)"
   ]
  },
  {
   "cell_type": "code",
   "execution_count": 37,
   "metadata": {
    "collapsed": false
   },
   "outputs": [
    {
     "data": {
      "image/png": "iVBORw0KGgoAAAANSUhEUgAAAl8AAAFrCAYAAADvvOw7AAAABHNCSVQICAgIfAhkiAAAAAlwSFlz\nAAALEgAACxIB0t1+/AAAIABJREFUeJzt3XmYHFW5+PHvTAIiECAkARQXcOEVNxBRQEEQRQQ3RL3u\nKAKKGwpuuF3QH+7iLnqvgIrKVVxAcUEFEVlEEERB5UVWUQRDDCFhT2Z+f5zTSaczPdMT0pWZyffz\nPHnSVW/V6dNnTle9fU5V98Dw8DCSJElqxuDqroAkSdKaxORLkiSpQSZfkiRJDTL5kiRJapDJlyRJ\nUoNMviRJkho0fXVXQJpoImIL4Crg0rpqELgH+GxmnrAKn+exwJeA9YBh4D2Z+bMaexbwEeA+wJ+A\nAzLz1lX13OOo4xeAmzPzyKafe1WLiAOBtTPzmCb261LWkcDszHzTvS1rHM+5AfAzYCPgvzPz+122\nezXwwsx8dkT8GvhCZn6vqXpKaxKTL2lkd2Tmtq2FiHgwcEZE3Nbt5LUSvkk5GZ4SEY8GfhsRs4AN\nga8CT87Mv0XEx4CPAm9YRc+7ptoZuKzB/SaKbYFNM/Nhq7sikgqTL6kHmXldRPw38A7g+xHxNeCy\nzPwkQPtyRFwLnAzsQhltODozvzRCsdsBS+rjhwK31OVnABdm5t9q7EvAHyPijZnZ9VuR62jFf4BH\n1H0uBD5OGT27H/DLzDygjuydAfwU2AHYGHhvZn6njpIcC2wD/AtYDJxTy38U8AVgFmWk7ujMPCEi\ndqOM0t0APAq4HTgCOAQI4PuZeegI9d0K+B9gE2AIOKrW4Vrga8DTgAcB38nMd0bEicDFbW1+MPDU\nzHxxR7mvBw4G7gbuBF5X6/FcYI+IuAP4Xn3uTYHNgOuA/8rMf9fn/x3wWOA97ftl5hfbnufDwAat\nUayIeCbwgczcISLeA+wDrEMZ2Xx7Zp7cUc9rKSNNv+9cjognAR+r+w4BR2bmjyNiM+AEYHYt5ieZ\n+f7Otm17jgCOBzaPiEuAl1L61vo1vgWl367frYyO8jYDvkzpY0PAlzPzcxHxAEqf2wIYAL6emZ8Y\no426vcZXAwfU9QuAZ9eyt6L01YXAyzIzI+Jh9fVtTOmvA8A3M/Nr3crv5XVK/eY1X1Lv/gg8psdt\n1wWeAOwGfDAiVtgvMxcDRMRVwA+Aj2XmEuCBwPVtm/4D2ACY0cPzzs/MR2bm54G3UEbWdgAeCTw3\nIh5ft3sI8PPMfCLwLkqSBvAB4A7KyfVFlKSFiJgO/Aj4fGY+FtgL+HBE7FT3ewIleXoEcBPwbuBZ\nlATzjRFx/xHq+m3gu5n5KGDvWt4GNbZ+Zu4CPAl4c0RsCXwFeFXb/vvXdUtFxDTgM8AzM/MJwP8C\nO9fE50fAp2sC9RLgt5m5U22L24FXthV1WWZuPcJ+7Y4FXhwRa7fXp46SPh3YtbbVe4EPjvD6RxQR\nMykjn6/MzO0oyd+XIuJBwEHA1XX9LsDDI2LDbmVlZgIHAlfVkdw7eq1HF8cAV9S/807Aa2sC9C3g\nzMx8DPBk4BUR8RK6t9ForxFKEr9bZj6V0tduycwdM3MryoeK1rTtN4D/y8xHU5L9nWDMNpRWO5Mv\nqXfDlJN0L76YmcOZ+Q/gNMpo1grqNg8FHgYcHhG70/19uaTL+nZntz1+FbBRHYU5hpIQtkY47qGM\nfAFcTBk5gJI0nFDrNZcyggdl1GGdzPxBrfcNwPeBZ9b4NZn5h/r4KsqJ+O7MvBm4ta18ACJiY8ro\n2rG1vOsz86Ft17X9sK7/J/Dvuv+vgXUiYvuIeCQwhzKCt1RNXr8LnFevV1sAHNfZSJn52brNYbVt\nHt3WNp3tOKLMvJqSkD+3nuyfBnw7M6+jtP3LI+KjlFG4nkaWqp0oI5Wn1NGqn1L63mMpfekFEfFT\nyoje4Zm5YBxl31tPpyS0ZOaCmvT8i5JwfbG1njJyuVe3NmL01wjwp1ZfqNedfS0i3hwRn6V8oFm/\nlvdElvWhv7KsP4xVvrRaOe0o9e4JLLsIf5gyxdGydse2i9seD9KRONWRgH2BkzJzKDOviYjTgccB\nf6dMB7ZsThnRuq2HOi5qe3w25cR3GnBSLbNV57szc2iE19L5ulqvY6SEcBBYqz6+qyN2zxj1bJW7\ndBq1TpH9vS62j9AMAwOZORwRxwH71ec7bqRp2Mx8Rb2G7umUUb0DgOe1b1Ovo3siZcrqzPo62l93\nezuO5than02BkzNzUURsR0kePw38AjiLMm3WqVsfmgb8tY5Ytup7f2BuZt5TRwGfDuwOXBAR+2Tm\neT3Wd6x+O5bFLP83ewgwr6NMWL5vjNRGXV8j8HLa2r9OI7+WMuV9ImVqfUuWvafan7u1brTypdXO\nkS+pB/X6pPcDR9dVc4Hta2w2ZQqo3X419iDKqNfP2oOZeTdwFGX6q3VieCrlRP0LYMeIeHjd/GDq\nSNA46juz1u9ddbRqc8ro2rQxdj0NOCAiBmsZraQlgbsjYt+2+r4A+OV46tVSRzUuok4jRsQDgXMp\nNxuM5muUKaQXUaaVlhMRsyPiemBeZn4GeB9lhA1K4tBKCPYEPpOZ36CMrO1B97Zp36/TycDjKdOB\nrSnQpwC/z8xPUf6e+3Qpu70P7UgZqQE4nzKd+JQa2xb4G3D/OpL2/sw8hTKt/GfKqGSvbgHWriOH\nAM8fx74Ap1OmDqnTnWdQ+tX5wBvb1u/Hsr4xUht1fY0jPOeewNcy8zhKP3wOMK32oXPb6rMlZWRt\neJzlS40z+ZJGdt+IuKT+u5hy0n93Zv6kxj8P3C8iknK9y6879t8yIi6iJDOH1GtvOj0fOLhOi/wY\neEdm/j4z/005oXwvIv5Kuc7sbQB1yu2SsSqfmfMpF8FfHBG/p1yDdS7lRDmaIymjVpcDp1JH+jLz\nHkoS8ZaI+BPlJPzBzDxzrLqM4mXAf0XEH+tzHZiZN462Q41fTJmWumGE+M2UpPaM2v4fpVzzBCUB\nPiQi3k25BuuTdZsfUG4q6NY27ft1Pt9dwHeAwcy8oK7+P2B2RPyFkmAuAjaOiM5r9t5Fac9LKInJ\nRbXMuZTE9hO1bb5BuXbpOsr1bNtGxGXA74Fr6vNR++r2XV5Dq74LgHcCP4uIC2kbxerRm4Ctax84\nF/hIZl5EGa16WkRcClxAmZL+Wrc2GuM1dvok8LraTmdQ/v6tv9V+LOtDX6ztcfs4y5caNzA8PN73\nnqTRdN7F1ofyf5KZz+pH2Zq8IuJDwPfarr2b8iLivZS7aS+vI25/olxr9pfVXDVpVF7zJU0iEbE5\n5QJxaamIGACuXZMSr+oK4DsRMUQ5n33UxEuTgSNfkiRJDfKaL0mSpAaZfEmSJDXI5EuSJKlBk+aC\n+7lzF67UxWkzZ67L/Pkjfym5MWOrIjZR6mHMmLGpFZso9TC2crE5c2Z0fvnwUlN+5Gv69O7fKWnM\n2KqITZR6GDNmbGrFJko9jK1cbDRTPvmSJEmaSEy+JEmSGmTyJUmS1CCTL0mSpAaZfEmSJDXI5EuS\nJKlBJl+SJEkNMvmSJElqkMmXJElSg0y+JEmSGmTyJUmS1CCTL0mSpAaZfEmSJDXI5EuSJKlBJl+S\nJEkNMvmSJElqkMmXJElSg/qafEXEDhHx6xHWPyciLoyI30bEQf2sgyRJ0kTSt+QrIt4JHAus07F+\nLeDTwDOAXYHXRsSm/aqHJEnSRNLPka+rgH1HWL81cGVmzs/Mu4FzgKf0sR6SJEkTxvR+FZyZ34+I\nLUYIbQAsaFteCGw43vKnT+89bxxtW2MTKzY0NLxCbHBwoOt+rdhI2zT5GiZiW8KK7dneTp1tNlFf\ngzFja3JsotRjdcf6cSxb2TIXLx7qWn6v+pZ8jeJWYEbb8gzglrF2mjlzXaZPn7Z0+egTjuc/Cxas\nsN2Wmz+ABYsWjiu2MvsY60/s4hlP4sbb72lbezMAj5q1DvPuWDJibLN112K7hedxzT//MSFew0SK\nLd+eNy+N2WbNxCZKPYwZm+yxfhzLVqbMjTfckLft95rl1s2ZM2OF7cayOpKvvwIPj4iNgUWUKcdP\njrXT/Pm3L308ODjA5ddcw03z5q2w3dDQMDffMn9pbHBwYGl22y3Wud7Y6okND8PQI4aX+zSyLDbM\nDYvu5oZFi0csc8Prr+fPV125Wl5DL31sdcVueNCyNuuMtbfZ6q7nVI1NpPeXsckXm4h9enXF+nEs\nW5kyN501i3nzFi1dnjNnBnPnLmQkoyVljSVfEfEyYP3M/N+IOAz4OeWas+Mz859N1UMT20Nv+AUz\nFywbCG11+gcteSCXTdt+NdZMkqRVo6/JV2ZeC+xYH5/Ytv5U4NR+Prcmn+HhYa647poRPxEC8CCT\nL0nS5OeXrEqSJDXI5EuSJKlBJl+SJEkNMvmSJElqkMmXJElSg0y+JEmSGmTyJUmS1CCTL0mSpAaZ\nfEmSJDXI5EuSJKlBJl+SJEkNMvmSJElqkMmXJElSg0y+JEmSGmTyJUmS1CCTL0mSpAaZfEmSJDXI\n5EuSJKlBJl+SJEkNMvmSJElqkMmXJElSg0y+JEmSGmTyJUmS1CCTL0mSpAaZfEmSJDXI5EuSJKlB\nJl+SJEkNMvmSJElqkMmXJElSg0y+JEmSGmTyJUmS1CCTL0mSpAaZfEmSJDXI5EuSJKlBJl+SJEkN\nMvmSJElqkMmXJElSg0y+JEmSGjS9XwVHxCBwDLANcBdwYGZe2RZ/G/AyYAj4cGae3K+6SJIkTRT9\nHPnaB1gnM3cCDgeObgUiYiPgLcBOwDOAz/SxHpIkSRNGP5OvnYHTADLzfGD7tthtwHXAevXfUB/r\nIUmSNGH0bdoR2ABY0La8JCKmZ+biunw98BdgGvCRsQqbOXNdpk+ftnR5cHCAwcGBFbZrrW+PtR53\ni4203pix8cTG6mPG1szYROibxiZ3bKL1aWMDzJq1Pu3mzJnBePUz+boVaK/RYFvitRdwP2DLuvzz\niDg3My/oVtj8+bcvK2hwgKGhYYaGhlfYrrW+FWttO1qsc70xY+OJ9dLHjK2ZsdXdN41N7thE7NPG\nhpk3b9HS5TlzZjB37kJGMlpS1s9px3OBvQEiYkfg0rbYfOAO4K7MvBO4Bdioj3WRJEmaEPo58nUy\nsEdEnAcMAPtHxGHAlZn5o4h4OnB+RAwB5wC/7GNdJEmSJoS+JV+ZOQQc3LH68rb4EcAR/Xp+SZKk\nicgvWZUkSWqQyZckSVKDTL4kSZIaZPIlSZLUIJMvSZKkBpl8SZIkNcjkS5IkqUEmX5IkSQ0y+ZIk\nSWqQyZckSVKDTL4kSZIaZPIlSZLUIJMvSZKkBpl8SZIkNcjkS5IkqUEmX5IkSQ0y+ZIkSWqQyZck\nSVKDTL4kSZIaZPIlSZLUIJMvSZKkBpl8SZIkNcjkS5IkqUEmX5IkSQ0y+ZIkSWqQyZckSVKDTL4k\nSZIaZPIlSZLUIJMvSZKkBpl8SZIkNcjkS5IkqUEmX5IkSQ0y+ZIkSWqQyZckSVKDVir5iogNVnVF\nJEmS1gTTe9koIp4N7AL8P+BCYE5EHJGZX+xn5SRJkqaaXke+jgC+CrwEuADYAti/T3WSJEmasnoa\n+QLIzMsj4iPANzNzUUSsPdr2ETEIHANsA9wFHJiZV7bF96IkdQPARcAbM3N4JV6DJEnSpNHryNdN\nEfF5YHvgtIg4Gvj7GPvsA6yTmTsBhwNHtwIRMQP4BPDszNwBuBaYPc66S5IkTTq9Jl8vpVzrtVtm\n3gZcXdeNZmfgNIDMPJ+SuLU8CbgUODoizgZuysy546m4JEnSZNTTtGNmLoyIJcBrIuJDwMLMXDjG\nbhsAC9qWl0TE9MxcTBnleiqwLbAIODsifpuZV3QrbObMdZk+fdrS5cHBAQYHB1bYrrW+PdZ63C02\n0npjxsYTG6uPGVszYxOhbxqb3LGJ1qeNDTBr1vq0mzNnBuPV692OHwUeADwe+Biwf0Rsk5lvG2W3\nW4H2Gg3WxAtgHnBhZt5Yy/8NJRHrmnzNn3/7soIGBxgaGmZoaMVLxFrrW7HWtqPFOtcbMzaeWC99\nzNiaGVvdfdPY5I5NxD5tbJh58xYtXZ4zZwZz5448FjVaUtbrtOOewCuBOzPzVmAPYK8x9jkX2Bsg\nInakTDO2XAw8OiJmR8R0YEfgLz3WRZIkadLq9W7Hofp/K1W/T9u6bk4G9oiI8yh3NO4fEYcBV2bm\njyLi3cDP67YnZeZl46i3JEnSpNRr8nUS8B1g44h4K2UU7MTRdsjMIeDgjtWXt8W/DXy796pKkiRN\nfr1ecP+xiNgTuA54EHBEZv64rzWTJEmagka95isitqv/PwW4AzgVOAW4ta6TJEnSOIw18vV64CDg\nAyPEhoHdV3mNJEmSprBRk6/MPKg+fHPnBfH1DkZJkiSNw6jJV0Q8GZgGHBsRB1DuWmzt92Vgq/5W\nT5IkaWoZa9pxD2BX4H7AB9vWLwb+p1+VkiRJmqrGmnY8EiAiXpmZ32ikRpIkSVPYWNOOR9YEbPeI\neGpnPDNf06+KSZIkTUVjTTteVP//dZ/rIUmStEYYK/n6Y0Q8CDizicpIkiRNdWMlX2dRvs9rYITY\nMPCQVV4jSZKkKWysC+63bKoikiRJa4KeLriPiONHinvBvSRJ0vj0esH9Wf2uiCRJ0ppgrGnHU+v/\nX4+ITYAdgHuACzLzPw3UT5IkaUoZ7GWjiHgRcAnwKuC1wCUR8cx+VkySJGkqGmvaseV9wOMz818A\nEfFg4EfAaf2qmCRJ0lTU08gXZarxxtZCZl5H+X1HSZIkjcNYdzvuVx9eA5waEV+nJF0vBf7Y57pJ\nkiRNOWNNO7Z+z3FR/bd3Xb6Nkb94VZIkSaMY627H/bvFIuK+q746kiRJU1tPF9xHxAuA/wbWp4x4\nTQPuC2zSv6pJkiRNPb1ecP9x4K3AX4GXA18FTupXpSRJkqaqXpOv+Zl5JnA+sGFmHgns1LdaSZIk\nTVG9Jl93RMRWlJGv3SJibWDD/lVLkiRpauo1+XofcBTwY+BpwE3Ayf2qlCRJ0lTV0wX3mXkWy35c\n+wkRMTMz5/evWpIkSVNTr3c7PgD4HLAbcDdwekQcmplz+1g3SZKkKafXacfjgV8CDwa2Ai6i3PEo\nSZKkcej1h7XnZOaX2pY/HRGv6keFJEmSprJeR74uiIiXtBYi4tnA7/tTJUmSpKlrrB/WHgKGKd9q\nf1BEHAcsoXzT/XzgwL7XUJIkaQoZ67cdex0ZkyRJUg96vdtxXeAIynd8TQd+Bbw/M2/rY90kSZKm\nnF5Htr4ArAe8BngVsDbw5X5VSpIkaarq9W7Hx2fmNm3Lb4qIv/SjQpIkSVNZryNfgxGxUWuhPl7c\nnypJkiRNXb2OfH2K8nUTp9bl5wIfGW2HiBgEjgG2Ae4CDszMK0fY5ifADzPTaUxJkjTl9TrydSqw\nL3A1cC2wb2YeP8Y++wDrZOZOwOHA0SNscxQws8c6SJIkTXq9jnydnZlbA5eNo+ydgdMAMvP8iNi+\nPRgRLwSGWttIkiStCXpNvv4YEfsBvwPuaK3MzL+Pss8GwIK25SURMT0zF0fEo4GXAS8E/nucdZYk\nSZq0ek2+dgCeSPmm+5Zh4CGj7HMrMKNteTAzWxfp7wdsTvm+sC2AuyPi2szsOgo2c+a6TJ8+bVlh\ngwMMDg6ssF1rfXus9bhbbKT1xoyNJzZWHzO2ZsYmQt80NrljE61PGxtg1qz1aTdnzgzGa6yfF7o/\n5Tu+bgPOAQ7PzFt6LPtc4DnASRGxI3BpK5CZ72x7jiOBG0dLvADmz7996ePBwQGGhoYZGhpeYbvW\n+laste1osc71xoyNJ9ZLHzO2ZsZWd980NrljE7FPGxtm3rxFS5fnzJnB3LkLGcloSdlYF9x/Fbgc\neDtwH8pdj706GbgzIs4DPg0cGhGHRcRzx1GGJEnSlDLWtOPmmbknQEScAVzSa8GZOQQc3LH68hG2\nO7LXMiVJkia7sUa+7m49yMx72pclSZI0fr1+z1fLihdZSZIkqWdjTTs+KiKublvevC4PAMOZOdrd\njpIkSeowVvK1VSO1kCRJWkOMmnxl5nVNVUSSJGlNMN5rviRJknQvmHxJkiQ1yORLkiSpQSZfkiRJ\nDTL5kiRJapDJlyRJUoNMviRJkhpk8iVJktQgky9JkqQGmXxJkiQ1yORLkiSpQSZfkiRJDTL5kiRJ\napDJlyRJUoNMviRJkhpk8iVJktQgky9JkqQGmXxJkiQ1yORLkiSpQSZfkiRJDTL5kiRJapDJlyRJ\nUoNMviRJkhpk8iVJktQgky9JkqQGmXxJkiQ1yORLkiSpQSZfkiRJDTL5kiRJapDJlyRJUoNMviRJ\nkhpk8iVJktQgky9JkqQGTe9XwRExCBwDbAPcBRyYmVe2xQ8FXlIXf5qZH+hXXSRJkiaKfo587QOs\nk5k7AYcDR7cCEfEQ4OXAk4AdgWdExGP7WBdJkqQJoZ/J187AaQCZeT6wfVvseuCZmbkkM4eBtYA7\n+1gXSZKkCaFv047ABsCCtuUlETE9Mxdn5j3AzRExAHwC+ENmXjFaYTNnrsv06dOWLg8ODjA4OLDC\ndq317bHW426xkdYbMzae2Fh9zNiaGZsIfdPY5I5NtD5tbIBZs9an3Zw5MxivfiZftwLtNRrMzMWt\nhYhYBzgeWAi8YazC5s+/fVlBgwMMDQ0zNDS8wnat9a1Ya9vRYp3rjRkbT6yXPmZszYyt7r5pbHLH\nJmKfNjbMvHmLli7PmTODuXMXMpLRkrJ+TjueC+wNEBE7Ape2AnXE64fAHzPzdZm5pI/1kCRJmjD6\nOfJ1MrBHRJwHDAD7R8RhwJXANGBX4D4RsVfd/t2Z+ds+1keSJGm161vylZlDwMEdqy9ve7xOv55b\nkiRpovJLViVJkhpk8iVJktQgky9JkqQGmXxJkiQ1yORLkiSpQSZfkiRJDTL5kiRJapDJlyRJUoNM\nviRJkhpk8iVJktQgky9JkqQGmXxJkiQ1yORLkiSpQSZfkiRJDTL5kiRJapDJlyRJUoNMviRJkhpk\n8iVJktQgky9JkqQGmXxJkiQ1yORLkiSpQSZfkiRJDTL5kiRJapDJlyRJUoNMviRJkhpk8iVJktQg\nky9JkqQGmXxJkiQ1yORLkiSpQSZfkiRJDTL5kiRJapDJlyRJUoNMviRJkhpk8iVJktQgky9JkqQG\nmXxJkiQ1yORLkiSpQdP7VXBEDALHANsAdwEHZuaVbfGDgNcBi4GjMvPH/aqLJEnSRNHPka99gHUy\ncyfgcODoViAiNgMOAZ4M7Al8JCLu08e6SJIkTQh9G/kCdgZOA8jM8yNi+7bYE4FzM/Mu4K6IuBJ4\nLHBhr4XPmbnxiOs33nAjBgcGli4PDg4wNDQ8aqxzvbGJGdtsvbVGjG223lpsvOFGbDpr1mqpZy99\nbHXF2tusPdbZZqu7nlM1NtHeQ8YmV2wi9unVFevHsWxlyuyWe4xXP5OvDYAFbctLImJ6Zi4eIbYQ\n2HC0wmbOXJfp06ctXf7wIYeuwqpq8nvN6q7AJGSbSZoK+nEs673MOXNmjLv0fiZftwLtNRqsiddI\nsRnALaMVNn/+7StViTlzZjB37kJjxvoWmyj1MGbM2NSKTZR6GFv5WDf9vObrXGBvgIjYEbi0LXYB\nsEtErBMRGwJbA5f1sS6SJEkTQj9Hvk4G9oiI84ABYP+IOAy4MjN/FBGfA86mJIDvzcw7+1gXSZKk\nCaFvyVdmDgEHd6y+vC3+FeAr/Xp+SZKkicgvWZUkSWqQyZckSVKDTL4kSZIaZPIlSZLUIJMvSZKk\nBpl8SZIkNcjkS5IkqUEmX5IkSQ0y+ZIkSWqQyZckSVKDTL4kSZIaZPIlSZLUIJMvSZKkBpl8SZIk\nNcjkS5IkqUEmX5IkSQ0y+ZIkSWqQyZckSVKDBoaHh1d3HSRJktYYjnxJkiQ1yORLkiSpQSZfkiRJ\nDTL5kiRJapDJlyRJUoNMviRJkhpk8iVJktSgNSr5ioj7jLDuviOtr7FNuqwfjIjNI2LE9ouI2REx\nUB9vMI76rR0R9x1h/UCvZUiSpIltSn7JakQ8B/gCcA/w3sz8Tl3/K+BNwIeB+cC3gGOBJcBbgCs6\nijoB2K8+fldmHhARO9T95gEzgNcAWwMPBH4MnAjcCawLvAH4EfDmzDxuhHpuVetyN/C5+nzTgXcD\nvwe+WMu+P3ARcDVwWGbeuPKtM7VFxPOApwMbArcAZwPfy8yuHT0i5gCHA3cAn87MeXX9EcD/A54D\nLAD+CHya0l/ek5k3dZTzqcw8rD5+UWZ+NyLWA44EtqX8DY8C5gCPAH5dn/fxwJ8pfeFLwFsz899d\n6vosSr/+NfApYKNal79HxMuAnYH1gJuBX2bmabbLyO1im3TtK9t0tktmXtitTeo+6wAHUo59J2Tm\n3XX96zLzf2qZi4B/1NcxBBydmbd3lPPOzPx4fbxLZp5dP+QeDDyutstXgA2ArYALgFcB29d2+Qrw\nQeCozrLbnuNRwJLMvDwi3l7b5ROZuSAintTRLqdn5l/rfhOiv9TlWZk5LyIeRukvf8nMv0TEidgn\nGusT98ZUTb7OB/aijOx9F/h6Zn49Is4EpgHvB7YAPkv5Y90J/IySQN0O3AAMUDr1JcAwQGbuHhGn\nA6/PzL9FxP2B/6MkWrtREq3XZ+YVNfZDYDGlczwS+EBmntVWz7Mob8ANgf8BtqF07NMpb8hDalk7\nAs8Dvgd8MDOfVfefEAeDiXLyqHUfpPwtF1KS472AtShvyG6eD5xMSXzfCOydmdfVZP1aSl/YDJhF\n+TstBF5Zl1sGKInyX+rynbW/HEtJmk8GngY8idLP3g+8DLgeOBV4CrAnpZ/MBz4PfK39b1nLWqe+\nrk2Ab1D66uuByyl/t/NqO9wEzK7rNrZdVmiXnSgfcGyT5fvKPcAOwM/b2mVP4GLK8aWbA4Era7vs\nBuyZmfNru/yulrkh8C/gD7XsbWtbtOo9ADwV+FVd3qy2yyeB9SnH06cB9wUeBnyZ8nfcmPLB9ynA\npsDuta3elZlntlcyIj5Yn2Md4O+1zv8CdgUupPxdzgX2ru30MMrx+FFMnPfQxXXfm4BDgd8AO1LO\nD2/EPtG8urCiAAASB0lEQVRIn8jMY0Z57WOa1MlXTaY6pwwHgEdm5oZ1mxmUP9w7KQextTNz5xr7\nWma+uj4+C3gR5Y/3pcz8ZUScmZlPrfFf1T/6zzNzz7Y6nA1My8wnRcQpwAszc3GNXQAsqvttTxnR\n2go4g3KQfXFmPrlOK16emVH3+w2wVmbu1PY8v8nMp0TEefW5vsjEORhMlJPH8zLzwZ0vOCLOpbzZ\nn1PLaZ/GHQZ2y8zd67ZPAo6hHCxOBqZn5i4RsTZwWWZuVbc7AziOMvL5FuA2SiL+klruV2ubnJWZ\nu7bV5VfAYGbuFhG/zMw92mLnUA50zwc+QDlgnEj5G18N/Lj2gQHgz5n5yLrfmbXM9uf5ZWbuUctc\n0h6zXXKPiFjQOkbYJsv1leHM3KWjTQaA8yknpu2BM0dol4dk5m51+30pScHTgdOA+9Rj1vrApZm5\nZVtdfkk5qf03ZeTj08Bba7lH1Hb5TWY+pa0+ZwIDtV2WHqNr7DzgrtrWn6EcP74CnFZP/K3j59q1\nXR7eVua01vNExDTg1Mzcu/aJxRPoPfTtzNypnif2yszbImI68FvKSJJ9ooE+kZlP5l6Y7MnXDpRG\nfD5lhKnlU8B1wPtrx3wgJWvfiNIRh4HXZuZQLedw4HGZ+eLaiT8J/BvYoy35uqiWvR7wCcrU49GU\nzP0ySrZ9GWVk5+fAMynZ/A4dHWFDSvIRlCHTaZREaEtKp1xQy1hMSXx+Bjy7Pj6DMlK0R+eBuq38\nNfnksQB4dmae3RZ7CmW0cLeI+CnlzbvccHk9iL0xMy+tyy+mJKbr19d6eGaeGxEPyjLq9jBKsrhz\nRDyOMsJ3GCVpb7XtPyj949nA2zPzDzUB/wxlpO6blMR0HiUh3ZsyVD69rYw5wAspB6ytKAfWD1AS\n4c8BT6b0i+9Qku5DMvN3EbEL8B5Kwvurut97OtplV8pI7ERolydQDrAjtcuzKFP/Y7XLkZQEvNUu\ni4Bvj9Iu11NOXBOprzwLeEeXNnkA8J972Sa99JW7gJdk5rVtr3lLyntzZ+As4IDMzI52OQ94bmbe\nXJffCuwC3I/yIfG/anvsUJ93I+BnNYnYCzgIeB3wnbbXdCXwDspx582ZeW2UGYWTgVuB9wLPBX6R\nmb+JiJ2BjwD3tJXxGOAVlA+DmwI31uXZlJGRrSmzHb8A1gaen+XD6FaUD+LPoIx+TKT30G9rH/hU\n7S9zI2Lj+hpuXQXvk6dQBgr60Sd2plxG01SfeDLw0ZXoE7dRksCufSIzH8e9MKmTL4CIeAdwZWae\n3LZuOqUxT8o6xxsRm1I61GHAczLzh23bvwL4QbbNB0fEq4H9O07y96FMDd5OuT7sNcBxmXlPfSPu\nSfkDzgPOycyfRMSrMvPrXeo+nXLSvYLyJjiUcoD9DCUxOYgyOnQJcDzwBOBvWeb6z2bFg8FEOnl0\nJhrtJ49eE40jGd/J4xzKkPF2lKRziJIAvy8zL42IWcD6mXldx9/0EbWuL846BVr7xGcpB4sPZea+\nbfv8EPhoZv62Lm9MSU4flpmPqWVuXevxeMpI5CmUpPzQWsePU0YGt6xtdA7wNuDjmflSOkS5fiIo\nnwb/UMv4LKWvHUTpk/9T2/lqSt98FqVvXU45ULfa5b6UKbc3ZuaVETEbWK8eYO4LDGXmXRGxLSUB\neElm3lRjL6jPu0vtCy/IzOEaO4XS587vaJfHAltn5t21zMfXf7+jnDB+QBnR/GdHu8ynTKkc1tku\nHfXcpku7HEiZXv9fYPPaLq+nJH5zKR9QtqOcCOZQEv+3Z7mkoL1NNmnrF9u29ZWbotyU84y2NvkQ\nsG9tk03rc39khDZ5dC77hN3ZJj+jXMJwcFubPJlyqcRiygni7cDHOtqkvZ7bAEdQpoauBL4OXNWl\nTd5NGb34W22XL1NOOrdTpm9uAw7MzAsi4iGUD6B/piRW/8rMoYjYnXKN6m61jPsBB1BOhk+r/WiH\nWtX7ASdR3kOn1vo+tD7vFsBWtf32aWuXMyhJwu+AVwPX1NewCeUYCeVShwOAz+WyD82DHfV8GuXD\n88WU98XHahu8vb7eYynHqQ0oCe7ulCmoM1n2HhqkfOg+A3jbCO+h2cC8+hq2ofSX1ntoNuX492nq\nsYVl76HZtW909pfjgYdn5qPqur1qn7i0tveFwKPr3/H5HX2isy7tfeKb9f/XdPSJaygjTTuP0Cdu\nrW1zF6V/Xk45Rq+fmX+iTZTRrg9RPvDfVNe9l/JeXdonctkgyG/q3+aszLy1nnu+AGzaSnQ6+sQv\ngK8Cf6p/9/m1XTahTBPfSjn+HUg5h23HCCLiBZR+ejFlAOXdlHPN2+pr/mQt+76UPrEncENmHjtS\neb2a9MnXmqoerD5F6YStRONilj95rN/+aaXut9zJo65rJRrLnTxqrDPRmEU5QD0sMx/TVmb7yaOV\naLyecjFl+8ljHuU6gRVOHiPUs3VC/RvLJxp3sCzRuIplicZMSlK3mHKjxbdrWb+ivNG73YTRLdY6\nGPSy3/spHwIuHCH2vi51uTf1HE+Z7TeZnMiym0wOoZx4ut2A0i321trunbGhul977P8o/eFfo5Q5\n0n6d9byG0jd7qedxbbFWmbfU2Fdq7OMsP1VyAmV6fSTtN97A8tektGLTWX70faT9WqZTThhbs/zI\ndKvsr3fZb6CHer6yS5md+7Vv0/58rRuLdqGc2BZQrmndHzgou9901C32OuDVI8Q2pCRRnfstqf+6\nldm5346UvnJzfb6R6nkzJWHYnzLj0fl8a1E+vB1EOVHvXF97501VD6Ikvt+iXCe8HuUY90C633D1\nwLrfqR2xN1KOX52x9ep+D2gr89t1+R/AGzLz9CjTdU+iJD43A3+oI2Cvqdu26nJHW5mtunS+hje0\n1aU91qrnDynvwe/Udrw1MxcCRMTtdL+h7HbKh+RjO9ZvQrnEZYVYZ5lRriN+RmtwpVuZ7THKjM8s\n4D+ZeWeN3QG8qZd6RpmduqN+WGyVeUprBG9Vmb4qC1NzMvMqykX43eI3U96UnesvoXxaal/3zYg4\nsX4CeX5H7Hkdy/PqJ4Xt2tZdQhmda+/YO7Y93r9LNUdMvNrK3Ldt1bc7NnlCx/IVUW602IYylfvd\niLhPHXUcoHyy2ZZ6E0ZErNMRa9+vFVsySmyFMiknsQu7PN9odVnZenbu1y32ZUpy+OBaz/abTJaw\n7AaU7/UhdlL9fzz79aOenWXOpSR0rZtrHl7bCcoFte033gQl2R9eiVi3MhdSRhrGu99Y9exWZq+v\nr+UIyrRs+41FS2rsQxModhTlQu5VUmYdIRrptbffVPXcXP6mKvoce3Z7LCKuYvmbmF4G/DkiPkxJ\nBld1Xf5IOSa9DDgyM3/DMn8EHlc/5C13Q1lrv85YZv47IkaMjVDmkdk2q9VR5kh16VbPS3qsZ9cy\nI6Izdq+YfE1SMfLNBi13jRBrfVofKdYqs2tspP2iXI81apkrEbs3ZW6dmbfUuj0P+FVE/L2Wd3dm\nzh8lNtp+K1tmP2IrU8/B1sEmInZvm5paTLmg9CzgrIh46gSJ9aOenWVeRLnWo/3mmtYU+CZ0v/Fm\nvLGVLXO0/fpR5tIbiyiWZObfADLzhijTd0vW4Ng9Wa4fXkgZaW3FhikX4zcZO4HygeKzlGsX30e5\njvjEPtXzjsx8U9SbxqLc7NW6aawz9oU+xEZ7vpWN3evny8zPcS847ThJRfebDaDcrbgmxka70eJ0\nykjgmhjrepMJ5dq6NTX2cka4uaZuM+KNN1M9FqPfWLT1Ghwb7aaqWxqO7Zjdb2L6cR+eb7Sbxp61\npsYy85PcC458TVJZLjb/BvDYXH5YFuC6NTEW5eaBV7Dse9muj4inUi6gfPsaHGvdZDLU1ob/oNzI\ncOeaGsvylTBvjXJzzWBbnDU1lpmPj+VvLBqiXNjdurFoTY61bqr6O+Wi7s9l5k8AmoxFxCkR8ULg\nJxGxH8tuYro9Mz/ah+d7VUffWVCf89SImLumxriXHPmSJGmSiHJn+Ig3MWXm31dj1TQOJl+SJEkN\nctpRkqRJIsrNVt1GTQYo30i/e4NV0kpw5EuSJKlBjnxJkjRJRMSLMvO7Ub6A9AjKnbsXAUdl5qLV\nWzv1anDsTSRJ0gTx+vr/ZylfEXEI5Q7e/11tNdK4OfIlSdLk8/DMPLA+/muU31LUJOHIlyRJk8dW\nEXEocE9EtH5w+gmUH4HWJGHyJUnS5PFs4FbgCuCxETEb+ALwptVaK42LyZckSZPH44DNgeMov2Bx\nOrAxMHt1VkrjY/IlSdLk8QbKb05+HHhuZm4L7Ap8ZLXWSuNi8iVJ0uRxT2beBiwErgbIzBvo/sWr\nmoC821GSpMnjRxHxQ+Ay4McR8XPgmcCvVm+1NB5+w70kSZNIROwK7Em5zmsecE5m/mT11krjYfIl\nSZLUIK/5kiRJapDJlyRJUoO84F7SlBARW1C+ePIvHaGvZOYXm6+RJI3M5EvSVHJD/d4jSZqwTL4k\nTWkRsR3wM+DRwBLgD8DzKKNkXwG2AYaAT2bmCRHxasqt+xsDDwF+kZlviIgHAN8C1qvbH5KZ5zf8\nciRNAd7tKGlKGGXa8ZXAC4EHA2sBl2bmRyPi48A6mXlI/X28C4B9gO2ADwKPoiRrCewN7Avcnpmf\niIjdgO0z85N9f2GSphxHviRNJSNOO0bE5cDvgTsoyRjA7sABAJl5c/3iyt0oP1p8XmYurPteTRkF\nOx34QUQ8DvgJ5ceMJWncvNtR0ppgI2AGsAklkYIVj38DLPtAemfb+mFgIDPPBR4J/Bx4MXBq32or\naUoz+ZK0JvgiZaTqmPoPys+xHABQpx33AX7drYA6TfnKzPw68CbK9KQkjZvTjpKmkvtHxCUd69am\nTDe+lDK69fuI+C/KdV3HRMSlwDTgQ5l5cUQ8tkvZnwdOrBfkLwFe348XIGnq84J7SZKkBjntKEmS\n1CCTL0mSpAaZfEmSJDXI5EuSJKlB3u0orTrTKN+ivipdR7mzbqqz7e4d20+aREy+pFXnwc849RkX\nXLvw2lVywtpixhbTfvGcXzwRuHqsbSNiB+BjmbnbCLF1gKOAHShfGLoIeF1mXr8q6rmKPPjQT3zk\nghtvvnmVtN1ms2dP+/Q73j1q20XEWsDxwBbAfYCjMvNHHdtMhrYDePB+P73+gn8svGeVtN8DZqw1\n7YS9HzhW+02j/DZmUNrm4My8rGObydJ+UqNMvqRV6NqF1y65csHfGh0tiIh3Un4y57Yum3wGuDwz\n3163fz5wErBTMzXszY0337zkHzfd2GTbvQKYl5mvjIiNgUuAH3VsMynaDuAfC+9Zcu2tqyb56tFz\nADLzyfW3Lj9E+cHydpOm/aQmmXxJk99VlB99/kZnICLWppwQl34haGaeHBG/qfE9KCMTdwLzgNcA\n2wLvBYaAzYD/Bb4JXAxslZlLIuJjwEWZeVIfX1e/fRf4Xn08ACxuD9p2o8vMUyLix3XxwcAt7XHb\nT+rOC+6lSS4zvw/c0yU8C7gxM5f7NuXMnBcRA5ST276ZuStwFvC+usnmwHOBHYFDKdNy5wB71umm\nvYBTVvVraVJmLsrMhRExg5KEva9jE9tuDJm5OCK+Tvn2/291hG0/qQuTL2lquxnYqJ7sloqIlwOz\ngVsz85919W+AR9XH52XmXZl5B3AZ8FDK9T2vppz8Ts/Muxuof19FxAOBM4FvZOaJHWHbrgeZ+Spg\nK+ArEbFeW8j2k7ow+ZKmsMy8B/g58ObWuoh4EfAWyslxg4i4Xw3tClxRH28bEdMiYl3KSfFvmXkO\n5UR4AHBcQy+hbyJiU+AXwLsy8/jOuG03uoh4ZUS8uy7eTpkqHGrFbT+pO6/5klahLWZsMW0ClnUY\n8KmIOI9yx9l84AWZORwRBwE/iIihuv7VwKOBtYCfUaaOjsrMm2tZ3wJelJl/XkV1W2qz2bNXWdv1\nWNZ7gJnA+yPi/XXdXnXEpWVStB2UOxQbLusHwFfrNVxrAW/taDuYRO0nNckf1pZWnSnxXUv1zrWD\nM/MlI8TeQblDcIWRonvJtrt3bD9pEnHkS1p1ltDDd3JNVhHxNeD+1K8YWMVsu3vH9pMmEUe+JEmS\nGuQF95IkSQ0y+ZIkSWqQyZckSVKDTL4kSZIaZPIlSZLUIJMvSZKkBpl8SZIkNcjkS5IkqUEmX5Ik\nSQ0y+ZIkSWrQ/wcNvZ10w6KpIQAAAABJRU5ErkJggg==\n",
      "text/plain": [
       "<matplotlib.figure.Figure at 0x110d07fd0>"
      ]
     },
     "metadata": {},
     "output_type": "display_data"
    }
   ],
   "source": [
    "create_stacked_bars(gibbs_df_444F, 'Dup 30, random cnv start values, full coverage')"
   ]
  },
  {
   "cell_type": "markdown",
   "metadata": {},
   "source": [
    "## Comparing to subjects' original data (without mutations)\n",
    "\n",
    "The original subject data does not produce significantly different results outside of the simulated mutation regions, though subjects J0F1 and 444F both still show elevated exon coverage in several exons -- likely due to mixin batch effects?"
   ]
  },
  {
   "cell_type": "code",
   "execution_count": 38,
   "metadata": {
    "collapsed": true
   },
   "outputs": [],
   "source": [
    "subject_data_J0F1 = np.array(subject_counts.loc['FGPC-4ZPF-J0F1'])\n",
    "subject_data_444F = np.array(subject_counts.loc['FGPC-0000-444F'])\n",
    "subject_data_822R = np.array(subject_counts.loc['FPWB-0000-822R'])"
   ]
  },
  {
   "cell_type": "code",
   "execution_count": 39,
   "metadata": {
    "collapsed": false
   },
   "outputs": [
    {
     "name": "stdout",
     "output_type": "stream",
     "text": [
      "[3 3 1 3 2 2 1 3 2 1 1 2 2 2 1 1 2 2 3 1 2 3 2 3 3 3 1 1 3 1 2 1 3 2 3 1 1\n",
      " 2 3 1 1 3 1 3 1 2 3 3 1 3 1 3 2 3 2 1 1 2 3 3 3 2 3 1 2 3 2 3 2 1 1 3 3 2\n",
      " 1 2 2 3]\n",
      "Finished 499 iterations\n",
      "Finished 999 iterations\n",
      "Finished 1499 iterations\n",
      "Finished 1999 iterations\n",
      "Finished 2499 iterations\n",
      "Finished 2999 iterations\n",
      "Finished 3499 iterations\n",
      "Finished 3999 iterations\n",
      "Finished 4499 iterations\n",
      "Finished 4999 iterations\n",
      "Finished 5499 iterations\n",
      "Finished 5999 iterations\n",
      "Finished 6499 iterations\n",
      "Finished 6999 iterations\n",
      "Finished 7499 iterations\n",
      "Finished 7999 iterations\n",
      "Finished 8499 iterations\n",
      "Finished 8999 iterations\n",
      "Finished 9499 iterations\n",
      "Finished 9999 iterations\n"
     ]
    }
   ],
   "source": [
    "cnv_support = [1,2,3]\n",
    "gibbs_data_822Rc, gibbs_data_results_822Rc, logliks_822Rc, gibbs_df_822Rc = generate_gibbs_df(cnv_support, \n",
    "                                                                        X_probs, data=subject_data_822R, \n",
    "                                                                        iterations=10000, exon_labels=exon_labels)"
   ]
  },
  {
   "cell_type": "code",
   "execution_count": 40,
   "metadata": {
    "collapsed": false
   },
   "outputs": [
    {
     "data": {
      "image/png": "iVBORw0KGgoAAAANSUhEUgAAAl8AAAFrCAYAAADvvOw7AAAABHNCSVQICAgIfAhkiAAAAAlwSFlz\nAAALEgAACxIB0t1+/AAAIABJREFUeJzt3Xe4XFXZsPH7nASIQIAAARUV8FUesYGIUqSJIoINUV97\noSk2FOztBf1QVECs2AA7dlFBBQGRKoIgCiIPIkUUwRBDCISWnPP9sdYkk8kpcyCzc8r9u65cmb2f\nvddes2bN7GfW2ntO3+DgIJIkSWpG/8qugCRJ0lRi8iVJktQgky9JkqQGmXxJkiQ1yORLkiSpQSZf\nkiRJDZq+sisgrSwRsS1wBLAe5YvIjcA7M/Mvo+x3GLB+Zr6li2McBrwUWAxcArwhM++OiEcBXwRm\nA6sCx2fm0XWf3YGPUt6fA8D7MvO0iNgE+Dtwedsh1gT+Ceybmdd298xXnIj4PHBrZh7W9LFXtIjY\nH1g1M49tYr9hyjqMLvvWihIRawG/AtYB/i8zfzzMdq8DXpyZz42I3wKfz8wfNVVPaTIx+dKUFBGr\nAacAz8rMS+u6VwG/iohNM3PxCjjGLsDLgCcBdwM/Ad4KHAl8Hfh6Zh4XEWsDF0fEHykJ2onATpn5\nl4h4InBORDy8FntXZm7Zdow+4LOUZO3lD7TOU9wOwBUN7jdebAlsmJmPWtkVkaYKky9NVatTvumv\n2bbuO8DtwLSI2JHyzf7xsCSRWrIMbB4R5wDrAn8E3pSZCzqOMQ2YATyIMvI1g5KEARwPfB8gM+dH\nxDXAxsCfa1mt0bcrgT5gfWCoX0SeATwEuGW0J1xHK/4LPIYy6nYx8ElgtVrG6Zm5Xx1hOxP4JbBN\nfY4fyMzv11GS44AtgH8Di4DzavmPAz5PGUkcBI7OzG/WtjsCuAl4HLAQOBQ4CAjgx5l58BD13Qz4\nMrABZQTw8FqH6ynJ6zOARwDfz8x3R8SJwKWZeVTd/0Dg6Zn50o5y3wgcCNxLeT3eUOvxfGC3iLgL\n+FE99obAg4EbgP/NzP/U4/8eeCLw/vb9MvMLbcf5GLBWaxQrIp4NfDgzt4mI9wN7UV6/NSgjrid1\n1PN6ykjTHzqXI2J74BN13wHgsMw8JSIeDHyT0l8AfpGZH+ps27ZjBHACsFFEXEZJ4C/OzDVrfBPg\nitbyaOrxv0TpYwPAlzLzsxHxMEqf24TSn7+RmUeO0kbDPcfXAfvV9fOB59ayN6P01QXAKzIz6wjz\nCXX9v+uxv52ZXx+u/G6ep/RAec2XpqTMnAe8Gzg1Iq6NiG8B+wBnZOa9XRTxKOBFwBMoH+gfHOIY\nZwKnA/8AbqYke1+usa9l5kJYcsLZHjg1M2/NzO+3FfMR4OrMvK4uPygiLouIP0fELcClQALv6fKp\nz8vMx2bm54C3UaaZtgEeCzw/Ip5ct3skcFpmPrWW/cm6/sPAXZST60soSQsRMR34OfC5zHwisAfw\nsYjYru73FEry9BhKovg+4DnAVsCbI+KhQ9T1e8APM/NxwJ61vLVqbM3M3LG221sjYlPgq8Br2/bf\np65bIiKmAZ8Gnp2ZTwG+AuxQE5+fA8fUBOplwO8yc7vaFguBV7cVdUVmbj7Efu2OA14aEau21yci\nNgaeCexc2+oDlNe5KxExC/ga8OrM3IqS/H0xIh4BHABcW9fvCDy6jqwOKTMT2B/4ex1Rvavbegzj\nWEp/fQywHfD6mgB9BzgrM58APA14VUS8jOHbaKTnCCWJ3yUzn07pa7dl5raZuRnlS0Vr2vZbwHfr\nl6aDap1Ga0Op50y+NGVl5qcoIxsHUb4Vvwf440gnqzY/ycw5mTlI+RDfrXODiNgX2JQyqvQQ4Drg\n6I5tXgt8mzKi8e+29dMj4rOUBOdFbbvclZlb1pP2aygjHL/OzDu6fNrntj1+LbBOHYU5ljIa2Brh\nuI8y8gUlwVu3Pn4m8M3MHMzMOUBrtGYzYEZm/gQgM28Cfgw8u8avy8w/1sd/p5yI783MWymjja3y\nW89/Xcro2nG1vBsz838y8/a6yc/q+n8B/6n7/xaYERFbR8RjKdfTndlebp1O/iFwQb1ebT5lFJKO\n7T5Ttzmkts3jWXaU9NzOfYYo41rgT5SkdhZlpO57mXkDpe1fGREfp4zCdTWyVG1H6U8/raNVv6SM\nND4ROBV4UUT8kjKi997MnD+Gsh+oZ1ISWjJzfk16/k1JuL7QWk8ZudxjuDZi5OcI8OdWX6jXnX09\nIt4aEZ8BdgHWrOU9laV96K8s7Q+jlS/1lNOOmpIi4mnA9pl5JOXar1NqEnI5JZGaQxnRalm1o4j2\na8L6KMlKp72B77SmIyPiK5Rpuda1WkcBLwaemZmXtdVtFmXaqw/YNjPnDvUc6kX4nwK+GxGbd3mS\nbU/SzqWc+E4FfkCZYmw953szc6A+Hmxb3/4YyrQjDP1Frh9YpT6+pyM2VHu1a5W7ZKq1TpH9oy62\nj9AMAn2ZORgRx1OS0nsoNzEsN1Wbma+KiMdTEoX3UKawXtC+TUR8gnLiPgE4qz6P9ufdbbJ7XK3P\nhsBJmXlHRGxFSR6PAX4NnE2ZNuvU2datPjgN+GsdsWzV96HAnMy8r44CPhPYFbgoIvbKzAu6rO9w\nx+zWIpZ9zR4JzO0oE5btG0O10bDPEXglbe1fp5FfT3lvnUiZWt+Upe/R9mO31o1UvtRzjnxpqpoD\nfDAidmhb9xDK9R+X1/gjImKDmijt1bH/8yNiVj1JvJ5yt1inS4G96yhWHyUZu7DGPgPsBGzdkXit\nRjkhX0e5GWDIxKvNUcBtlOnArtUEb2vgPXW0aiPKVOq0UXY9FdgvIvprGa2kJYF7I2LvWv5DKSN2\np4+lXi11VOMS6jRiveHgfGC0UcmvU6aQXkIZkVxGRKwfETcCczPz05Tp4i1qeBFLE4LdgU9n5rco\nI2u7MXzbtO/X6STgyZTpwNYU6E7AH+rI69mUvjVU2XMor1HrztyH1PUXUqYTd6qxLYG/AQ+tI2kf\nysyfUqaV/0IZlezWbcCqdeQQ4IVj2BfgDMrUIXUE+UxKv7oQeHPb+tewtG8M1UbDPschjrk75eaV\n4yn98HnAtNqHzm+rz6aUkbXBMZYvrXAmX5qSMvNqyknvY/Waryspoz+vz+JKyvVZf6B8UP+7o4gr\nKSNml1NOWB8f4jAfo/x8xZWUC+nXBd5RE4m3UKYMT6/XcF0WEftQRsK2poxC/aEt9oRhnsd9taw3\nR8Tj65TbZUNt27HfPMpF8JdGxB8o12CdTzlRjuQwyqjVVcDJ9fm36rEX8LaI+DPlJPyRzDxrtLqM\n4BXA/0bEn+qx9s/Mm0faocYvpUxL3TRE/FbgcODMiLiE8rrtX8O/Ag6KiPdRrsE6qm7zE8pNBcO1\nTft+nce7h3JjRX9mXlRXfxdYv/a5SyijOOtGxMyO3d9Dac/LKInJJbXMOZTE9sjaNt+iXLt0A+V6\nti0j4gpK372uHo/aj7Ye5jm06jufci3kryLiYoa+yWMkb6HcjPJnSn86IjMvoYxWPSMiLgcuokxJ\nf324NhrlOXY6CnhDbaczKa9/67V6DUv70BdqeywcY/nSCtc3ODjW95ak8SwifpGZz1nZ9dD4EhEf\nBX7Udu3dpBcRH6DcTXtVHXH7M+VasytXctU0xXnNlzSJRMRGlAvEpSXqtPf1Uynxqq4Gvh8RA5Tz\n3cdNvDQeOPIlSZLUIK/5kiRJapDJlyRJUoNMviRJkho0YS64nzNnwf26OG3WrNWZN2+hMWM9i42X\nehgzZmxyxcZLPYzdv9js2TM7f1x4iUk/8jV9+vC/GWnM2IqIjZd6GDNmbHLFxks9jN2/2EgmffIl\nSZI0nph8SZIkNcjkS5IkqUEmX5IkSQ0y+ZIkSWqQyZckSVKDTL4kSZIaZPIlSZLUIJMvSZKkBpl8\nSZIkNcjkS5IkqUEmX5IkSQ0y+ZIkSWqQyZckSVKDTL4kSZIaZPIlSZLUIJMvSZKkBvU0+YqIbSLi\nt0Osf15EXBwRv4uIA3pZB0mSpPGkZ8lXRLwbOA6Y0bF+FeAY4FnAzsDrI2LDXtVDkiRpPOnlyNff\ngb2HWL85cE1mzsvMe4HzgJ16WA9JkqRxY3qvCs7MH0fEJkOE1gLmty0vANYea/nTp3efN460rTFj\nKyI2XuphzJixyRUbL/WYjLGBgcFlYv39fUM+7txv0aKBYcvvVs+SrxHcDsxsW54J3DbaTrNmrc70\n6dOWLB/9zRP47/z5y2236UYPY/4dC8YUuz/7GDNmzNhosfFSD2PGjC0fu3Tm9ty88L665tYlsQev\nvgpbLbiA6/71z+X2W3fttXnHa/ZdZt3s2TOX2240KyP5+ivw6IhYF7iDMuV41Gg7zZu3cMnj/v4+\nrrruOm6ZO3e57QYGBrn1tnlLYv39fUuy2+FineuNGRtLrJs+ZmxqxlZ23zQ2sWPjsU9PpthNj7iX\nm+5YNGRs7Rtv5C9/v2a52IbrrcfcuXcsWZ49eyZz5ixgKCMlZY0lXxHxCmDNzPxKRBwCnEa55uyE\nzPxXU/WQJElamXqafGXm9cC29fGJbetPBk7u5bElSZLGI39kVZIkqUEmX5IkSQ0y+ZIkSWqQyZck\nSVKDTL4kSZIaZPIlSZLUIJMvSZKkBpl8SZIkNcjkS5IkqUEmX5IkSQ0y+ZIkSWqQyZckSVKDTL4k\nSZIaZPIlSZLUIJMvSZKkBpl8SZIkNcjkS5IkqUEmX5IkSQ0y+ZIkSWqQyZckSVKDTL4kSZIaZPIl\nSZLUIJMvSZKkBpl8SZIkNcjkS5IkqUEmX5IkSQ0y+ZIkSWqQyZckSVKDTL4kSZIaZPIlSZLUIJMv\nSZKkBpl8SZIkNcjkS5IkqUEmX5IkSQ0y+ZIkSWqQyZckSVKDTL4kSZIaZPIlSZLUoOm9Kjgi+oFj\ngS2Ae4D9M/Oatvg7gFcAA8DHMvOkXtVFkiRpvOjlyNdewIzM3A54L3B0KxAR6wBvA7YDngV8uof1\nkCRJGjd6mXztAJwKkJkXAlu3xe4EbgDWqP8GelgPSZKkcaNn047AWsD8tuXFETE9MxfV5RuBK4Fp\nwBGjFTZr1upMnz5tyXJ/fx/9/X3Lbdda3x5rPR4uNtR6Y8bGEhutjxmbmrHx0DeNTezYeOvTxvpY\nb701aTd79kzGqpfJ1+1Ae4362xKvPYCHAJvW5dMi4vzMvGi4wubNW7i0oP4+BgYGGRgYXG671vpW\nrLXtSLHO9caMjSXWTR8zNjVjK7tvGpvYsfHYp40NMnfuHUuWZ8+eyZw5CxjKSElZL6cdzwf2BIiI\nbYHL22LzgLuAezLzbuA2YJ0e1kWSJGlc6OXI10nAbhFxAdAH7BMRhwDXZObPI+KZwIURMQCcB5ze\nw7pIkiSNCz1LvjJzADiwY/VVbfFDgUN7dXxJkqTxyB9ZlSRJapDJlyRJUoNMviRJkhpk8iVJktQg\nky9JkqQGmXxJkiQ1yORLkiSpQSZfkiRJDTL5kiRJapDJlyRJUoNMviRJkhpk8iVJktQgky9JkqQG\nmXxJkiQ1yORLkiSpQSZfkiRJDTL5kiRJapDJlyRJUoNMviRJkhpk8iVJktQgky9JkqQGmXxJkiQ1\nyORLkiSpQSZfkiRJDTL5kiRJapDJlyRJUoNMviRJkhpk8iVJktQgky9JkqQGmXxJkiQ1yORLkiSp\nQSZfkiRJDTL5kiRJapDJlyRJUoPuV/IVEWut6IpIkiRNBdO72SgingvsCPw/4GJgdkQcmplf6GXl\nJEmSJptuR74OBb4GvAy4CNgE2KdHdZIkSZq0uhr5AsjMqyLiCODbmXlHRKw60vYR0Q8cC2wB3APs\nn5nXtMX3oCR1fcAlwJszc/B+PAdJkqQJo9uRr1si4nPA1sCpEXE08I9R9tkLmJGZ2wHvBY5uBSJi\nJnAk8NzM3Aa4Hlh/jHWXJEmacLpNvl5OudZrl8y8E7i2rhvJDsCpAJl5ISVxa9keuBw4OiLOBW7J\nzDljqbgkSdJE1NW0Y2YuiIjFwL4R8VFgQWYuGGW3tYD5bcuLI2J6Zi6ijHI9HdgSuAM4NyJ+l5lX\nD1fYrFmrM336tCXL/f199Pf3Lbdda317rPV4uNhQ640ZG0tstD5mbGrGxkPfNDaxY+OtTxvrY731\n1qTd7NkzGatu73b8OPAw4MnAJ4B9ImKLzHzHCLvdDrTXqL8mXgBzgYsz8+Za/jmURGzY5GvevIVL\nC+rvY2BgkIGB5S8Ra61vxVrbjhTrXG/M2Fhi3fQxY1MztrL7prGJHRuPfdrYIHPn3rFkefbsmcyZ\nM/RY1EhJWbfTjrsDrwbuzszbgd2APUbZ53xgT4CI2JYyzdhyKfD4iFg/IqYD2wJXdlkXSZKkCavb\nux0H6v+tVH21tnXDOQnYLSIuoNzRuE9EHAJck5k/j4j3AafVbX+QmVeMod6SJEkTUrfJ1w+A7wPr\nRsTbKaNgJ460Q2YOAAd2rL6qLf494HvdV1WSJGni6/aC+09ExO7ADcAjgEMz85Se1kySJGkSGvGa\nr4jYqv6/E3AXcDLwU+D2uk6SJEljMNrI1xuBA4APDxEbBHZd4TWSJEmaxEZMvjLzgPrwrZ0XxNc7\nGCVJkjQGIyZfEfE0YBpwXETsR7lrsbXfl4DNels9SZKkyWW0acfdgJ2BhwAfaVu/CPhyryolSZI0\nWY027XgYQES8OjO/1UiNJEmSJrHRph0PqwnYrhHx9M54Zu7bq4pJkiRNRqNNO15S//9tj+shSZI0\nJYyWfP0pIh4BnNVEZSRJkia70ZKvsym/59U3RGwQeOQKr5EkSdIkNtoF95s2VRFJkqSpoKsL7iPi\nhKHiXnAvSZI0Nt1ecH92rysiSZI0FYw27Xhy/f8bEbEBsA1wH3BRZv63gfpJkiRNKv3dbBQRLwEu\nA14LvB64LCKe3cuKSZIkTUajTTu2fBB4cmb+GyAiNgZ+Dpzaq4pJkiRNRl2NfFGmGm9uLWTmDZS/\n7yhJkqQxGO1ux9fUh9cBJ0fENyhJ18uBP/W4bpIkSZPOaNOOrb/neEf9t2ddvpOhf3hVkiRJIxjt\nbsd9hotFxINWfHUkSZImt64uuI+IFwH/B6xJGfGaBjwI2KB3VZMkSZp8ur3g/pPA24G/Aq8Evgb8\noFeVkiRJmqy6Tb7mZeZZwIXA2pl5GLBdz2olSZI0SXWbfN0VEZtRRr52iYhVgbV7Vy1JkqTJqdvk\n64PA4cApwDOAW4CTelUpSZKkyaqrC+4z82yW/nHtp0TErMyc17tqSZIkTU7d3u34MOCzwC7AvcAZ\nEXFwZs7pYd0kSZImnW6nHU8ATgc2BjYDLqHc8ShJkqQx6PYPa8/OzC+2LR8TEa/tRYUkSZIms25H\nvi6KiJe1FiLiucAfelMlSZKkyWu0P6w9AAxSftX+gIg4HlhM+aX7ecD+Pa+hJEnSJDLa33bsdmRM\nkiRJXej2bsfVgUMpv/E1HfgN8KHMvLOHdZMkSZp0uh3Z+jywBrAv8FpgVeBLvaqUJEnSZNXt3Y5P\nzswt2pbfEhFX9qJCkiRJk1m3I1/9EbFOa6E+XtSbKkmSJE1e3Y58fYrycxMn1+XnA0eMtENE9APH\nAlsA9wD7Z+Y1Q2zzC+Bnmek0piRJmvS6Hfk6GdgbuBa4Htg7M08YZZ+9gBmZuR3wXuDoIbY5HJjV\nZR0kSZImvG5Hvs7NzM2BK8ZQ9g7AqQCZeWFEbN0ejIgXAwOtbSRJkqaCbpOvP0XEa4DfA3e1Vmbm\nP0bYZy1gftvy4oiYnpmLIuLxwCuAFwP/N8Y6S5IkTVjdJl/bAE+l/NJ9yyDwyBH2uR2Y2bbcn5mt\ni/RfA2xE+b2wTYB7I+L6zBx2FGzWrNWZPn3a0sL6++jv71tuu9b69ljr8XCxodYbMzaW2Gh9zNjU\njI2HvmlsYsfGW5821sd6661Ju9mzZzJWo/15oYdSfuPrTuA84L2ZeVuXZZ8PPA/4QURsC1zeCmTm\nu9uOcRhw80iJF8C8eQuXPO7v72NgYJCBgcHltmutb8Va244U61xvzNhYYt30MWNTM7ay+6axiR0b\nj33a2CBz596xZHn27JnMmbOAoYyUlI12wf3XgKuAdwKrUe567NZJwN0RcQFwDHBwRBwSEc8fQxmS\nJEmTymjTjhtl5u4AEXEmcFm3BWfmAHBgx+qrhtjusG7LlCRJmuhGG/m6t/UgM+9rX5YkSdLYdfs7\nXy3LX2QlSZKkro027fi4iLi2bXmjutwHDGbmSHc7SpIkqcNoyddmjdRCkiRpihgx+crMG5qqiCRJ\n0lQw1mu+JEmS9ACYfEmSJDXI5EuSJKlBJl+SJEkNMvmSJElqkMmXJElSg0y+JEmSGmTyJUmS1CCT\nL0mSpAaZfEmSJDXI5EuSJKlBJl+SJEkNMvmSJElqkMmXJElSg0y+JEmSGmTyJUmS1CCTL0mSpAaZ\nfEmSJDXI5EuSJKlBJl+SJEkNMvmSJElqkMmXJElSg0y+JEmSGmTyJUmS1CCTL0mSpAaZfEmSJDXI\n5EuSJKlBJl+SJEkNMvmSJElqkMmXJElSg0y+JEmSGmTyJUmS1CCTL0mSpAZN71XBEdEPHAtsAdwD\n7J+Z17TFDwZeVhd/mZkf7lVdJEmSxotejnztBczIzO2A9wJHtwIR8UjglcD2wLbAsyLiiT2siyRJ\n0rjQy+RrB+BUgMy8ENi6LXYj8OzMXJyZg8AqwN09rIskSdK40LNpR2AtYH7b8uKImJ6ZizLzPuDW\niOgDjgT+mJlXj1TYrFmrM336tCXL/f199Pf3Lbdda317rPV4uNhQ640ZG0tstD5mbGrGxkPfNDax\nY+OtTxvrY7311qTd7NkzGateJl+3A+016s/MRa2FiJgBnAAsAN40WmHz5i1cWlB/HwMDgwwMDC63\nXWt9K9badqRY53pjxsYS66aPGZuasZXdN41N7Nh47NPGBpk7944ly7Nnz2TOnAUMZaSkrJfTjucD\newJExLbA5a1AHfH6GfCnzHxDZi7uYT0kSZLGjV6OfJ0E7BYRFwB9wD4RcQhwDTAN2BlYLSL2qNu/\nLzN/18P6SJIkrXQ9S74ycwA4sGP1VW2PZ/Tq2JIkSeOVP7IqSZLUIJMvSZKkBpl8SZIkNcjkS5Ik\nqUEmX5IkSQ0y+ZIkSWqQyZckSVKDTL4kSZIaZPIlSZLUIJMvSZKkBpl8SZIkNcjkS5IkqUEmX5Ik\nSQ0y+ZIkSWqQyZckSVKDTL4kSZIaZPIlSZLUIJMvSZKkBpl8SZIkNcjkS5IkqUEmX5IkSQ0y+ZIk\nSWqQyZckSVKDTL4kSZIaZPIlSZLUIJMvSZKkBpl8SZIkNWj6yq6AJElSk/r6+njwGqssWe7v72Ng\nYBBgmfW9YvIlSZKmnP+56dfMmn8bsGzytelGD+cPdX2vmHxJkqQpZXBwkKtvuI5b5s4Flk2+WvFe\n8povSZKkBpl8SZIkNcjkS5IkqUEmX5IkSQ0y+ZIkSWqQyZckSVKDTL4kSZIa1LPf+YqIfuBYYAvg\nHmD/zLymLX4A8AZgEXB4Zp7Sq7pIkiSNF70c+doLmJGZ2wHvBY5uBSLiwcBBwNOA3YEjImK1HtZF\nkiRpXOjlL9zvAJwKkJkXRsTWbbGnAudn5j3APRFxDfBE4OJuC589a90h16+79jr09/UtWW7/1drh\nYp3rjRkbS6ybPmZsasZWdt80NrFj47FPT/XYcLnHWPUy+VoLmN+2vDgipmfmoiFiC4C1Ryps1qzV\nmT592pLljx108AqsqiRJ0tjNnj1zzPv0Mvm6HWivUX9NvIaKzQRG/CuW8+YtvF+VmD17JnPmLDBm\nrGex8VIPY8aMTa7YeKmHsfsfG04vr/k6H9gTICK2BS5vi10E7BgRMyJibWBz4Ioe1kWSJGlc6OXI\n10nAbhFxAdAH7BMRhwDXZObPI+KzwLmUBPADmXl3D+siSZI0LvQs+crMAeDAjtVXtcW/Cny1V8eX\nJEkaj/yRVUmSpAaZfEmSJDXI5EuSJKlBJl+SJEkNMvmSJElqkMmXJElSg0y+JEmSGmTyJUmS1CCT\nL0mSpAaZfEmSJDXI5EuSJKlBJl+SJEkNMvmSJElqkMmXJElSg0y+JEmSGmTyJUmS1CCTL0mSpAaZ\nfEmSJDWob3BwcGXXQZIkacpw5EuSJKlBJl+SJEkNMvmSJElqkMmXJElSg0y+JEmSGmTyJUmS1CCT\nL0mSpAZNqeQrIlYbYt2DhlpfYxsMs74/IjaKiCHbLyLWj4i++nitMdRv1Yh40BDr+7otQ5IkjW+T\n8kdWI+J5wOeB+4APZOb36/rfAG8BPgbMA74DHAcsBt4GXN1R1DeB19TH78nM/SJim7rfXGAmsC+w\nOfBw4BTgROBuYHXgTcDPgbdm5vFD1HOzWpd7gc/W400H3gf8AfhCLfuhwCXAtcAhmXnz/W+dyS0i\nXgA8E1gbuA04F/hRZg7b0SNiNvBe4C7gmMycW9cfCvw/4HnAfOBPwDGU/vL+zLylo5xPZeYh9fFL\nMvOHEbEGcBiwJeU1PByYDTwG+G097pOBv1D6wheBt2fmf4ap63Mo/fq3wKeAdWpd/hERrwB2ANYA\nbgVOz8xTbZeh28U2GbavbNHZLpl58XBtUveZAexP+ez7ZmbeW9e/ITO/XMu8A/hnfR4DwNGZubCj\nnHdn5ifr4x0z89z6JfdA4Em1Xb4KrAVsBlwEvBbYurbLV4GPAId3lt12jMcBizPzqoh4Z22XIzNz\nfkRs39EuZ2TmX+t+46K/1OX1MnNuRDyK0l+uzMwrI+JE7BON9YkHYrImXxcCe1BG9n4IfCMzvxER\nZwHTgA8BmwCfobxYdwO/oiRQC4GbgD5Kp74MGATIzF0j4gzgjZn5t4h4KPBdSqK1CyXRemNmXl1j\nPwMWUTrHY4EPZ+bZbfU8m/IGXBv4MrAFpWOfQXlDHlTL2hZ4AfAj4COZ+Zy6/7j4MBgvJ49a937K\na7mAkhzvAaxCeUMO54XASZTE983Anpl5Q03Wr6f0hQcD61FepwXAq+tySx8lUb6yLt9d+8txlKT5\nJOAZwPaUfvYh4BXAjcDJwE7A7pR+Mg/4HPD19teyljWjPq8NgG9R+uobgasor9sFtR1uAdav69a1\nXZZrl+19cpxRAAASn0lEQVQoX3Bsk2X7yn3ANsBpbe2yO3Ap5fNlOPsD19R22QXYPTPn1Xb5fS1z\nbeDfwB9r2VvWtmjVuw94OvCbuvzg2i5HAWtSPk+fATwIeBTwJcrruC7li+9OwIbArrWt3pOZZ7VX\nMiI+Uo8xA/hHrfO/gZ2Biymvy/nAnrWdHkX5PH4c4+c9dGnd9xbgYOAcYFvK+eHN2Cca6ROZeewI\nz31UEzr5qslU55RhH/DYzFy7bjOT8sK9m/Ihtmpm7lBjX8/M19XHZwMvobx4X8zM0yPirMx8eo3/\npr7op2Xm7m11OBeYlpnbR8RPgRdn5qIauwi4o+63NWVEazPgTMqH7Esz82l1WvGqzIy63znAKpm5\nXdtxzsnMnSLignqsLzB+PgzGy8njBZm5cecTjojzKW/259Vy2qdxB4FdMnPXuu32wLGUD4uTgOmZ\nuWNErApckZmb1e3OBI6njHy+DbiTkoi/rJb7tdomZ2fmzm11+Q3Qn5m7RMTpmblbW+w8ygfdC4EP\nUz4wTqS8xtcCp9Q+0Af8JTMfW/c7q5bZfpzTM3O3Wubi9pjtkrtFxPzWZ4RtskxfGczMHTvapA+4\nkHJi2ho4a4h2eWRm7lK335uSFDwTOBVYrX5mrQlcnpmbttXldMpJ7f8oIx/HAG+v5R5a2+WczNyp\nrT5nAX21XZZ8RtfYBcA9ta0/Tfn8+Cpwaj3xtz4/V63t8ui2Mqe1jhMR04CTM3PP2icWjaP30Pcy\nc7t6ntgjM++MiOnA7ygjSfaJBvpEZj6NB2CiJ1/bUBrxhZQRppZPATcAH6od8+GUrH0dSkccBF6f\nmQO1nPcCT8rMl9ZOfBTwH2C3tuTrklr2GsCRlKnHoymZ+xWUbPsKysjOacCzKdn8Nh0dYW1K8hGU\nIdNplERoU0qnnF/LWERJfH4FPLc+PpMyUrRb5wd1W/lT+eQxH3huZp7bFtuJMlq4S0T8kvLmXWa4\nvH6IvTkzL6/LL6UkpmvW5/rezDw/Ih6RZdTtUZRkcYeIeBJlhO8QStLeatt/UvrHc4F3ZuYfawL+\nacpI3bcpielcSkK6J2WofHpbGbOBF1M+sDajfLB+mJIIfxZ4GqVffJ+SdB+Umb+PiB2B91MS3t/U\n/d7f0S47U0Zix0O7PIXyATtUuzyHMvU/WrscRknAW+1yB/C9EdrlRsqJazz1lecA7xqmTR4G/PcB\ntkk3feUe4GWZeX3bc96U8t7cATgb2C8zs6NdLgCen5m31uW3AzsCD6F8Sfzf2h7b1OOuA/yqJhF7\nAAcAbwC+3/acrgHeRfnceWtmXh9lRuEk4HbgA8DzgV9n5jkRsQNwBHBfWxlPAF5F+TK4IXBzXV6f\nMjKyOWW249fAqsALs3wZ3YzyRfxZlNGP8fQe+l3tA5+q/WVORKxbn8PtK+B9shNloKAXfWIHymU0\nTfWJpwEfvx994k5KEjhsn8jMJ/EATOjkCyAi3gVck5knta2bTmnMH2Sd442IDSkd6hDgeZn5s7bt\nXwX8JNvmgyPidcA+HSf51ShTgwsp14ftCxyfmffVN+LulBdwLnBeZv4iIl6bmd8Ypu7TKSfdqylv\ngoMpH7CfpiQmB1BGhy4DTgCeAvwty1z/uSz/YTCeTh6diUb7yaPbROMwxnbyOI8yZLwVJekcoCTA\nH8zMyyNiPWDNzLyh4zV9TK3rS7NOgdY+8RnKh8VHM3Pvtn1+Bnw8M39Xl9elJKePyswn1DI3r/V4\nMmUk8qeUpPzgWsdPUkYGN61tdB7wDuCTmflyOkS5fiIo3wb/WMv4DKWvHUDpk1+u7XwtpW8+h9K3\nrqJ8ULfa5UGUKbc3Z+Y1EbE+sEb9gHkQMJCZ90TElpQE4GWZeUuNvaged8faF16UmYM19lNKn7uw\no12eCGyemffWMp9c//2ecsL4CWVE818d7TKPMqVySGe7dNRzi2HaZX/K9PpXgI1qu7yRkvjNoXxB\n2YpyIphNSfzfmeWSgvY22aCtX2zZ1lduiXJTzrPa2uSjwN61TTasxz5iiDZ5fC79ht3ZJr+iXMJw\nYFubPI1yqcQiygnincAnOtqkvZ5bAIdSpoauAb4B/H2YNnkfZfTib7VdvkQ56SykTN/cCeyfmRdF\nxCMpX0D/Qkms/p2ZAxGxK+Ua1V1qGQ8B9qOcDJ9R+9E2taoPAX5AeQ+dXOv7P/W4mwCb1fbbq61d\nzqQkCb8HXgdcV5/DBpTPSCiXOuwHfDaXfmnu76jnMyhfni+lvC8+UdvgnfX5Hkf5nFqLkuDuSpmC\nOoul76F+ypfuM4F3DPEeWh+YW5/DFpT+0noPrU/5/DuG+tnC0vfQ+rVvdPaXE4BHZ+bj6ro9ap+4\nvLb3xcDj6+v4wo4+0VmX9j7x7fr/vh194jrKSNMOQ/SJ22vb3EPpn1dRPqPXzMw/0ybKaNdHKV/4\nb6nrPkB5ry7pE7l0EOSc+tqcnZm313PP54ENW4lOR5/4NfA14M/1dZ9X22UDyjTx7ZTPv/0p57Ct\nGEJEvIjSTy+lDKC8j3KueUd9zkfVsh9E6RO7Azdl5nFDldetCZ98TVX1w+pTlE7YSjQuZdmTx5rt\n31bqfsucPOq6VqKxzMmjxjoTjfUoH1CPyswntJXZfvJoJRpvpFxM2X7ymEu5TmC5k8cQ9WydUP/G\nsonGXSxNNP7O0kRjFiWpW0S50eJ7tazfUN7ow92EMVys9WHQzX4fonwJuHiI2AeHqcsDqedYymy/\nyeRElt5kchDlxDPcDSjDxd5e270zNlD3a499l9If/j1CmUPt11nP6yh9s5t6Ht8Wa5V5W419tcY+\nybJTJd+kTK8Ppf3GG1j2mpRWbDrLjr4PtV/LdMoJY3OWHZlulf2NYfbr66Kerx6mzM792rdpP17r\nxqIdKSe2+ZRrWvcBDsjhbzoaLvYG4HVDxNamJFGd+y2u/4Yrs3O/bSl95dZ6vKHqeSslYdiHMuPR\nebxVKF/eDqCcqHeoz73zpqpHUBLf71CuE16D8hn3cIa/4erhdb+TO2Jvpnx+dcbWqPs9rK3M79Xl\nfwJvyswzokzXbU9JfG4F/lhHwPat27bqcldbma26dD6HN7XVpT3WqufPKO/B79d2vD0zFwBExEKG\nv6FsIeVL8nEd6zegXOKyXKyzzCjXET+rNbgyXJntMcqMz3rAfzPz7hq7C3hLN/WMMjt1V/2y2Crz\np60RvBVl+oosTM3JzL9TLsIfLn4r5U3Zuf4yyrel9nXfjogT6zeQF3bEXtCxPLd+U9iqbd1llNG5\n9o69bdvjfYap5pCJV1uZe7et+l7HJk/pWL46yo0WW1Cmcn8YEavVUcc+yjebLak3YUTEjI5Y+36t\n2OIRYsuVSTmJXTzM8Uaqy/2tZ+d+w8W+REkON671bL/JZDFLb0D5UQ9iP6j/j2W/XtSzs8w5lISu\ndXPNo2s7Qbmgtv3Gm6Ak+4P3IzZcmQsoIw1j3W+0eg5XZrfPr+VQyrRs+41Fi2vso+ModjjlQu4V\nUmYdIRrqubffVPX8XPamKnoce257LCL+zrI3Mb0C+EtEfIySDK7ouvyJ8pn0CuCwzDyHpf4EPKl+\nyVvmhrLWfp2xzPxPRAwZG6LMw7JtVqujzKHqMlw9L+uynsOWGRGdsQfE5GuCiqFvNmi5Z4hY69v6\nULFWmcPGhtovyvVYI5Z5P2IPpMzNM/O2WrcXAL+JiH/U8u7NzHkjxEba7/6W2YvY/alnf+vDJiJ2\nbZuaWkS5oPRs4OyIePo4ifWinp1lXkK51qP95prWFPgGDH/jzVhj97fMkfbrRZlLbiyiWJyZfwPI\nzJuiTN8tnsKx+7JcP7yAMtLaig1SLsZvMvZNyheKz1CuXfwg5TriE3tUz7sy8y1RbxqLcrNX66ax\nztjnexAb6Xj3N/aAj5eZn+UBcNpxgorhbzaAcrfiVIyNdKPFGZSRwKkYG/YmE8q1dVM19kqGuLmm\nbjPkjTeTPRYj31i0+RSOjXRT1W0Nx7bN4W9iOqUHxxvpprHnTNVYZh7FA+DI1wSV5WLzbwFPzGWH\nZQFumIqxKDcPvIqlv8t2Y0Q8nXIB5TuncKx1k8lAWxv+k3Ijw91TNZblJ2HeHuXmmv62OFM1lplP\njmVvLBqgXNjdurFoKsdaN1X9g3JR92cz8xcATcYi4qcR8WLgFxHxGpbexLQwMz/eg+O9tqPvzK/H\nPDki5kzVGA+QI1+SJE0QUe4MH/Impsz8x0qsmsbA5EuSJKlBTjtKkjRBRLnZarhRkz7KL9Lv2mCV\ndD848iVJktQgR74kSZogIuIlmfnDKD9Aeijlzt1LgMMz846VWzt1q3/0TSRJ0jjxxvr/Zyg/EXEQ\n5Q7er6y0GmnMHPmSJGnieXRm7l8f/zXK31LUBOHIlyRJE8dmEXEwcF9EtP7g9FMofwRaE4TJlyRJ\nE8dzgduBq4EnRsT6wOeBt6zUWmlMTL4kSZo4ngRsBBxP+QsWZwDrAuuvzEppbEy+JEmaON5E+ZuT\nnwSen5lbAjsDR6zUWmlMTL4kSZo47svMO4EFwLUAmXkTw//wqsYh73aUJGni+HlE/Ay4AjglIk4D\nng38ZuVWS2PhL9xLkjSBRMTOwO6U67zmAudl5i9Wbq00FiZfkiRJDfKaL0mSpAaZfEmSJDXIC+4l\nTQoRsQnlhyev7Ah9NTO/0HyNJGloJl+SJpOb6u8eSdK4ZfIlaVKLiK2AXwGPBxYDfwReQBkl+yqw\nBTAAHJWZ34yI11Fu3V8XeCTw68x8U0Q8DPgOsEbd/qDMvLDhpyNpEvBuR0mTwgjTjq8GXgxsDKwC\nXJ6ZH4+ITwIzMvOg+vfxLgL2ArYCPgI8jpKsJbAnsDewMDOPjIhdgK0z86iePzFJk44jX5ImkyGn\nHSPiKuAPwF2UZAxgV2A/gMy8tf5w5S6UP1p8QWYuqPteSxkFOwP4SUQ8CfgF5Y8ZS9KYebejpKlg\nHWAmsAElkYLlP//6WPqF9O629YNAX2aeDzwWOA14KXByz2oraVIz+ZI0FXyBMlJ1bP0H5c+x7AdQ\npx33An47XAF1mvLVmfkN4C2U6UlJGjOnHSVNJg+NiMs61q1KmW58OWV06w8R8b+U67qOjYjLgWnA\nRzPz0oh44jBlfw44sV6Qvxh4Yy+egKTJzwvuJUmSGuS0oyRJUoNMviRJkhpk8iVJktQgky9JkqQG\nebejtOJMo/yK+op0A+XOusnOtntgbD9pAjH5klacjZ918rMuun7B9SvkhLXJzE2m/fp5v34qcO1o\n20bENsAnMnOXIWIzgMOBbSg/GHoH8IbMvHFF1HMF2fjgI4+46OZbb10hbffg9defdsy73jdi20XE\nKsAJwCbAasDhmfnzjm0mQtsBbPyaX9540T8X3LdC2u9hM1eZ9s09Hz5a+02j/G3MoLTNgZl5Rcc2\nE6X9pEaZfEkr0PULrl98zfy/NTpaEBHvpvzJnDuH2eTTwFWZ+c66/QuBHwDbNVPD7tx8662L/3nL\nzU223auAuZn56ohYF7gM+HnHNhOi7QD+ueC+xdffvmKSry49DyAzn1b/1uVHKX+wvN2EaT+pSSZf\n0sT3d8offf5WZyAiVqWcEJf8IGhmnhQR59T4bpSRibuBucC+wJbAB4AB4MHAV4BvA5cCm2Xm4oj4\nBHBJZv6gh8+r134I/Kg+7gMWtQdtu5Fl5k8j4pS6uDFwW3vc9pOG5wX30gSXmT8G7hsmvB5wc2Yu\n82vKmTk3IvooJ7e9M3Nn4Gzgg3WTjYDnA9sCB1Om5c4Ddq/TTXsAP13Rz6VJmXlHZi6IiJmUJOyD\nHZvYdqPIzEUR8Q3Kr/9/pyNs+0nDMPmSJrdbgXXqyW6JiHglsD5we2b+q64+B3hcfXxBZt6TmXcB\nVwD/Q7m+53WUk98ZmXlvA/XvqYh4OHAW8K3MPLEjbNt1ITNfC2wGfDUi1mgL2X7SMEy+pEksM+8D\nTgPe2loXES8B3kY5Oa4VEQ+poZ2Bq+vjLSNiWkSsTjkp/i0zz6OcCPcDjm/oKfRMRGwI/Bp4T2ae\n0Bm37UYWEa+OiPfVxYWUqcKBVtz2k4bnNV/SCrTJzE2mjcOyDgE+FREXUO44mwe8KDMHI+IA4CcR\nMVDXvw54PLAK8CvK1NHhmXlrLes7wEsy8y8rqG5LPHj99VdY23VZ1vuBWcCHIuJDdd0edcSlZUK0\nHZQ7FBsu6yfA1+o1XKsAb+9oO5hA7Sc1yT+sLa04k+K3luqdawdm5suGiL2LcofgciNFD5Bt98DY\nftIE4siXtOIspovf5JqoIuLrwEOpPzGwgtl2D4ztJ00gjnxJkiQ1yAvuJUmSGmTyJUmS1CCTL0mS\npAaZfEmSJDXI5EuSJKlBJl+SJEkNMvmSJElqkMmXJElSg0y+JEmSGmTyJUmS1KD/D9HwCTKGJEGp\nAAAAAElFTkSuQmCC\n",
      "text/plain": [
       "<matplotlib.figure.Figure at 0x10fd3bc10>"
      ]
     },
     "metadata": {},
     "output_type": "display_data"
    }
   ],
   "source": [
    "create_stacked_bars(gibbs_df_822Rc, 'Sub 822R, random cnv start values, full coverage')"
   ]
  },
  {
   "cell_type": "code",
   "execution_count": 41,
   "metadata": {
    "collapsed": false
   },
   "outputs": [
    {
     "name": "stdout",
     "output_type": "stream",
     "text": [
      "[3 1 2 1 3 1 1 3 2 1 3 3 2 1 1 3 3 3 1 1 3 1 2 1 3 2 2 3 1 3 3 3 1 3 1 2 2\n",
      " 1 2 2 3 2 1 1 2 2 2 1 3 1 2 3 1 2 1 3 2 1 3 3 1 2 1 2 2 3 1 2 1 2 1 3 2 2\n",
      " 2 3 3 2]\n",
      "Finished 499 iterations\n",
      "Finished 999 iterations\n",
      "Finished 1499 iterations\n",
      "Finished 1999 iterations\n",
      "Finished 2499 iterations\n",
      "Finished 2999 iterations\n",
      "Finished 3499 iterations\n",
      "Finished 3999 iterations\n",
      "Finished 4499 iterations\n",
      "Finished 4999 iterations\n",
      "Finished 5499 iterations\n",
      "Finished 5999 iterations\n",
      "Finished 6499 iterations\n",
      "Finished 6999 iterations\n",
      "Finished 7499 iterations\n",
      "Finished 7999 iterations\n",
      "Finished 8499 iterations\n",
      "Finished 8999 iterations\n",
      "Finished 9499 iterations\n",
      "Finished 9999 iterations\n",
      "CPU times: user 52.4 s, sys: 92.5 ms, total: 52.5 s\n",
      "Wall time: 52.5 s\n"
     ]
    }
   ],
   "source": [
    "%%time\n",
    "cnv_support = [1,2,3]\n",
    "gibbs_data_J0F12, gibbs_data_results_J0F12, logliks_J0F12, gibbs_df_J0F12 = generate_gibbs_df(cnv_support, \n",
    "                                                                        X_probs, data=subject_data_J0F1, \n",
    "                                                                        iterations=10000, exon_labels=exon_labels)"
   ]
  },
  {
   "cell_type": "code",
   "execution_count": 42,
   "metadata": {
    "collapsed": false
   },
   "outputs": [
    {
     "data": {
      "image/png": "iVBORw0KGgoAAAANSUhEUgAAAl8AAAFrCAYAAADvvOw7AAAABHNCSVQICAgIfAhkiAAAAAlwSFlz\nAAALEgAACxIB0t1+/AAAIABJREFUeJzt3Xm4HFWZ+PHvvbksAgECBFBEwYV3UBQUHEBBEAUEARF1\n3BUQFJdRQVHcBnRwXBG3YZwBcXBhXGZARUdABFlFBMQfyPAisgiDMEkMIewk9/7+OKdDp9N3S9KV\nu3w/z5MnXfVWnTp1+nTV26eq+vYNDQ0hSZKkZvSv6gpIkiRNJyZfkiRJDTL5kiRJapDJlyRJUoNM\nviRJkhpk8iVJktSggVVdAWlVioidgE8DG1K+jNwOfCAz/zDKescBG2Xmu8exrd2Br2XmNnX6I8Cb\nKZ/D7wCfyMyhiPh3YE9gTkcR+2bmnXXdzYHLgW0zc+5Y67AyRcR9wDaZeeuq2P7KFBHnAq8fb1su\n73rDlHUr8KrMvHJFyxrHNvcCTgb+D3hhZj44zHK/Ar4GXAlcl5nrNFVHaSoy+dK0FRFrAD8F9srM\nq+u8NwI/j4gtM3NxD7e9L/BqYHtgMXAOcD3wg7rIiZn5hWHWfTPwSeAJvarfNLRnw+tNFK8FTs7M\n41d1RaTpxORL09lawPpA+7f47wL3AjMiYleWHqnavX0a2DoiLgI2AH4HvDMzF45x268ATs/M+2vZ\n3wTeyGPJV1cR8QTgQGBfYMTRubZ1tgAuBv4H2ALYDTiklrMmsDZltO/MOqK3BfB44MmU0bfXZOad\ntT2+CgwBv6XttoWIeBvwHkoieTfw7sy8sY7iPQg8D9i07t8cYP86fVhmnt+lzocC76/lzQXeAjwV\n+BRwM7ANsAbwLuBqyojlVpl5V13/cspI4s/bylwH+CbwdGAQuAp4O/CNusgFNSneFvgIsDqwMXBa\nZn68vv9fBu6vbXZ1+3qZeXvdTj9wG/CK1ihWRHwPuBA4A/hXYJO6/7cBf5eZ/9dWz90Zod9FxEeB\nV9b2v5XS7+6MiIOAj9V9WwwcnZkXdbZt23aOpvSBByNivbpfS0Zzxzu6GxH7AcfXet0PHJGZv4+I\nA4FjgRmUz9ZRlBG0rm2Umf8ywj7+Cvgr8DfAv1D64ecofeHxwC8y8621vIOBYyj973zgvZk5MFIb\njmU/pZXBe740bWXmfOCDwNkRcXNEfJuSlJyXmY+MoYinUQ7gzwL6KCe+sdqckjC03AE8sW36yIi4\npu3fYbXOd2bmQZl5/Ti2RS37HzNzK0pS8RJgt8x8NvBRykhay67AqzPzb4D5wNsjYnXgh8D7M/M5\nwAXA4wAiYg9KO74oM7cFTgd+FBF9tbznADsDOwBHAvdl5vMpicwxnRWNiG2BzwIvrfX7Sa0jwI7A\nCbUO3wCOy8wFwJmU5JWI2JpyIj6no+hXADMzcztKMgjwlMw8pL5+EeV9eD/wlszcAdgJ+HBEbFSX\n2QZ4XWZu275eK/ECyMxB4FTg4FqfWZQRstMpI02/zsydgacADwBv6myD4dRRz2cBf1v347+BU2r4\n85QkYgfg48DuI5WVmZ+ntO2JmXn0WOswTL02oVw6P7i+Z58HPhMRfwN8HXhlnf8PwI8pX3i6ttEo\n+wgwPzOfkZlfBd4L/ENm7gg8AzggIraPiGdQ+tBLal+5l5L8jdaGUiNMvjStZeYXKaMQ7wH+AnwI\n+F0dCRjNGZk5JzOHKCMq47kE1e2z136Z88TM3K7t34qeHBYBvwbIzNsoI0lviIjPAEew9OjfrzLz\n3vr6d5SRvWcBj2bmL2sZ/wG0RvleCnw/M+fU2L8Dm1FG0ADOysxH66jU/cDZdf6fatmdXgyc00po\nMvNLmXlEjd2WmdfU11e3rX9y3ScoCfQ3axLU7hLgmXX05BjgS5l5U/sC9b3cH9g+Io4FvkhJrNeu\ni9xe2280pwJ/V5PW19U2WJCZXwYui4ijgJMoydx47p/aj5IQXhkR1wB/D0SNfQ84MyJOAWZRRoSa\n8gLKvWDXAGTmGZm5D7AH8MvMvLnOP59yf9n2DNNGjLyPUEZxW94CrF/vnzyJMpq9DrA3cG5m3lGX\n+2rbOqOVL/WcyZemrYh4QUQcnZkLM/OnmflB4JmUyzZ7Ui6v9bWtsnpHEe3JUh/waJdtvDQiNu6y\nzJ8pozMtm1FGXXrl4cxcVOv0XOAyYF3gXMoIQft+tt903WqDzraAktBB9+NIH7Baa9sdsWXaqUu5\nS/7obEQ8ro6gDFc3MvMSYCAi/hZ4PeXEvpTMvIUyWvlpyr6fFxGval8mItamJJzPpSR3R9f6tvb9\nvlHq3trWbXX9/SjJ4Mm1/M9SRhnnAP9Gaf/Odh2p380APttKyimjiS+o2/xofX0lZUTp1/US6FiN\n1t9H0vme9UXEs+neN/qB1YZrI0bYx6r9PbiYcgn+Bkq73lH3YVHHvrR/VkcrX+o5ky9NZ3OAj0XE\nLm3zHk8Z5bi2xp8UERvXS2gHdqx/QETMiogZwNuAn7OsoykjKVBO6H+qr39MGXlau974fzDwo5Ww\nT2PxQuDKOup3IWW/ZoyyzrVAX70niog4gDK6AuXy3msiYnaNHQLMA27qVtAYXAC8JCJayenbGdso\nzimUEY7/l5l/7gxGxDsoI5TnZuaHar1b9+8tpiSLT6ckZh/LzLMo98etwfDt01qvm5MpI6lrZeal\ndd7elBG3b1NGgPbsUvZI/e4c4LCIWLdOfxL4dkQM1Kcl187MrwPvBLYeoW7dzKGM+PXVJHSvcaz7\nG8o9kM+s0y+nXIY8H9grIp4CSy5Rb16Xh+5t1HUfOzdYL1XuAHwoM8+gfIF5GqU9z6H0oc3q4oe1\nrTqm8qVeMvnStJWZN1JObP9U7/lqPW34tiyup9wcfSXlZx3+0lHE9ZSnJa8F7gE+02UzRwPvrGX/\nHeVGbuqJ/QzgCuA6ys3f31qR/YmIT0bEJ0dfkv8ANqp1uooykrBBRMwcboXMfJTSVv9YL9UcREke\nyMxfACcC50fEHyiXgvbrctlvTDLzWkq7nR0Rv6dc1jxi5LUAOA3YjuHv3/kW5cR8fURcSUmyvlxj\nZ1AuSw5S3tMbIuJq4ADK+/y0Yco8A7gkIrbpEvsJ5dLrN9rmfRL4QkRc1bbNpcoepd+dUut3eW3r\nZ1Pus1oEvI9yz9TVlPvzDs3MhyPigIj472Hq3+67lATsj5T7oH49hnVadb4beANwWu0fRwGvrfvy\nTuCMiLiO8hnZv15ehO5t1HUfu2xzPmUU8+r6fn4YuBR4Wv1sHwmcU2NbU+6vG3P5Ui/1DQ0Njb6U\npAkvIp5Oecrwvau6Lpo4ImIA+K/MfPmqrktTImJLym/o/WNmDtYnQT9Ub8yXVjl/akKaOoJy/5bU\nbmu6j8pOZXdQfgfv2ohYBCwADl21VZIe48iXJElSg7znS5IkqUEmX5IkSQ0y+ZIkSWrQpLnhfs6c\nhct1c9qsWWsxf/4Dxoz1LDZR6mHMmLGpFZso9TC2fLHZs2d2/oDyElN+5GtgYPjfjjRmbGXEJko9\njBkzNrViE6UexpYvNpIpn3xJkiRNJCZfkiRJDTL5kiRJapDJlyRJUoNMviRJkhpk8iVJktQgky9J\nkqQGmXxJkiQ1yORLkiSpQSZfkiRJDTL5kiRJapDJlyRJUoNMviRJkhpk8iVJktQgky9JkqQGmXxJ\nkiQ1yORLkiSpQT1NviJix4j4VZf5+0fEbyPi1xFxeC/rIEmSNJH0LPmKiA8CpwBrdsxfDTgR2AvY\nDXhbRGzSq3pIkiRNJL0c+foTcFCX+VsDN2Xm/Mx8BLgEeGEP6yFJkjRhDPSq4Mz8r4jYoktoXWBB\n2/RCYL3xlj8wMPa8caRlJ2JscHBomVh/f99S/0+EehprbludfaK9H3T2icm4vakcW97P81Q/Dkz1\n/RspNp5993PZu9hI7dmpPdbt/RuvniVfI7gXmNk2PRO4Z7SVZs1ai4GBGUumT/jWqfx1wYJlltty\nsyey4L6F44otzzq9jF098/nc9cCjbXPnArDpWqvx3IWXccv/3jEh6mlsVfWJuUtiveoTTW9vqsZW\n5PM81Y8DU33/erHvfi6bOa4+c8M1mffg4mHb+qQ9N1uqrNmzZzJeqyL5+h/g6RGxAXAf5ZLjF0Zb\naf78B5a87u/v44ZbbuHuefOWWW5wcIi598xfEuvv71uSpQ4X65y/qmN3PukR7rxvUdfYerffzh/+\ndNOEqKexsfexFY2194nOWHufmKzbm6qxFfk8T/XjwFTfv5Wx734uV81xdfaaM7j7gUXDtvW8efc9\ntuzsmcyZs5BuRkrKGku+IuL1wDqZ+W8RcRRwDuWes1Mz83+bqockSdKq1NPkKzNvBXaqr09vm38W\ncFYvty1JkjQRrYrLjhpBX18fm6692lLzWkOenfMlaTLyOKfpzuRrAnrqnecya8FjzyC0DkpbbrY5\nVy4Y9dkESZrwPM5pOjP5mmCGhoa48bZbut6o2YpL0mTmcU7TnX/bUZIkqUEmX5IkSQ0y+ZIkSWqQ\nyZckSVKDTL4kSZIaZPIlSZLUIJMvSZKkBpl8SZIkNcjkS5IkqUEmX5IkSQ0y+ZIkSWqQyZckSVKD\nTL4kSZIaZPIlSZLUIJMvSZKkBpl8SZIkNcjkS5IkqUEmX5IkSQ0y+ZIkSWqQyZckSVKDTL4kSZIa\nZPIlSZLUIJMvSZKkBpl8SZIkNcjkS5IkqUEmX5IkSQ0y+ZIkSWqQyZckSVKDTL4kSZIaZPIlSZLU\nIJMvSZKkBpl8SZIkNcjkS5IkqUEmX5IkSQ0y+ZIkSWrQQK8Kjoh+4CRgW+Bh4LDMvKkt/n7g9cAg\n8E+ZeWav6iJJkjRR9HLk60BgzczcGTgGOKEViIj1gfcCOwN7AV/qYT0kSZImjF4mX7sAZwNk5uXA\nDm2x+4HbgLXrv8Ee1kOSJGnC6NllR2BdYEHb9OKIGMjMRXX6duB6YAbw6dEKmzVrLQYGZiyZ7u/v\no7+/b5nlWvPbY63Xw8W6zTdmbDyx0fqYsekZmwh909jkjk20Pm2sjw03XId2s2fPZLx6mXzdC7TX\nqL8t8doHeDywZZ0+JyIuzcwrhits/vwHHiuov4/BwSEGB4eWWa41vxVrLTtSrHO+MWPjiY2ljxmb\nnrFV3TeNTe7YROzTxoaYN+++JdOzZ89kzpyFdDNSUtbLy46XAvsCRMROwLVtsfnAg8DDmfkQcA+w\nfg/rIkmSNCH0cuTrTGDPiLgM6AMOiYijgJsy8ycR8RLg8ogYBC4BftHDukiSJE0IPUu+MnMQOKJj\n9g1t8WOBY3u1fUmSpInIH1mVJElqkMmXJElSg0y+JEmSGmTyJUmS1KBePu0oSVoOfX19bLr2akvN\na/3WUOd8SZOPyZckTUBPvfNcZi24Z8l0K/nacrPNubJtvqTJx+RLkiaYoaEhbrztFu6eN2/JvPZf\n2R4aWvave0iaPLznS5IkqUEmX5IkSQ0y+ZIkSWqQyZckSVKDTL4kSZIaZPIlSZLUIJMvSZKkBpl8\nSZIkNcjkS5IkqUEmX5IkSQ0y+ZIkSWqQyZckSVKDTL4kSZIaZPIlSZLUIJMvSZKkBpl8SZIkNcjk\nS5IkqUEmX5IkSQ0y+ZIkSWqQyZckSVKDBlZ1BSRJ0sj6+vrYdO3Vlkz39/cxODgEsNR8TQ4mX5Ik\nTQJPvfNcZi24B1g6+dpys825ss7X5GDyJUnSBDc0NMSNt93C3fPmAUsnX624Jg/v+ZIkSWqQyZck\nSVKDTL4kSZIaZPIlSZLUoOW64T4i1s3Me1d2ZVaWjWdtsOR1+02JG6y3PnPvmb+qqiVJkjS25Csi\n9gN2Bf4R+C0wOyKOzcx/7mXllse8BfewyV5DzP3rdUDHb6FsANy2CisnSZKmvbGOfB0LvAl4LXAF\n8C7gV8CES76Ghoa47q/XcfndlwPLPo67EdusqqpJkiSN/bJjZt4QEZ8GvpOZ90XE6iMtHxH9wEnA\ntsDDwGGZeVNbfB9KUtcHXAW8KzP9oRJJkjSljfWG+7sj4qvADsDZEXEC8OdR1jkQWDMzdwaOAU5o\nBSJiJvB5YL/M3BG4FdhonHWXJEmadMaafL2Ocq/X7pl5P3BznTeSXYCzATLzckri1vJ84FrghIi4\nGLg7M+eMp+KSJEmT0ZguO2bmwohYDBwaEZ8CFmbmwlFWWxdY0Da9OCIGMnMRZZTrRcB2wH3AxRHx\n68y8cbjCZs1ai4GBGUum+/v76O/vW2a51vz2WOv1cLFu840ZG09stD5mbHrGJkLfNDa5YxOtTxvr\nY8MN16Hd7NkzGa+xPu34GeCJwPbAZ4FDImLbzHz/CKvdC7TXqL8mXgDzgN9m5l21/Isoidiwydf8\n+Q88VlB/uYm+/Ub6ltb8Vqy17EixzvnGjI0nNpY+Zmx6xlZ13zQ2uWMTsU8bG2LevPuWTM+ePZM5\nc7qPRY2UlI31suPelKcdH6q/77UnsM8o61wK7AsQETtRLjO2XA1sExEbRcQAsBNw/RjrIkmSNGmN\n9WnHwfp/K1Vfo23ecM4E9oyIyyhPNB4SEUcBN2XmTyLiw8A5ddkfZOZ146i3JEnSpDTW5OsHwPeB\nDSLifZRRsNNHWiEzB4EjOmbf0Bb/HvC9sVdVkiRp8hvrDfefjYi9Kb8P/yTg2Mz8aU9rJkmSNAWN\neM9XRDy3/v9C4EHgLOBHwL11niRJksZhtJGvdwCHA5/oEhsC9ljpNZIkSZrCRky+MvPw+vLvO2+I\nr08wSpIkaRxGTL4i4gXADOCUiHgr5anF1npfB7bqbfUkSZKmltEuO+4J7AY8Hvhk2/xFwL/2qlKS\nJElT1WiXHY8DiIg3Zea3G6mRJEnSFDbaZcfjagK2R0S8qDOemYf2qmKSJElT0WiXHa+q//+qx/WQ\nJEmaFkZLvn4fEU8CLmiiMpIkSVPdaMnXhZTf8+rrEhsCnrLSayRJkjSFjXbD/ZZNVUSSJGk6GNMN\n9xFxare4N9xLkiSNz1hvuL+w1xWRJEmaDka77HhW/f+0iNgY2BF4FLgiM//aQP0kSZKmlP6xLBQR\nrwauAd4CvA24JiJe2suKSZIkTUWjXXZs+RiwfWb+BSAingz8BDi7VxWTJEmaisY08kW51HhXayIz\nb6P8fUdJkiSNw2hPO765vrwFOCsiTqMkXa8Dft/jukmSJE05o112bP09x/vqv33r9P10/+FVSZIk\njWC0px0PGS4WEY9b+dWRJEma2sZ0w31EvBL4B2AdyojXDOBxwMa9q5okSdLUM9Yb7j8HvA/4H+AN\nwDeBH/SqUpIkSVPVWJOv+Zl5AXA5sF5mHgfs3LNaSZIkTVFjTb4ejIitKCNfu0fE6sB6vauWJEnS\n1DTW5OtjwPHAT4EXA3cDZ/aqUpIkSVPVmG64z8wLeeyPaz8vImZl5vzeVUuSJGlqGuvTjk8EvgLs\nDjwCnBcRR2bmnB7WTZIkacoZ62XHU4FfAE8GtgKuojzxKEmSpHEY6x/Wnp2Z/9I2fWJEvKUXFZIk\nSZrKxjrydUVEvLY1ERH7AVf2pkqSJElT12h/WHsQGKL8qv3hEfENYDHll+7nA4f1vIaSJElTyGh/\n23GsI2OSJEkag7E+7bgWcCzlN74GgPOBj2fm/T2smyRJ0pQz1pGtrwFrA4cCbwFWB77eq0pJkiRN\nVWN92nH7zNy2bfrdEXF9LyokSZI0lY115Ks/ItZvTdTXi3pTJUmSpKlrrCNfX6T83MRZdfoA4NMj\nrRAR/cBJwLbAw8BhmXlTl2V+Bvw4M72MKUmSpryxjnydBRwE3AzcChyUmaeOss6BwJqZuTNwDHBC\nl2WOB2aNsQ6SJEmT3lhHvi7OzK2B68ZR9i7A2QCZeXlE7NAejIhXAYOtZSRJkqaDsSZfv4+INwO/\nAR5szczMP4+wzrrAgrbpxRExkJmLImIb4PXAq4B/GGedJUmSJq2xJl87An9L+aX7liHgKSOscy8w\ns226PzNbN+m/GdiM8nthWwCPRMStmTnsKNisWWsxMDDjscL6++jv71tmudb89ljr9XCxbvONGRtP\nbLQ+Zmx6xiZC3zQ2uWMTrU8b62PDDdeh3ezZMxmv0f680BMov/F1P3AJcExm3jPGsi8F9gd+EBE7\nAde2Apn5wbZtHAfcNVLiBTB//gNLXvf39zE4OMTg4NAyy7Xmt2KtZUeKdc43Zmw8sbH0MWPTM7aq\n+6axyR2biH3a2BDz5t23ZHr27JnMmbOQbkZKyka74f6bwA3AB4A1KE89jtWZwEMRcRlwInBkRBwV\nEQeMowxJkqQpZbTLjptl5t4AEfFL4JqxFpyZg8ARHbNv6LLccWMtU5IkabIbbeTrkdaLzHy0fVqS\nJEnjN9bf+WpZ9iYrSZIkjdlolx2fGRE3t01vVqf7gKHMHOlpR0mSJHUYLfnaqpFaSJIkTRMjJl+Z\neVtTFZEkSZoOxnvPlyRJklaAyZckSVKDTL4kSZIaZPIlSZLUIJMvSZKkBpl8SZIkNcjkS5IkqUEm\nX5IkSQ0y+ZIkSWqQyZckSVKDTL4kSZIaZPIlSZLUIJMvSZKkBpl8SZIkNcjkS5IkqUEmX5IkSQ0y\n+ZIkSWqQyZckSVKDTL4kSZIaZPIlSZLUIJMvSZKkBpl8SZIkNcjkS5IkqUEmX5IkSQ0y+ZIkSWqQ\nyZckSVKDTL4kSZIaZPIlSZLUIJMvSZKkBpl8SZIkNcjkS5IkqUEmX5IkSQ0y+ZIkSWrQQK8Kjoh+\n4CRgW+Bh4LDMvKktfiTw2jr535n5iV7VRZIkaaLo5cjXgcCambkzcAxwQisQEU8B3gA8H9gJ2Csi\nnt3DukiSJE0IvUy+dgHOBsjMy4Ed2mK3Ay/NzMWZOQSsBjzUw7pIkiRNCD277AisCyxom14cEQOZ\nuSgzHwXmRkQf8Hngd5l540iFzZq1FgMDM5ZM9/f30d/ft8xyrfntsdbr4WLd5hszNp7YaH3M2PSM\nTYS+aWxyxyZanzbWx4YbrkO72bNnMl69TL7uBdpr1J+Zi1oTEbEmcCqwEHjnaIXNn//AYwX19zE4\nOMTg4NAyy7Xmt2KtZUeKdc43Zmw8sbH0MWPTM7aq+6axyR2biH3a2BDz5t23ZHr27JnMmbOQbkZK\nynp52fFSYF+AiNgJuLYVqCNePwZ+n5lvz8zFPayHJEnShNHLka8zgT0j4jKgDzgkIo4CbgJmALsB\na0TEPnX5D2fmr3tYH0mSpFWuZ8lXZg4CR3TMvqHt9Zq92rYkSdJE5Y+sSpIkNcjkS5IkqUEmX5Ik\nSQ0y+ZIkSWqQyZckSVKDTL4kSZIaZPIlSZLUIJMvSZKkBpl8SZIkNcjkS5IkqUEmX5IkSQ0y+ZIk\nSWqQyZckSVKDTL4kSZIaZPIlSZLUIJMvSZKkBpl8SZIkNcjkS5IkqUEmX5IkSQ0y+ZIkSWqQyZck\nSVKDTL4kSZIaZPIlSZLUIJMvSZKkBpl8SZIkNcjkS5IkqUEmX5IkSQ0y+ZIkSWqQyZckSVKDTL4k\nSZIaZPIlSZLUIJMvSZKkBpl8SZIkNcjkS5IkqUEDq7oCkiRNF319fWy69mpLzevv72NwcGiZ+Zq6\nTL4kSWrQU+88l1kL7lky3Uq+ttxsc65sm6+py+RLkqSGDA0NceNtt3D3vHlL5rWSr1ZcU1/Pkq+I\n6AdOArYFHgYOy8yb2uKHA28HFgHHZ+ZPe1UXSVoVvMQkqZtejnwdCKyZmTtHxE7ACcDLASJiU+A9\nwA7AmsAlEfGLzHy4h/WRpMZ5iUlSp14mX7sAZwNk5uURsUNb7G+BS2uy9XBE3AQ8G/jtWAufPWuD\nrvM3nrUBA2ttypPWeRKw9HDupmttygZt67ViG6y3Pv19fUuVY8zYWGPtfaxXsfZRkqX69NqrscF6\n67PJhhtO6u1N1disddfjnnsXMPee+cvENlhvfWavP2upy0wTpU8bmxixidinp1JsuOPc7LUG6Btm\nvZU1Yt3L5GtdYEHb9OKIGMjMRV1iC4H1Rips1qy1GBiYsWT6n95z5PLVavflW02auA6d4tuTpIlr\n9uyZ416nl8nXvUB7jfpr4tUtNhMYcfx9/vwHlqsSs2fPZM6chcaM9Sw2UephzJixqRWbKPUwtvyx\n4fTyR1YvBfYFqPd8XdsWuwLYNSLWjIj1gK2B63pYF0mSpAmhlyNfZwJ7RsRlQB9wSEQcBdyUmT+J\niK8AF1MSwI9m5kM9rIskSdKE0LPkKzMHgSM6Zt/QFj8ZOLlX25ckSZqI/NuOkiRJDTL5kiRJapDJ\nlyRJUoNMviRJkhpk8iVJktQgky9JkqQGmXxJkiQ1yORLkiSpQSZfkiRJDTL5kiRJapDJlyRJUoNM\nviRJkhpk8iVJktQgky9JkqQGmXxJkiQ1yORLkiSpQSZfkiRJDTL5kiRJalDf0NDQqq6DJEnStOHI\nlyRJUoNMviRJkhpk8iVJktQgky9JkqQGmXxJkiQ1yORLkiSpQSZfkiRJDZpWyVdErNFl3uO6za+x\njYeZ3x8Rm0VE1/aLiI0ioq++Xncc9Vs9Ih7XZX7fWMuQJEkT25T8kdWI2B/4GvAo8NHM/H6dfz7w\nbuCfgPnAd4FTgMXAe4EbO4r6FvDm+vpDmfnWiNixrjcPmAkcCmwNbA78FDgdeAhYC3gn8BPg7zPz\nG13quVWtyyPAV+r2BoAPA1cC/1zLfgJwFXAzcFRm3rX8rTO1RcTLgZcA6wH3ABcD/5mZw3b0iJgN\nHAM8CJyYmfPq/GOBfwT2BxYAvwdOpPSXj2Tm3R3lfDEzj6qvX52ZP4yItYHjgO0o7+HxwGzgb4Bf\n1e1uD/yB0hf+BXhfZv7fMHV9GaVf/wr4IrB+rcufI+L1wC7A2sBc4BeZebbt0r1dbJNh+8q2ne2S\nmb8drk3qOmsCh1GOfd/KzEfq/Ldn5r/WMu8D7qj7MQickJkPdJTzwcz8XH29a2ZeXL/kHgE8p7bL\nycC6wFbAFcBbgB1qu5wMfBI4vrPstm08E1icmTdExAdqu3w+MxdExPM72uW8zPyfut6E6C91esPM\nnBcRT6P0l+sz8/qIOB37RGN9YkVM1eTrcmAfysjeD4HTMvO0iLgAmAF8HNgC+DLlzXoI+DklgXoA\nuBPoo3QIjbzDAAATa0lEQVTqa4AhgMzcIyLOA96RmX+MiCcA/0FJtHanJFrvyMwba+zHwCJK53gG\n8InMvLCtnhdSPoDrAf8KbEvp2OdRPpDvqWXtBLwc+E/gk5n5srr+hDgYTJSTR617P+W9XEhJjvcB\nVqN8IIfzCuBMSuL7LmDfzLytJuu3UvrCpsCGlPdpIfCmOt3SR0mUr6/TD9X+cgolaT4TeDHwfEo/\n+zjweuB24CzghcDelH4yH/gq8O/t72Uta826XxsD36b01XcAN1Det8tqO9wNbFTnbWC7LNMuO1O+\n4NgmS/eVR4EdgXPa2mVv4GrK8WU4hwE31XbZHdg7M+fXdvlNLXM94C/A72rZ29W2aNW7D3gRcH6d\n3rS2yxeAdSjH0xcDjwOeBnyd8j5uQPni+0JgE2CP2lYfyswL2isZEZ+s21gT+HOt81+A3YDfUt6X\nS4F9azs9jXI8fiYT5zN0dV33buBI4CJgJ8r54V3YJxrpE5l50gj7PqpJnXzVZKrzkmEf8IzMXK8u\nM5Pyxn2QchBbPTN3qbF/z8yD6+sLgVdT3rx/ycxfRMQFmfmiGj+/vunnZObebXW4GJiRmc+PiB8B\nr8rMRTV2BXBfXW8HyojWVsAvKQfZ12TmC+plxRsyM+p6FwGrZebObdu5KDNfGBGX1W39MxPnYDBR\nTh4vz8wnd+5wRFxK+bDvX8tpv4w7BOyemXvUZZ8PnEQ5WJwJDGTmrhGxOnBdZm5Vl/sl8A3KyOd7\ngfspifhra7nfrG1yYWbu1laX84H+zNw9In6RmXu2xS6hHOheAXyCcsA4nfIe3wz8tPaBPuAPmfmM\nut4Ftcz27fwiM/esZS5uj9kuuWdELGgdI2yTpfrKUGbu2tEmfcDllBPTDsAFXdrlKZm5e13+IEpS\n8BLgbGCNesxaB7g2M7dsq8svKCe1f6CMfJwIvK+We2xtl4sy84Vt9bkA6KvtsuQYXWOXAQ/Xtv4S\n5fhxMnB2PfG3jp+r13Z5eluZM1rbiYgZwFmZuW/tE4sm0Gfoe5m5cz1P7JOZ90fEAPBrykiSfaKB\nPpGZL2AFTPbka0dKI76CMsLU8kXgNuDjtWNuTsna16d0xCHgbZk5WMs5BnhOZr6mduIvAP8H7NmW\nfF1Vy14b+Dzl0uMJlMz9Okq2fR1lZOcc4KWUbH7Hjo6wHiX5CMqQ6QxKIrQlpVMuqGUsoiQ+Pwf2\nq69/SRkp2rPzQN1W/nQ+eSwA9svMi9tiL6SMFu4eEf9N+fAuNVxeD2Lvysxr6/RrKInpOnVfj8nM\nSyPiSVlG3Z5GSRZ3iYjnUEb4jqIk7a22vYPSP/YDPpCZv6sJ+JcoI3XfoSSm8ygJ6b6UofKBtjJm\nA6+iHLC2ohxYP0FJhL8CvIDSL75PSbrfk5m/iYhdgY9QEt7z63of6WiX3SgjsROhXZ5HOcB2a5eX\nUS79j9Yux1ES8Fa73Ad8b4R2uZ1y4ppIfeVlwNHDtMkTgb+uYJuMpa88DLw2M29t2+ctKZ/NXYAL\ngbdmZna0y2XAAZk5t06/D9gVeDzlS+Lf1fbYsW53feDnNYnYBzgceDvw/bZ9ugk4mnLc+fvMvDXK\nFYUzgXuBjwIHAOdm5kURsQvwaeDRtjKeBbyR8mVwE+CuOr0RZWRka8rVjnOB1YFXZPkyuhXli/he\nlNGPifQZ+nXtA1+s/WVORGxQ9+HelfA5eSFloKAXfWIXym00TfWJFwCfWY4+cT8lCRy2T2Tmc1gB\nkzr5AoiIo4GbMvPMtnkDlMb8QdZrvBGxCaVDHQXsn5k/blv+jcAZ2XY9OCIOBg7pOMmvQbk0+ADl\n/rBDgW9k5qP1g7g35Q2cB1ySmT+LiLdk5mnD1H2ActK9kfIhOJJygP0SJTE5nDI6dA1wKvA84I9Z\nrvVfzLIHg4l08uhMNNpPHmNNNI5jfCePSyhDxs+lJJ2DlAT4Y5l5bURsCKyTmbd1vKd/U+v6mqyX\nQGuf+DLlYPGpzDyobZ0fA5/JzF/X6Q0oyenTMvNZtcytaz22p4xE/oiSlB9Z6/g5ysjglrWNLgHe\nD3wuM19Hhyj3TwTl2+DvahlfpvS1wyl98l9rO99M6Zsvo/StGygH6la7PI5yye1dmXlTRGwErF0P\nMI8DBjPz4YjYjpIAvDYz766xV9bt7lr7wiszc6jGfkTpc5d3tMuzga0z85Fa5vb1328oJ4wzKCOa\n/9vRLvMpl1SO6myXjnpuO0y7HEa5vP5vwGa1Xd5BSfzmUL6gPJdyIphNSfw/kOWWgvY22bitX2zX\n1lfujvJQzl5tbfIp4KDaJpvUbX+6S5tsk499w+5sk59TbmE4oq1NXkC5VWIR5QTxAeCzHW3SXs9t\ngWMpl4ZuAk4D/jRMm3yYMnrxx9ouX6ecdB6gXL65HzgsM6+IiKdQvoD+gZJY/SUzByNiD8o9qrvX\nMh4PvJVyMnxx7Uc71qo+HvgB5TN0Vq3vU+t2twC2qu13YFu7/JKSJPwGOBi4pe7DxpRjJJRbHd4K\nfCUf+9Lc31HPF1O+PF9N+Vx8trbBB+r+nkI5Tq1LSXD3oFyCuoDHPkP9lC/dvwTe3+UztBEwr+7D\ntpT+0voMbUQ5/p1IPbbw2Gdoo9o3OvvLqcDTM/OZdd4+tU9cW9v7t8A29X18RUef6KxLe5/4Tv3/\n0I4+cQtlpGmXLn3i3to2D1P65w2UY/Q6mfn/aBNltOtTlC/8d9d5H6V8Vpf0iXxsEOSi+t5cmJn3\n1nPP14BNWolOR584F/gm8P/q+z6/tsvGlMvE91KOf4dRzmHPpYuIeCWln15NGUD5MOVc8/66z1+o\nZT+O0if2Bu7MzFO6lTdWkz75mq7qweqLlE7YSjSuZumTxzrt31bqekudPOq8VqKx1MmjxjoTjQ0p\nB6inZeaz2spsP3m0Eo13UG6mbD95zKPcJ7DMyaNLPVsn1D+ydKLxII8lGn/isURjFiWpW0R50OJ7\ntazzKR/04R7CGC7WOhiMZb2PU74E/LZL7GPD1GVF6jmeMtsfMjmdxx4yeQ/lxDPcAyjDxd5X270z\nNljXa4/9B6U//GWEMrut11nPWyh9cyz1/EZbrFXmPTV2co19jqUvlXyLcnm9m/YHb2Dpe1JasQGW\nHn3vtl7LAOWEsTVLj0y3yj5tmPX6xlDPNw1TZud67cu0b6/1YNGulBPbAso9rYcAh+fwDx0NF3s7\ncHCX2HqUJKpzvcX133Bldq63E6WvzK3b61bPuZSE4RDKFY/O7a1G+fJ2OOVEvUvd986Hqp5ESXy/\nS7lPeG3KMW5zhn/gavO63lkdsXdRjl+dsbXrek9sK/N7dfoO4J2ZeV6Uy3XPpyQ+c4Hf1RGwQ+uy\nrbo82FZmqy6d+/DOtrq0x1r1/DHlM/j92o73ZuZCgIh4gOEfKHuA8iX5lI75G1NucVkm1llmlPuI\n92oNrgxXZnuMcsVnQ+CvmflQjT0IvHss9YxyderB+mWxVeaPWiN4K8vAyixMzcnMP1Fuwh8uPpfy\noeycfw3l21L7vO9ExOn1G8grOmIv75ieV78pPLdt3jWU0bn2jr1T2+tDhqlm18SrrcyD2mZ9r2OR\n53VM3xjlQYttKZdyfxgRa9RRxz7KN5vtqA9hRMSaHbH29VqxxSPElimTchL77TDbG6kuy1vPzvWG\ni32dkhw+udaz/SGTxTz2AMp/9iD2g/r/eNbrRT07y5xDSehaD9c8vbYTlBtq2x+8CUqyP7QcseHK\nXEgZaRjveqPVc7gyx7p/LcdSLsu2P1i0uMY+NYFix1Nu5F4pZdYRom773v5Q1QG59ENV9Di2X3ss\nIv7E0g8xvR74Q0T8EyUZXNl1+T3lmPR64LjMvIjH/B54Tv2St9QDZa31OmOZ+X8R0TXWpczjsu2q\nVkeZ3eoyXD2vGWM9hy0zIjpjK8Tka5KK7g8btDzcJdb6tt4t1ipz2Fi39aLcjzVimcsRW5Eyt87M\ne2rdXg6cHxF/ruU9kpnzR4iNtN7yltmL2PLUs791sImIPdouTS2i3FB6IXBhRLxogsR6Uc/OMq+i\n3OvR/nBN6xL4xgz/4M14Y8tb5kjr9aLMJQ8WUSzOzD8CZOadUS7fLZ7GsUez3D+8kDLS2ooNUW7G\nbzL2LcoXii9T7l38GOU+4tN7VM8HM/PdUR8ai/KwV+uhsc7Y13oQG2l7yxtb4e1l5ldYAV52nKRi\n+IcNoDytOB1jIz1ocR5lJHA6xoZ9yIRyb910jb2BLg/X1GW6Pngz1WMx8oNFW0/j2EgPVd3TcGyn\nHP4hpp/2YHsjPTT2sukay8wvsAIc+Zqkstxs/m3g2bn0sCzAbdMxFuXhgTfy2O+y3R4RL6LcQPmB\naRxrPWQy2NaGd1AeZHhousay/CTM+6I8XNPfFme6xjJz+1j6waJByo3drQeLpnOs9VDVnyk3dX8l\nM38G0GQsIn4UEa8CfhYRb+axh5geyMzP9GB7b+noOwvqNs+KiDnTNcYKcuRLkqRJIsqT4V0fYsrM\nP6/CqmkcTL4kSZIa5GVHSZImiSgPWw03atJH+UX6PRqskpaDI1+SJEkNcuRLkqRJIiJenZk/jPID\npMdSnty9Cjg+M+9btbXTWPWPvogkSZog3lH//zLlJyLeQ3mC999WWY00bo58SZI0+Tw9Mw+rr/8n\nyt9S1CThyJckSZPHVhFxJPBoRLT+4PTzKH8EWpOEyZckSZPHfsC9wI3AsyNiI+BrwLtXaa00LiZf\nkiRNHs8BNgO+QfkLFucBGwAbrcpKaXxMviRJmjzeSfmbk58DDsjM7YDdgE+v0lppXEy+JEmaPB7N\nzPuBhcDNAJl5J8P/8KomIJ92lCRp8vhJRPwYuA74aUScA7wUOH/VVkvj4S/cS5I0iUTEbsDelPu8\n5gGXZObPVm2tNB4mX5IkSQ3yni9JkqQGmXxJkiQ1yBvuJU0JEbEF5Ycnr+8InZyZ/9x8jSSpO5Mv\nSVPJnfV3jyRpwjL5kjSlRcRzgZ8D2wCLgd8BL6eMkp0MbAsMAl/IzG9FxMGUR/c3AJ4CnJuZ74yI\nJwLfBdauy78nMy9veHckTQE+7ShpShjhsuObgFcBTwZWA67NzM9ExOeANTPzPfXv410BHAg8F/gk\n8ExKspbAvsBBwAOZ+fmI2B3YITO/0PMdkzTlOPIlaSrpetkxIm4ArgQepCRjAHsAbwXIzLn1hyt3\np/zR4ssyc2Fd92bKKNh5wBkR8RzgZ5Q/ZixJ4+bTjpKmg/WBmcDGlEQKlj3+9fHYF9KH2uYPAX2Z\neSnwDOAc4DXAWT2rraQpzeRL0nTwz5SRqpPqPyh/juWtAPWy44HAr4YroF6mfFNmnga8m3J5UpLG\nzcuOkqaSJ0TENR3zVqdcbnwdZXTryoj4O8p9XSdFxLXADOBTmXl1RDx7mLK/Cpxeb8hfDLyjFzsg\naerzhntJkqQGedlRkiSpQSZfkiRJDTL5kiRJapDJlyRJUoN82lFaeWZQfkV9ZbqN8mTdVGfbrRjb\nT5pETL6klefJe5211xW3Lrx1pZywtpi5xYxz9z/3b4GbR1s2InYEPpuZu3eJrQkcD+xI+cHQ+4C3\nZ+btK6OeK8mTj/z8p6+4a+7cldJ2m2600YwTj/7wiG0XEasBpwJbAGsAx2fmTzqWmQxtB/DkN//3\n7VfcsfDRldJ+T5y52oxv7bv5aO03g/K3MYPSNkdk5nUdy0yW9pMaZfIlrUS3Lrx18U0L/tjoaEFE\nfJDyJ3PuH2aRLwE3ZOYH6vKvAH4A7NxMDcfmrrlzF99x911Ntt0bgXmZ+aaI2AC4BvhJxzKTou0A\n7lj46OJb7105ydcY7Q+QmS+of+vyU5Q/WN5u0rSf1CSTL2ny+xPljz5/uzMQEatTTohLfhA0M8+M\niItqfE/KyMRDwDzgUGA74KPAILAp8G/Ad4Crga0yc3FEfBa4KjN/0MP96rUfAv9ZX/cBi9qDtt3I\nMvNHEfHTOvlk4J72uO0nDc8b7qVJLjP/C3h0mPCGwF2ZudSvKWfmvIjoo5zcDsrM3YALgY/VRTYD\nDgB2Ao6kXJa7BNi7Xm7aB/jRyt6XJmXmfZm5MCJmUpKwj3UsYtuNIjMXRcRplF///25H2PaThmHy\nJU1tc4H168luiYh4A7ARcG9m/m+dfRHwzPr6ssx8ODMfBK4Dnkq5v+dgysnvvMx8pIH691REbA5c\nAHw7M0/vCNt2Y5CZbwG2Ak6OiLXbQrafNAyTL2kKy8xHgXOAv2/Ni4hXA++lnBzXjYjH19BuwI31\n9XYRMSMi1qKcFP+YmZdQToRvBb7R0C70TERsApwLfCgzT+2M23Yji4g3RcSH6+QDlEuFg6247ScN\nz3u+pJVoi5lbzJiAZR0FfDEiLqM8cTYfeGVmDkXE4cAZETFY5x8MbAOsBvyccuno+MycW8v6LvDq\nzPzDSqrbEptutNFKa7sxlvURYBbw8Yj4eJ23Tx1xaZkUbQflCcWGyzoD+Ga9h2s14H0dbQeTqP2k\nJvmHtaWVZ0r81lJ9cu2IzHxtl9jRlCcElxkpWkG23Yqx/aRJxJEvaeVZzBh+k2uyioh/B55A/YmB\nlcy2WzG2nzSJOPIlSZLUIG+4lyRJapDJlyRJUoNMviRJkhpk8iVJktQgky9JkqQGmXxJkiQ1yORL\nkiSpQSZfkiRJDTL5kiRJapDJlyRJUoP+PwELLmhClxRXAAAAAElFTkSuQmCC\n",
      "text/plain": [
       "<matplotlib.figure.Figure at 0x10fe80a90>"
      ]
     },
     "metadata": {},
     "output_type": "display_data"
    }
   ],
   "source": [
    "create_stacked_bars(gibbs_df_J0F12, 'Sub J0F1, random cnv start values, full coverage')"
   ]
  },
  {
   "cell_type": "code",
   "execution_count": 43,
   "metadata": {
    "collapsed": false
   },
   "outputs": [
    {
     "name": "stdout",
     "output_type": "stream",
     "text": [
      "[1 1 2 3 3 3 1 3 1 3 2 2 3 1 2 3 2 2 3 1 1 3 1 2 2 1 2 2 2 3 3 1 2 1 2 2 2\n",
      " 3 1 1 1 3 3 1 3 3 3 3 2 1 1 2 1 2 1 1 2 3 2 1 2 1 1 2 1 3 3 3 3 2 2 1 2 3\n",
      " 1 1 1 1]\n",
      "Finished 499 iterations\n",
      "Finished 999 iterations\n",
      "Finished 1499 iterations\n",
      "Finished 1999 iterations\n",
      "Finished 2499 iterations\n",
      "Finished 2999 iterations\n",
      "Finished 3499 iterations\n",
      "Finished 3999 iterations\n",
      "Finished 4499 iterations\n",
      "Finished 4999 iterations\n",
      "Finished 5499 iterations\n",
      "Finished 5999 iterations\n",
      "Finished 6499 iterations\n",
      "Finished 6999 iterations\n",
      "Finished 7499 iterations\n",
      "Finished 7999 iterations\n",
      "Finished 8499 iterations\n",
      "Finished 8999 iterations\n",
      "Finished 9499 iterations\n",
      "Finished 9999 iterations\n"
     ]
    }
   ],
   "source": [
    "cnv_support = [1,2,3]\n",
    "gibbs_data_444F2, gibbs_data_results_444F2, logliks_444F2, gibbs_df_444F2 = generate_gibbs_df(cnv_support, \n",
    "                                                                        X_probs, data=subject_data_444F, \n",
    "                                                                        iterations=10000, exon_labels=exon_labels)"
   ]
  },
  {
   "cell_type": "code",
   "execution_count": 44,
   "metadata": {
    "collapsed": false
   },
   "outputs": [
    {
     "data": {
      "image/png": "iVBORw0KGgoAAAANSUhEUgAAAl8AAAFrCAYAAADvvOw7AAAABHNCSVQICAgIfAhkiAAAAAlwSFlz\nAAALEgAACxIB0t1+/AAAIABJREFUeJzt3Xm4HFWZ+PHvvQmLQIAQgrgCLrziBioKCAjiAIKIgDqu\nqCC4L4CouIIOuIKoo4wK4rgxiv5EAUdABFlFRMQBGV5EFmEQJmRCSNiTe39/nNNJp3OXviFducv3\n8zx50lVv1enTp09XvX1OVd++wcFBJEmS1Iz+VV0BSZKkqcTkS5IkqUEmX5IkSQ0y+ZIkSWqQyZck\nSVKDTL4kSZIaNH1VV0BaVSJiW+CzwCzKF5FbgcMz8y+j7HcUsGFmvmcMz3U88NTM3Ktj/erAhcBP\nM/PYjthmwB+B3TLzirpuELgGWNy26RWZeVC3dVlZIuIB4CmZeVvTz70yRUQf8GvgVZl5d6/3G6G8\n24C9MvOqR1rWGJ5zD+CbwD+AHTPzoWG2uxg4ltL3rsjM9ZuqozQZmXxpSoqINYAzKYnNlXXdG4Ff\nRcRmmbl4xALG9lz/DLwR+P0Q4S8DTx5inzWBHwCrD7HPizPzrpVVPzENeEmD+40nrwNOyMzPreqK\nSFOJyZemqrWA9YF12tb9ELgHmBYROwJfy8xnAkTEzu3LwBYRcSGwAfAn4F2ZuaDzSSJiC+BDwKeB\n3Tti+wPrAb8con5fB/4d+NgKvr7253kKcC5wA/AEYEfg7cDLgTWBtYFDM/P0iDgaeCzweGAT4A7g\nNZl5R22DrwADlESyr+053gm8mzIi9w/gPZl5Q0T8AJgPbAs8GviPuvwyYCPgwMy8YIg6HwQcBiwC\n/hd4M7AFcCRwC/AMSmL6TspozM3AkzNzTt3/CuAjmfnrtjJnUNr0yfU1XF73/07d5KKI2B14PnBE\nLX82cHJmHhUR/wR8EXgAeBTw3+37Zebt9XmmUUZR92yNYkXET4GzKQn/N2u5G9d6v7o9ma7Pc2xm\nbtW5XEfbPg7sSxmtvZHS9+6IiFcDH63vwSLgA5l5SWfbtj3PEcBewEsiYv26zzqZeUiNH92+PJqI\n2Bv4F0q/WAi8LTOviYhX1jpPo7z3h1I+M8O10UkjvMaLgTspfeFrwJ8po9drAo8BfpWZb6vlvRX4\nIHAf8BtKH58+Uht28zqllcFrvjQlZeY8SlJ0VkTcGBHfBw4Azh1u6qXDU4BXAs+inGw+3rlBRKwD\nfB94C7CgI/Ys4P3A24bY7yBgtcw8cZjnPj8irmr7t1EX9d0E+ERmBiXh3Al4UWY+m5LQfKpt2x2B\nV9Zt7wUOriOFpwLvz8znAJdQR+UiYjfgEGDnzNwS+ClwWlt5WwHb1H+HA3MzczvgBODDQ7z+5wHH\nUEYlnw2cRUkqoCRxn691+B5wZGb+H3AG8Ia6/7MoSfG5HUW/ClijJjUvAFYDNqW8763XfQcl6XtD\nZj4P2B74RETMrNs8i5IsbQXs39qvlXgB1FHT71DedyJiFvBiSuL5OuDC+vqfDDzcqneXDgCeBryg\n1uFc4Fs1dixwcGZuTXk/dxqpoDra9Z/AFzPziDHUYTkR8VjK+7F/fc+OBz4bEc+gJEn71vX/ApxO\nSV6Ha6ORXiPAXZn59Mw8gfIZ+mhmvgB4OvCqiNiy9oFjgF0y87mUhLlltPKlnjP50pSVmV+ijMa8\njzJa82HgTxGxXhe7/ywz52TmIOUksusQ23wb+NfMvKZ9ZS3/+8CbMvPejthzgXfUf8N5cWZu1fbv\nf7uo70PUac/MvBE4EHhjRHyOkgC2jwCe1zaK9ydKIrMVcG9m/raW8X3KiALAS4EftUZvMvMkYLOI\neEKNn56ZizLzf4AHKckUwN9q2Z1eQhnBuK2Wd2xmvrvGbszMq+vjK9v2P5F6IqecXE+u7027C4Gt\nIuI8SuJ9bGbe1L5BZg5QRoO2iYgjKQlNH2WkFODmLq9x+zbwuohYjZJcnZaZC2ufuzwiDqOMbm7B\nsm0/mr0oCeEVEXEVZeQuauxHwBkRcSIwAzhuDOU+UjsAV2XmfwFk5k8y8+WU9/KczLy5rj8HmAc8\nh2HaiJFfI8BFbY/3B2ZHxMcoyfyalPZ8KaUPtZLif23bZ7TypZ4z+dKUFBHbR8QHM3NBZp6ZmR+i\nTGUNUBKpQdqm1Vj+2qv2a8L6KCMY7eU/njKScmg9wH8a2DEi/pMy/bg+cEqN7V23+zTwJmBd4NIa\neyzwwzql80jcXxMLImJrysjVDMo0zxc6Xuv9bY9b7dDZHrC0DZY5jtRpnT7KyBKUhKvdw4xsUX2+\nVnlrRcTmI9SNmhSuXUfNXsvSqcQlMvNvlBHLL1Da/7yI2Lej7jMoCeeWlJsdDq+vs/XaF45S99Zz\n3QhcDexBSQZPrOUfB3ySMpX6Lcp0WGe7jtT3pgHHtBJvyhTpTvU5P0zpc1dSkutL6nvRrdH6/Eg6\n37P+iHg2Q59j+ikju0O2ESO8xmphfY4+Sj/eHbgWOIryJaqv1qf9tbR/XkcrX+o5ky9NVXOAj0fE\nDm3rHkO5/unqGn9iRGxUD/L7dOy/d0TMrNf3vA34VXswM2/LzMe2HeA/CVyUmXtm5qmZuWlb7HTg\n+Mz8ZGYekpmbt8Vup0yBnb4SX/vOwGWZeTxlNGgfyglpJFcBa9QpRiJiP0ryBiWBe12dOgI4qNb7\npuVK6c55wO4RsXFdfhfQzQXhJ1FGP66oo2zLiIj3UhKes2uy/RtKwr2YkjisRhkBWYsyRXsmZeRm\nOkO3T/t+QzmRcs3etMxs3WyxO+W9/gGlj71kiLLnAJtGxIZD9L2zKdPArbY/BvhORKwWEbdQkpp/\nA95LmYYby3W9c4DnRURfnTIfajR3OL8DnlWvcQTYj3J93W+APSJiU1gyRb0x8Ie63VBtNORrHOI5\nZ1FGZD+cmadRptY3o7Tn2cBuEfGYuu1BLE0Ouy1f6hmTL01JmXk95aT2mXrN17WUa5relsW1lAuj\nrwAuo3yjbnct5eLpq4G76S456KmIOCYiPtnFpj8EHhMRf6GM7synTN2sPdwO9Tq4fYDP1RG5lwFz\na+xXlCm0C2qZrwf2HmLaryv1AuyPAGdHxJ+BXSgJ2Gj+nTKdddII8UcBf4mIP9bHX6v1/Dklgbgf\nOAe4rm7zUuA6yohZZz2X7NeWdLQ7DXhSR30+BXwlIq6kXBt3UWfZderuZMp7cxnQPs35jVq/y2pb\nP41y08LDlGvVTq1l/wdwQGY+HBH7RkQ3yfv3KX3hr5S+fWkX+7Tq/A/KFOAPav94L/D6OkX8PuDn\nEXEN5ZqvvdqmtYdqoyFf4xDPeRflBoir6nt1eK3zU+rn90PAuTX2VJZOk3dVvtRLfYODK3R8lDTO\n1ATgoMz8wKqui8aPek3VTzPzFau6Lk2JiCdTvgQcnZmDUX7u5f2Zuf0qrpoE+FMT0mTyVMpIgNTu\n6ZSptankVuCJwDURsYhykX/jP0QsDceRL0mSpAZ5zZckSVKDTL4kSZIaZPIlSZLUoAlzwf2cOQtW\n6OK0mTPXYt68+4wZ61lsvNTDmDFjkys2XuphbMVis2fPGPZHjif9yNf06cP/dqQxYysjNl7qYcyY\nsckVGy/1MLZisZFM+uRLkiRpPDH5kiRJapDJlyRJUoNMviRJkhpk8iVJktQgky9JkqQGmXxJkiQ1\nyORLkiSpQSZfkiRJDTL5kiRJapDJlyRJUoNMviRJkhpk8iVJktQgky9JkqQGmXxJkiQ1yORLkiSp\nQSZfkiRJDepp8hUR20TEb4dY//KI+ENE/C4iDu5lHSRJksaTniVfEfEh4CRgzY71qwHHA7sBOwFv\ni4hH96oekiRJ40kvR77+Buw3xPotgBsyc15mPgRcDLyoh/WQJEkaN6b3quDM/H8RsekQoXWB+W3L\nC4D1xlr+9Ond540jbWtsfMUGBgaXi/X39w27Xys21DZNvobx2JawfHu2t1Nnm43X12DM2FSOjZd6\nrOpYL45lK1rmokUDw5bfrZ4lXyO4B5jRtjwDuHu0nWbOXIvp06ctWT7ueyfzf/PnL7fdZo97PPMX\nLhhTbEX2Mdab2JUzXsgd9z3ctvYuAJ4xa03m3r94yNjGa63Gcxdcyk3/c9u4eA3jKbZse961JGab\nNRMbL/UwZmyix3pxLFuRMjdYbz0+8KYDl1k3e/aM5bYbzapIvv4beGpEbAAspEw5HjvaTvPm3bfk\ncX9/H9fddBN3zp273HYDA4Pcdfe8JbH+/r4l2e1wsc71xlZNbHAQBp42uMy3kaWxQW5f+BC3L1w0\nZJnr3Xorf/nbDavkNXTTx1ZV7PYnLm2zzlh7m63qek7W2Hj6fBmbeLHx2KdXVawXx7IVKfPRs2Yx\nd+7CJcuzZ89gzpwFDGWkpKyx5CsiXg+sk5nfiojDgLMp15ydnJn/01Q9NL49+fZzmDl/6UBoq9M/\ncfETuGba1quwZpIkrRw9Tb4y82Zg2/r4lLb1ZwBn9PK5NfEMDg5y/S03DfmNEIAnmnxJkiY+f2RV\nkiSpQSZfkiRJDTL5kiRJapDJlyRJUoNMviRJkhpk8iVJktQgky9JkqQGmXxJkiQ1yORLkiSpQSZf\nkiRJDTL5kiRJapDJlyRJUoNMviRJkhpk8iVJktQgky9JkqQGmXxJkiQ1yORLkiSpQSZfkiRJDTL5\nkiRJapDJlyRJUoNMviRJkhpk8iVJktQgky9JkqQGmXxJkiQ1yORLkiSpQSZfkiRJDTL5kiRJapDJ\nlyRJUoNMviRJkhpk8iVJktQgky9JkqQGmXxJkiQ1yORLkiSpQSZfkiRJDTL5kiRJapDJlyRJUoNM\nviRJkhpk8iVJktSg6b0qOCL6gROALYEHgYMy84a2+AeA1wMDwGcy87Re1UWSJGm86OXI1z7Ampm5\nHXAEcFwrEBHrA+8HtgN2A77cw3pIkiSNG71MvnYAzgLIzMuArdti9wK3AGvXfwM9rIckSdK40bNp\nR2BdYH7b8uKImJ6Zi+ryrcC1wDTgs6MVNnPmWkyfPm3Jcn9/H/39fctt11rfHms9Hi421HpjxsYS\nG62PGZuasfHQN41N7Nh469PG+pg1ax3azZ49g7HqZfJ1D9Beo/62xGsP4DHAZnX57Ii4JDMvH66w\nefPuW1pQfx8DA4MMDAwut11rfSvW2nakWOd6Y8bGEuumjxmbmrFV3TeNTezYeOzTxgaZO3fhkuXZ\ns2cwZ84ChjJSUtbLacdLgD0BImJb4Oq22DzgfuDBzHwAuBtYv4d1kSRJGhd6OfJ1GrBrRFwK9AEH\nRMRhwA2ZeXpE/BNwWUQMABcDv+5hXSRJksaFniVfmTkAvKNj9XVt8SOBI3v1/JIkSeORP7IqSZLU\nIJMvSZKkBpl8SZIkNcjkS5IkqUEmX5IkSQ0y+ZIkSWqQyZckSVKDTL4kSZIaZPIlSZLUIJMvSZKk\nBpl8SZIkNcjkS5IkqUEmX5IkSQ0y+ZIkSWqQyZckSVKDTL4kSZIaZPIlSZLUIJMvSZKkBpl8SZIk\nNcjkS5IkqUEmX5IkSQ0y+ZIkSWqQyZckSVKDTL4kSZIaZPIlSZLUIJMvSZKkBpl8SZIkNcjkS5Ik\nqUEmX5IkSQ0y+ZIkSWqQyZckSVKDTL4kSZIaZPIlSZLUIJMvSZKkBq1Q8hUR667sikiSJE0F07vZ\nKCL2AnYE/gX4AzA7Io7MzK/3snKSJEmTTbcjX0cC3wFeC1wObAoc0KM6SZIkTVpdjXwBZOZ1EfFZ\n4AeZuTAiVh9p+4joB04AtgQeBA7KzBva4ntQkro+4I/AuzNzcAVegyRJ0oTR7cjXnRHxr8DWwFkR\ncRzw91H22QdYMzO3A44AjmsFImIG8EVgr8zcBrgZ2HCMdZckSZpwuk2+Xke51mvnzLwXuLGuG8kO\nwFkAmXkZJXFreSFwNXBcRFwE3JmZc8ZScUmSpImoq2nHzFwQEYuBAyPiGGBBZi4YZbd1gflty4sj\nYnpmLqKMcr0Y2ApYCFwUEb/LzOuHK2zmzLWYPn3akuX+/j76+/uW2661vj3WejxcbKj1xoyNJTZa\nHzM2NWPjoW8am9ix8danjfUxa9Y6tJs9ewZj1e3djp8DHg88D/g8cEBEbJmZHxhht3uA9hr118QL\nYC7wh8y8o5Z/ISURGzb5mjfvvqUF9fcxMDDIwMDyl4i11rdirW1HinWuN2ZsLLFu+pixqRlb1X3T\n2MSOjcc+bWyQuXMXLlmePXsGc+YMPRY1UlLW7bTj7sD+wAOZeQ+wK7DHKPtcAuwJEBHbUqYZW64E\nnhkRG0bEdGBb4Nou6yJJkjRhdXu340D9v5Wqr9G2bjinAbtGxKWUOxoPiIjDgBsy8/SI+Ahwdt32\n1My8Zgz1liRJmpC6Tb5OBX4MbBARh1BGwU4ZaYfMHADe0bH6urb4j4AfdV9VSZKkia/bC+4/HxG7\nA7cATwSOzMwze1ozSZKkSWjEa74i4rn1/xcB9wNnAD8H7qnrJEmSNAajjXy9EzgY+NQQsUFgl5Ve\nI0krRV9fHxuvvdqS5fY7dtrXS5KaNWLylZkH14fv7bwgvt7BKGkce/Lt5zBz/t3AssnXZo97AlfU\n9ZKkZo2YfEXE9sA04KSIeCvlrsXWft8ANu9t9SStqMHBQa6/5SbunDsXWDb5asUlSc0bbdpxV2An\n4DHAp9vWLwK+2atKSZIkTVajTTseBRAR+2fm9xupkSRJ0iQ22rTjUTUB2yUiXtwZz8wDe1UxSZKk\nyWi0acc/1v9/2+N6SJIkTQmjJV9/jognAuc3URlJkqTJbrTk6wLK73n1DREbBJ600mskSZI0iY12\nwf1mTVVEkiRpKujqgvuIOHmouBfcS5IkjU23F9xf0OuKSJIkTQWjTTueUf//bkRsBGwDPAxcnpn/\n10D9JEmSJpX+bjaKiFcDVwFvBt4GXBURL+1lxSRJkiaj0aYdWz4OPC8z/wEQEZsApwNn9apikiRJ\nk1FXI1+UqcY7WguZeQvl7ztKkiRpDEa72/FN9eFNwBkR8V1K0vU64M89rpskSdKkM9q0Y+vvOS6s\n//asy/cy9A+vSpIkaQSj3e14wHCxiHjUyq+OJEnS5NbVBfcR8Urgk8A6lBGvacCjgI16VzVJkqTJ\np9sL7r8AHAL8N/AG4DvAqb2qlCRJ0mTVbfI1LzPPBy4D1svMo4DtelYrSZKkSarb5Ov+iNicMvK1\nc0SsDqzXu2pJkiRNTt0mXx8HjgbOBF4C3Amc1qtKSZIkTVZdXXCfmRew9I9rPz8iZmbmvN5VS5Ik\naXLq9m7HxwNfBXYGHgLOjYhDM3NOD+smSZI06XQ77Xgy8GtgE2Bz4I+UOx4lSZI0Bt3+Ye3Zmflv\nbcvHR8Sbe1EhSZKkyazbka/LI+K1rYWI2Au4ojdVkiRJmrxG+8PaA8Ag5VftD46IbwOLKb90Pw84\nqOc1lCRJmkRG+9uO3Y6MSZIkqQvd3u24FnAk5Te+pgPnAZ/IzHt7WDdJkqRJp9uRra8BawMHAm8G\nVge+0atKSZIkTVbd3u34vMzcsm35PRFxbS8qJEmSNJl1O/LVHxHrtxbq40W9qZIkSdLk1e3I15co\nPzdxRl3eG/jsSDtERD9wArAl8CBwUGbeMMQ2vwR+kZlOY0qSpEmv25GvM4D9gBuBm4H9MvPkUfbZ\nB1gzM7cDjgCOG2Kbo4GZXdZBkiRpwut25OuizNwCuGYMZe8AnAWQmZdFxNbtwYh4FTDQ2kaSJGkq\n6Db5+nNEvAn4PXB/a2Vm/n2EfdYF5rctL46I6Zm5KCKeCbweeBXwyTHWWZIkacLqNvnaBngB5Zfu\nWwaBJ42wzz3AjLbl/sxsXaT/JuBxlN8L2xR4KCJuzsxhR8FmzlyL6dOnLS2sv4/+/r7ltmutb4+1\nHg8XG2q9MWNjiY3Wx4xNzdh46JvGJnZsvPVpY33MmrUO7WbPnsFYjfbnhR5L+Y2ve4GLgSMy8+4u\ny74EeDlwakRsC1zdCmTmh9qe4yjgjpESL4B58+5b8ri/v4+BgUEGBgaX2661vhVrbTtSrHO9MWNj\niXXTx4xNzdiq7pvGJnZsPPZpY4PMnbtwyfLs2TOYM2cBQxkpKRvtgvvvANcBhwNrUO567NZpwAMR\ncSlwPHBoRBwWEXuPoQxJkqRJZbRpx8dl5u4AEfEb4KpuC87MAeAdHauvG2K7o7otU5IkaaIbbeTr\nodaDzHy4fVmSJElj1+3vfLUsf5GVJEmSujbatOMzIuLGtuXH1eU+YDAzR7rbUZIkSR1GS742b6QW\nkiRJU8SIyVdm3tJURSRJkqaCsV7zJUmSpEfA5EuSJKlBJl+SJEkNMvmSJElqkMmXJElSg0y+JEmS\nGmTyJUmS1CCTL0mSpAaZfEmSJDXI5EuSJKlBJl+SJEkNMvmSJElqkMmXJElSg0y+JEmSGmTyJUmS\n1CCTL0mSpAaZfEmSJDXI5EuSJKlBJl+SJEkNMvmSJElqkMmXJElSg0y+JEmSGmTyJUmS1CCTL0mS\npAaZfEmSJDXI5EuSJKlBJl+SJEkNMvmSJElqkMmXJElSg0y+JEmSGmTyJUmS1CCTL0mSpAaZfEmS\nJDVoeq8Kjoh+4ARgS+BB4KDMvKEtfijw2rr4n5n5qV7VRZIkabzo5cjXPsCambkdcARwXCsQEU8C\n3gC8ENgW2C0int3DukiSJI0LvUy+dgDOAsjMy4Ct22K3Ai/NzMWZOQisBjzQw7pIkiSNCz2bdgTW\nBea3LS+OiOmZuSgzHwbuiog+4IvAnzLz+pEKmzlzLaZPn7Zkub+/j/7+vuW2a61vj7UeDxcbar0x\nY2OJjdbHjE3N2Hjom8Ymdmy89WljfcyatQ7tZs+ewVj1Mvm6B2ivUX9mLmotRMSawMnAAuBdoxU2\nb959Swvq72NgYJCBgcHltmutb8Va244U61xvzNhYYt30MWNTM7aq+6axiR0bj33a2CBz5y5csjx7\n9gzmzFnAUEZKyno57XgJsCdARGwLXN0K1BGvXwB/zsy3Z+biHtZDkiRp3OjlyNdpwK4RcSnQBxwQ\nEYcBNwDTgJ2ANSJij7r9RzLzdz2sjyRJ0irXs+QrMweAd3Ssvq7t8Zq9em5JkqTxyh9ZlSRJapDJ\nlyRJUoNMviRJkhpk8iVJktQgky9JkqQGmXxJkiQ1yORLkiSpQSZfkiRJDTL5kiRJapDJlyRJUoNM\nviRJkhpk8iVJktQgky9JkqQGmXxJkiQ1yORLkiSpQSZfkiRJDTL5kiRJapDJlyRJUoNMviRJkhpk\n8iVJktQgky9JkqQGmXxJkiQ1yORLkiSpQSZfkiRJDTL5kiRJapDJlyRJUoNMviRJkhpk8iVJktQg\nky9JkqQGmXxJkiQ1yORLkiSpQSZfkiRJDTL5kiRJapDJlyRJUoNMviRJkhpk8iVJktQgky9JkqQG\nTe9VwRHRD5wAbAk8CByUmTe0xQ8G3g4sAo7OzDN7VRdJkqTxopcjX/sAa2bmdsARwHGtQERsDLwP\n2B7YHfhsRKzRw7pIkiSNCz0b+QJ2AM4CyMzLImLrttgLgEsy80HgwYi4AXg28IduC589c4Mh12+w\n3vr09/UtWe7v72NgYHDEWOd6Y+MztvHaqw0Z23jt1dhgvfV59KxZq6Se3fQxY1MzNt4+Q8YmVmw8\n9ulVFWs//rfHOo//vS5zuNxjrHqZfK0LzG9bXhwR0zNz0RCxBcB6IxU2c+ZaTJ8+bcnyZ9536Eqs\nqia+A1d1BSRJq0Qvjv/dlzl79owxl97L5OseoL1G/TXxGio2A7h7pMLmzbtvhSoxe/YM5sxZYMxY\nz2LjpR7GjBmbXLHxUg9jKx4bTi+v+boE2BMgIrYFrm6LXQ7sGBFrRsR6wBbANT2siyRJ0rjQy5Gv\n04BdI+JSoA84ICIOA27IzNMj4qvARZQE8GOZ+UAP6yJJkjQu9Cz5yswB4B0dq69ri58InNir55ck\nSRqP/JFVSZKkBpl8SZIkNcjkS5IkqUEmX5IkSQ0y+ZIkSWqQyZckSVKDTL4kSZIaZPIlSZLUIJMv\nSZKkBpl8SZIkNcjkS5IkqUEmX5IkSQ0y+ZIkSWqQyZckSVKDTL4kSZIaZPIlSZLUIJMvSZKkBpl8\nSZIkNahvcHBwVddBkiRpynDkS5IkqUEmX5IkSQ0y+ZIkSWqQyZckSVKDTL4kSZIaZPIlSZLUIJMv\nSZKkBk2p5Csi1hhi3aOGWl9jGw2zvj8iHhcRQ7ZfRGwYEX318bpjqN/qEfGoIdb3dVuGJEka3ybl\nj6xGxMuBrwEPAx/LzB/X9ecB7wE+A8wDfgicBCwG3g9c31HU94A31ccfzsy3RsQ2db+5wAzgQGAL\n4AnAmcApwAPAWsC7gNOB92bmt4eo5+a1Lg8BX63PNx34CHAF8PVa9mOBPwI3Aodl5h0r3jqTW0S8\nAvgnYD3gbuAi4KeZOWxHj4jZwBHA/cDxmTm3rj8S+Bfg5cB84M/A8ZT+8tHMvLOjnC9l5mH18asz\n8ycRsTZwFLAV5T08GpgNPA34bX3e5wF/ofSFfwMOycz/HaauL6P0698CXwLWr3X5e0S8HtgBWBu4\nC/h1Zp5luwzdLrbJsH1ly852ycw/DNcmdZ81gYMox77vZeZDdf3bM/ObtcyFwG31dQwAx2XmfR3l\nfCgzv1Af75iZF9Uvue8AnlPb5URgXWBz4HLgzcDWtV1OBD4NHN1ZdttzPANYnJnXRcThtV2+mJnz\nI+KFHe1ybmb+d91vXPSXujwrM+dGxFMo/eXazLw2Ik7BPtFYn3gkJmvydRmwB2Vk7yfAdzPzuxFx\nPjAN+ASwKfAVypv1APArSgJ1H3A70Efp1FcBgwCZuUtEnAu8MzP/GhGPBf6DkmjtTEm03pmZ19fY\nL4BFlM7xdOBTmXlBWz0voHwA1wO+CWxJ6djnUj6Q76tlbQu8Avgp8OnMfFndf1wcDMbLyaPWvZ/y\nXi6gJMd7AKtRPpDD2Rc4jZL4vhvYMzNvqcn6zZS+sDEwi/I+LQD2r8stfZRE+dq6/EDtLydRkubT\ngJcAL6T0s08ArwduBc4AXgTsTukn84B/Bf69/b2sZa1ZX9dGwPcpffWdwHWU9+3S2g53AhvWdRvY\nLsu1y3bCwG0JAAASmklEQVSULzi2ybJ95WFgG+DstnbZHbiScnwZzkHADbVddgZ2z8x5tV1+X8tc\nD/gH8Kda9la1LVr17gNeDJxXlzeu7XIssA7lePoS4FHAU4BvUN7HDShffF8EPBrYpbbVhzPz/PZK\nRsSn63OsCfy91vkfwE7AHyjvyyXAnrWdnkI5Hj+D8fMZurLueydwKHAhsC3l/PBu7BON9InMPGGE\n1z6qCZ181WSqc8qwD3h6Zq5Xt5lBeeM+RDmIrZ6ZO9TYv2fmW+rjC4BXU968f8vMX0fE+Zn54ho/\nr77pZ2fm7m11uAiYlpkvjIifA6/KzEU1djmwsO63NWVEa3PgN5SD7Gsyc/s6rXhdZkbd70Jgtczc\nru15LszMF0XEpfW5vs74ORiMl5PHKzJzk84XHBGXUD7sL6/ltE/jDgI7Z+YuddsXAidQDhanAdMz\nc8eIWB24JjM3r9v9Bvg2ZeTz/cC9lET8tbXc79Q2uSAzd2qry3lAf2buHBG/zsxd22IXUw50+wKf\nohwwTqG8xzcCZ9Y+0Af8JTOfXvc7v5bZ/jy/zsxda5mL22O2S+4aEfNbxwjbZJm+MpiZO3a0SR9w\nGeXEtDVw/hDt8qTM3Lluvx8lKfgn4CxgjXrMWge4OjM3a6vLrykntU9SRj6OBw6p5R5Z2+XCzHxR\nW33OB/pquyw5RtfYpcCDta2/TDl+nAicVU/8rePn6rVdntpW5rTW80TENOCMzNyz9olF4+gz9KPM\n3K6eJ/bIzHsjYjrwO8pIkn2igT6RmdvzCEz05GsbSiPuSxlhavkScAvwidoxn0DJ2tendMRB4G2Z\nOVDLOQJ4Tma+pnbiY4H/BXZtS77+WMteG/giZerxOErmfg0l276GMrJzNvBSSja/TUdHWI+SfARl\nyHQaJRHajNIp59cyFlESn18Be9XHv6GMFO3aeaBuK38qnzzmA3tl5kVtsRdRRgt3joj/pHx4lxku\nrwexd2fm1XX5NZTEdJ36Wo/IzEsi4olZRt2eQkkWd4iI51BG+A6jJO2ttr2N0j/2Ag7PzD/VBPzL\nlJG6H1AS07mUhHRPylD59LYyZgOvohywNqccWD9FSYS/CmxP6Rc/piTd78vM30fEjsBHKQnveXW/\nj3a0y06Ukdjx0C7Ppxxgh2qXl1Gm/kdrl6MoCXirXRYCPxqhXW6lnLjGU195GfDBYdrk8cD/PcI2\n6aavPAi8NjNvbnvNm1E+mzsAFwBvzczsaJdLgb0z8666fAiwI/AYypfEf67tsU193vWBX9UkYg/g\nYODtwI/bXtMNwAcpx533ZubNUWYUTgPuAT4G7A2ck5kXRsQOwGeBh9vKeBbwRsqXwUcDd9TlDSkj\nI1tQZjvOAVYH9s3yZXRzyhfx3SijH+PpM/S72ge+VPvLnIjYoL6Ge1bC5+RFlIGCXvSJHSiX0TTV\nJ7YHPrcCfeJeShI4bJ/IzOfwCEzo5AsgIj4I3JCZp7Wtm05pzFOzzvFGxKMpHeow4OWZ+Yu27d8I\n/Czb5oMj4i3AAR0n+TUoU4P3Ua4POxD4dmY+XD+Iu1PewLnAxZn5y4h4c2Z+d5i6T6ecdK+nfAgO\npRxgv0xJTA6mjA5dBZwMPB/4a5a5/otY/mAwnk4enYlG+8mj20TjKMZ28riYMmT8XErSOUBJgD+e\nmVdHxCxgncy8peM9fVqt62uyToHWPvEVysHimMzcr22fXwCfy8zf1eUNKMnpUzLzWbXMLWo9nkcZ\nifw5JSk/tNbxC5SRwc1qG10MfAD4Qma+jg5Rrp8IyrfBP9UyvkLpawdT+uQ3azvfSOmbL6P0reso\nB+pWuzyKMuX27sy8ISI2BNauB5hHAQOZ+WBEbEVJAF6bmXfW2Cvr8+5Y+8IrM3Owxn5O6XOXdbTL\ns4EtMvOhWubz6r/fU04YP6OMaP5PR7vMo0ypHNbZLh313HKYdjmIMr3+LeBxtV3eSUn85lC+oDyX\nciKYTUn8D89ySUF7m2zU1i+2ausrd0a5KWe3tjY5Btivtsmj63N/dog2eWYu/Ybd2Sa/olzC8I62\nNtmecqnEIsoJ4nDg8x1t0l7PLYEjKVNDNwDfBf42TJt8hDJ68dfaLt+gnHTuo0zf3AsclJmXR8ST\nKF9A/0JJrP6RmQMRsQvlGtWdaxmPAd5KORm+pPajbWpVHwOcSvkMnVHr++T6vJsCm9f226etXX5D\nSRJ+D7wFuKm+ho0ox0golzq8FfhqLv3S3N9Rz5dQvjxfSflcfL62weH19Z5EOU6tS0lwd6FMQZ3P\n0s9QP+VL92+ADwzxGdoQmFtfw5aU/tL6DG1IOf4dTz22sPQztGHtG5395WTgqZn5jLpuj9onrq7t\n/QfgmfV93LejT3TWpb1P/KD+f2BHn7iJMtK0wxB94p7aNg9S+ud1lGP0Opn5X7SJMtp1DOUL/511\n3ccon9UlfSKXDoJcWN+bCzLznnru+Rrw6Fai09EnzgG+A/xXfd/n1XbZiDJNfA/l+HcQ5Rz2XIYQ\nEa+k9NMrKQMoH6Gcaz5QX/OxtexHUfrE7sDtmXnSUOV1a8InX1NVPVh9idIJW4nGlSx78lin/dtK\n3W+Zk0dd10o0ljl51FhnojGLcoB6SmY+q63M9pNHK9F4J+ViyvaTx1zKdQLLnTyGqGfrhPpXlk00\n7mdpovE3liYaMylJ3SLKjRY/qmWdR/mgD3cTxnCx1sGgm/0+QfkS8IchYh8fpi6PpJ5jKbP9JpNT\nWHqTyfsoJ57hbkAZLnZIbffO2EDdrz32H5T+8I8Ryhxqv8563kTpm93U89ttsVaZd9fYiTX2BZad\nKvkeZXp9KO033sCy16S0YtNZdvR9qP1aplNOGFuw7Mh0q+zvDrNfXxf13H+YMjv3a9+m/flaNxbt\nSDmxzadc03oAcHAOf9PRcLG3A28ZIrYeJYnq3G9x/TdcmZ37bUvpK3fV5xuqnndREoYDKDMenc+3\nGuXL28GUE/UO9bV33lT1REri+0PKdcJrU45xT2D4G66eUPc7oyP2bsrxqzO2dt3v8W1l/qgu3wa8\nKzPPjTJd90JK4nMX8Kc6AnZg3bZVl/vbymzVpfM1vKutLu2xVj1/QfkM/ri24z2ZuQAgIu5j+BvK\n7qN8ST6pY/1GlEtclot1lhnlOuLdWoMrw5XZHqPM+MwC/i8zH6ix+4H3dFPPKLNT99cvi60yf94a\nwVtZpq/MwtSczPwb5SL84eJ3UT6Uneuvonxbal/3g4g4pX4D2bcj9oqO5bn1m8Jz29ZdRRmda+/Y\n27Y9PmCYag6ZeLWVuV/bqh91bPL8juXro9xosSVlKvcnEbFGHXXso3yz2Yp6E0ZErNkRa9+vFVs8\nQmy5MiknsT8M83wj1WVF69m533Cxb1CSw01qPdtvMlnM0htQftqD2Kn1/7Hs14t6dpY5h5LQtW6u\neWptJygX1LbfeBOUZH9wBWLDlbmAMtIw1v1Gq+dwZXb7+lqOpEzLtt9YtLjGjhlHsaMpF3KvlDLr\nCNFQr739pqq9c9mbquhxbK/2WET8jWVvYno98JeI+AwlGVzZdfkz5Zj0euCozLyQpf4MPKd+yVvm\nhrLWfp2xzPzfiBgyNkSZR2XbrFZHmUPVZbh6XtVlPYctMyI6Y4+IydcEFUPfbNDy4BCx1rf1oWKt\nMoeNDbVflOuxRixzBWKPpMwtMvPuWrdXAOdFxN9reQ9l5rwRYiPtt6Jl9iK2IvXsbx1sImKXtqmp\nRZQLSi8ALoiIF4+TWC/q2VnmHynXerTfXNOaAt+I4W+8GWtsRcscab9elLnkxiKKxZn5V4DMvD3K\n9N3iKRx7OMv1wwsoI62t2CDlYvwmY9+jfKH4CuXaxY9TriM+pUf1vD8z3xP1prEoN3u1bhrrjH2t\nB7GRnm9FY4/4+TLzqzwCTjtOUDH8zQZQ7lacirGRbrQ4lzISOBVjw95kQrm2bqrG3sAQN9fUbYa8\n8Wayx2LkG4u2mMKxkW6qurvh2LY5/E1MZ/bg+Ua6aexlUzWWmcfyCDjyNUFludj8+8Czc9lhWYBb\npmIsys0Db2Tp77LdGhEvplxAefgUjrVuMhloa8PbKDcyPDBVY1l+EuaQKDfX9LfFmaqxzHxeLHtj\n0QDlwu7WjUVTOda6qervlIu6v5qZvwRoMhYRP4+IVwG/jIg3sfQmpvsy83M9eL43d/Sd+fU5z4iI\nOVM1xiPkyJckSRNElDvDh7yJKTP/vgqrpjEw+ZIkSWqQ046SJE0QUW62Gm7UpI/yi/S7NFglrQBH\nviRJkhrkyJckSRNERLw6M38S5QdIj6TcuftH4OjMXLhqa6du9Y++iSRJGifeWf//CuUnIt5HuYP3\nW6usRhozR74kSZp4npqZB9XH/x3lbylqgnDkS5KkiWPziDgUeDgiWn9w+vmUPwKtCcLkS5KkiWMv\n4B7geuDZEbEh8DXgPau0VhoTky9JkiaO5wCPA75N+QsW5wIbABuuykppbEy+JEmaON5F+ZuTXwD2\nzsytgJ2Az67SWmlMTL4kSZo4Hs7Me4EFwI0AmXk7w//wqsYh73aUJGniOD0ifgFcA5wZEWcDLwXO\nW7XV0lj4C/eSJE0gEbETsDvlOq+5wMWZ+ctVWyuNhcmXJElSg7zmS5IkqUEmX5IkSQ3ygntJk0JE\nbEr54clrO0InZubXm6+RJA3N5EvSZHJ7/d0jSRq3TL4kTWoR8VzgV8AzgcXAn4BXUEbJTgS2BAaA\nYzPzexHxFsqt+xsATwLOycx3RcTjgR8Ca9ft35eZlzX8ciRNAt7tKGlSGGHacX/gVcAmwGrA1Zn5\nuYj4ArBmZr6v/n28y4F9gOcCnwaeQUnWEtgT2A+4LzO/GBE7A1tn5rE9f2GSJh1HviRNJkNOO0bE\ndcAVwP2UZAxgF+CtAJl5V/3hyp0pf7T40sxcUPe9kTIKdi7ws4h4DvBLyh8zlqQx825HSVPB+sAM\nYCNKIgXLH//6WPqF9IG29YNAX2ZeAjwdOBt4DXBGz2oraVIz+ZI0FXydMlJ1Qv0H5c+xvBWgTjvu\nA/x2uALqNOX+mfld4D2U6UlJGjOnHSVNJo+NiKs61q1OmW58HWV064qI+GfKdV0nRMTVwDTgmMy8\nMiKePUzZ/wqcUi/IXwy8sxcvQNLk5wX3kiRJDXLaUZIkqUEmX5IkSQ0y+ZIkSWqQyZckSVKDvNtR\nWnmmUX5FfWW6hXJn3WRn2z0ytp80gZh8SSvPJrudsdvlNy+4eaWcsDadsem0c15+zguAG0fbNiK2\nAT6fmTsPEVsTOBrYhvKDoQuBt2fmrSujnivJJod+8bOX33HXXSul7TbecMNpx3/wIyO2XUSsBpwM\nbAqsARydmad3bDMR2g5gkzf9562X37bg4ZXSfo+fsdq07+35hNHabxrlb2MGpW3ekZnXdGwzUdpP\napTJl7QS3bzg5sU3zP9ro6MFEfEhyp/MuXeYTb4MXJeZh9ft9wVOBbZrpobdueOuuxbfducdTbbd\nG4G5mbl/RGwAXAWc3rHNhGg7gNsWPLz45ntWTvLVpZcDZOb29W9dHkP5g+XtJkz7SU0y+ZImvr9R\n/ujz9zsDEbE65YS45AdBM/O0iLiwxneljEw8AMwFDgS2Aj4GDAAbA98CfgBcCWyemYsj4vPAHzPz\n1B6+rl77CfDT+rgPWNQetO1Glpk/j4gz6+ImwN3tcdtPGp4X3EsTXGb+P+DhYcKzgDsyc5lfU87M\nuRHRRzm57ZeZOwEXAB+vmzwO2BvYFjiUMi13MbB7nW7aA/j5yn4tTcrMhZm5ICJmUJKwj3dsYtuN\nIjMXRcR3Kb/+/8OOsO0nDcPkS5rc7gLWrye7JSLiDcCGwD2Z+T919YXAM+rjSzPzwcy8H7gGeDLl\n+p63UE5+52bmQw3Uv6ci4gnA+cD3M/OUjrBt14XMfDOwOXBiRKzdFrL9pGGYfEmTWGY+DJwNvLe1\nLiJeDbyfcnJcNyIeU0M7AdfXx1tFxLSIWItyUvxrZl5MORG+Ffh2Qy+hZyLi0cA5wIcz8+TOuG03\nsojYPyI+Uhfvo0wVDrTitp80PK/5klaiTWdsOm0clnUY8KWIuJRyx9k84JWZORgRBwM/i4iBuv4t\nwDOB1YBfUaaOjs7Mu2pZPwRenZl/WUl1W2LjDTdcaW3XZVkfBWYCn4iIT9R1e9QRl5YJ0XZQ7lBs\nuKyfAd+p13CtBhzS0XYwgdpPapJ/WFtaeSbFby3VO9fekZmvHSL2QcodgsuNFD1Ctt0jY/tJE4gj\nX9LKs5gufpNrooqIfwceS/2JgZXMtntkbD9pAnHkS5IkqUFecC9JktQgky9JkqQGmXxJkiQ1yORL\nkiSpQSZfkiRJDTL5kiRJapDJlyRJUoNMviRJkhpk8iVJktQgky9JkqQG/X+pIMT5hvQHSwAAAABJ\nRU5ErkJggg==\n",
      "text/plain": [
       "<matplotlib.figure.Figure at 0x10fec0dd0>"
      ]
     },
     "metadata": {},
     "output_type": "display_data"
    }
   ],
   "source": [
    "create_stacked_bars(gibbs_df_444F2, 'Sub 444F, random cnv start values, full coverage')"
   ]
  },
  {
   "cell_type": "code",
   "execution_count": null,
   "metadata": {
    "collapsed": true
   },
   "outputs": [],
   "source": []
  }
 ],
 "metadata": {
  "kernelspec": {
   "display_name": "Python 2",
   "language": "python",
   "name": "python2"
  },
  "language_info": {
   "codemirror_mode": {
    "name": "ipython",
    "version": 2
   },
   "file_extension": ".py",
   "mimetype": "text/x-python",
   "name": "python",
   "nbconvert_exporter": "python",
   "pygments_lexer": "ipython2",
   "version": "2.7.13"
  }
 },
 "nbformat": 4,
 "nbformat_minor": 2
}<|MERGE_RESOLUTION|>--- conflicted
+++ resolved
@@ -858,17 +858,10 @@
       "  True  True  True  True  True  True  True  True False  True  True  True\n",
       "  True  True  True  True  True  True  True  True  True  True  True  True\n",
       "  True  True  True  True  True  True  True  True  True  True  True False\n",
-<<<<<<< HEAD
       "  True  True  True  True  True  True  True  True  True  True  True  True\n",
       "  True  True  True  True  True  True]\n",
       "[ True  True  True  True  True  True  True  True  True  True  True  True\n",
       "  True  True  True  True  True  True  True  True  True  True  True  True\n",
-=======
-      "  True  True  True  True  True  True  True  True  True  True  True  True\n",
-      "  True  True  True  True  True  True]\n",
-      "[ True  True  True  True  True  True  True  True  True  True  True  True\n",
-      "  True  True  True  True  True  True  True  True  True  True  True  True\n",
->>>>>>> c3143fe8
       "  True  True  True  True  True  True  True  True False  True  True  True\n",
       "  True  True False  True  True  True  True  True  True  True  True  True\n",
       "  True  True  True  True  True  True  True  True  True  True  True  True\n",
