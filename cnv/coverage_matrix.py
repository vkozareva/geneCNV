import os
import re
import pandas as pd
import pysam
from genepeeks.common import utilities as util


class CoverageMatrix(object):
    default_checks = [
        (lambda read, insert, max_insert: read.is_unmapped, 'unmapped'),
        (lambda read, insert, max_insert: read.mapping_quality != 60, 'MAPQ below 60'),
        (lambda read, insert, max_insert: read.is_duplicate, 'PCR_duplicate'),
        (lambda read, insert, max_insert: read.mate_is_unmapped, 'mate_is_unmapped'),
        (lambda read, insert, max_insert: not read.is_proper_pair, 'not a proper pair'),
        (lambda read, insert, max_insert: read.is_reverse == read.mate_is_reverse, 'tandem_pair'),
        (lambda read, insert, max_insert: insert <= 0, 'negative insert_length'),
        # To ensure that no read pairs overlap multiple targets, skip all reads with
        # insert length greater than the distance used to merge intervals
        (lambda read, insert, max_insert: insert >= max_insert, 'insert_length greater than interval merge distance'),
        (lambda read, insert, max_insert: min(read.reference_start, read.next_reference_start) + insert < read.reference_end, 'pair_end is less than reference_end')
    ]

    def __init__(self, unwanted_filters=None, min_interval_separation=629):
        super(CoverageMatrix, self).__init__()
        self.logger = util.create_logging()
        self.list_of_checks = self.filter_list_of_checks(unwanted_filters) if unwanted_filters else self.default_checks
        self.min_interval_separation = min_interval_separation

<<<<<<< HEAD
    def get_unique_panel_intervals(self, print_counts=True, panel_chrom='chrX'):
=======
    def filter_list_of_checks(self, unwanted_filters):
        """ Remove any unwanted filters from the list of checks to perform on each read """

        # Ensure that the provided unwanted_filters are real filters that can be removed
        if not isinstance(unwanted_filters, (list, tuple)):
            util.stop_err('unwanted_filters must be a list or tuple, the following is invalid: {}'.format(unwanted_filters))
        check_names = [check_name for check, check_name in self.default_checks]
        for unwanted_filter in unwanted_filters:
            if unwanted_filter in check_names:
                self.logger.info('Removing {} from list_of_checks to perform on each read'.format(unwanted_filter))
            else:
                util.stop_err('{} is not a valid check_name to remove from the list_of_checks'.format(unwanted_filter))

        # Filter the list of checks to remove the unwanted filters
        return filter(lambda x: x[1] not in unwanted_filters, self.default_checks)

    def passes_checks(self, read, insert_length, skipped_counts):
        """ Only count reads that pass the necessary quality checks, and keep counts of those that don't """
        for check, check_name in self.list_of_checks:
            if check(read, insert_length, self.min_interval_separation):
                if skipped_counts is not None:
                    util.add_to_dict(skipped_counts, check_name)
                return False
        return True

    def get_unique_panel_intervals(self, print_counts=True):
>>>>>>> 0f7b524b
        """ Get the intervals that are unique to each panel """
        panel_intervals = {
            'TSID': {'file': os.path.join(os.path.realpath(os.path.dirname(__file__)), 'inputs', 'TruSight_Inherited_Disease_Manifest_A.bed')},
            'TSO': {'file': os.path.join(os.path.realpath(os.path.dirname(__file__)), 'inputs', 'TruSight-One-BED-May-2014.txt')}
        }

        for name, intrv_info in panel_intervals.items():
            df = pd.read_csv(intrv_info['file'], delimiter='\t', header=None, names=('chrom', 'start', 'end', 'id'))
            filtered_df = df[df['chrom'] == panel_chrom].sort_values(by='start')
            intrv_info['intrv_list'] = map(dict, dict(filtered_df.T).values())

        # For each panel, get the intervals that are in that panel but missing from the other panel
        unique_panel_intervals = {
            'TSID': util.interval_diff(panel_intervals['TSO']['intrv_list'], panel_intervals['TSID']['intrv_list'], extend_by=self.min_interval_separation),
            'TSO': util.interval_diff(panel_intervals['TSID']['intrv_list'], panel_intervals['TSO']['intrv_list'], extend_by=self.min_interval_separation)
        }

        # Merge each panel's unique intervals and add a label to each interval
        for panel, unique_intervals in unique_panel_intervals.items():
            if print_counts:
                self.logger.info('{} only: {} intervals over {} bp'.format(panel, len(unique_intervals), util.add_intervals(unique_intervals)))
            unique_intervals_merged = util.merge_intervals(unique_intervals, min_dist=self.min_interval_separation, print_counts=print_counts)
            for i, intrv in enumerate(unique_intervals_merged):
                intrv['chrom'] = panel_chrom
                intrv['label'] = 'unique_{}_Target_{}'.format(panel, i + 1)
            unique_panel_intervals[panel] = unique_intervals_merged
        return unique_panel_intervals

    @staticmethod
    def get_sample_info(RG, bwa_version, date_modified):
        """ Gather identifying info for each sample """
        try:
            # normal RG['ID'] format: FCLR-GP01-2121_1-M1-1_HGGF5AFXX-L004
            subject, specimen_sample, flow_cell_lane = RG['ID'].split('_')
        except ValueError:
            # older RG['ID'] format: FPWB-0000-429L_1-P1-1
            subject, specimen_sample = RG['ID'].split('_')
            flow_cell_id = None
        else:
            flow_cell_id, __ = flow_cell_lane.rsplit('-', 1)

        # simulated CNV subjects have one of these suffixes in this field
        if 'del' in RG['SM'] or 'dup' in RG['SM']:
            subject = RG['SM']

        gender = subject[0]
        if specimen_sample.startswith(('ACGT', 'Omega')):
            lab, specimen_num, baits, sample = specimen_sample.split('.')
            specimen_num = '{}_{}'.format(lab, specimen_num)
        else:
            specimen_num, baits, sample = specimen_sample.split('-')
        specimen = '{}_{}'.format(subject, specimen_num)
        sample = '{}_{}'.format(subject, specimen_sample)
        full_id = RG['ID']

        sample_info = [full_id, subject, specimen, sample, gender, baits[0], flow_cell_id, bwa_version, date_modified]
        return sample_info

    def get_subject_info(self, bamfile, date_modified, base_headers):
        """ Gather identifying info for each subject, checking for differences between samples """
        bwa_version = next((PG['VN'] for PG in bamfile.header['PG'] if PG.get('ID') == 'bwa'), None)
        subject_info = []
        for RG in bamfile.header['RG']:
            sample_info = self.get_sample_info(RG, bwa_version, date_modified)
            if not subject_info:
                subject_info = sample_info
            elif subject_info[1:] != sample_info[1:]:
                # Check if a subject has multiple different values for any of the headers
                for sample1, sample2, id_header in zip(subject_info[1:], sample_info[1:], base_headers):
                    if sample1 != sample2:
                        self.logger.warning('{} has multiple different header values in the {} field: {} vs {}'.format(
                            subject_info[1], id_header, sample1, sample2))
        return subject_info

    def get_unique_panel_reads(self, bamfile_path, unique_panel_intervals):
        """ Count the reads that fall in intervals anywhere in the X chromosome that are unique to each panel """
        unique_panel_reads = {}
        for panel, unique_intervals in unique_panel_intervals.iteritems():
            aligned_bamfile = pysam.AlignmentFile(bamfile_path, 'rb')
            coverage_vector = self.get_subject_coverage(aligned_bamfile, unique_intervals)
            unique_panel_reads[panel] = sum(coverage_vector)
        return unique_panel_reads

    def get_subject_coverage(self, bamfile, targets, skipped_counts=None):
        """ Get vector of coverage counts for any given bamfile across any provided target regions """

        coverage_vector = []
        for target in targets:
            read_pairs = {}
            # Scan through all reads in each target, and count the number of unique read pairs
            reference = re.sub(r'^chr', '', target['chrom'])
            for read in bamfile.fetch(reference=reference, start=target['start'], end=target['end']):
                insert_length = read.template_length
                # Multiply insert_length by -1 if the read is reverse
                if read.is_reverse:
                    insert_length *= -1

                # Only count reads that pass the necessary quality checks, and keep counts of those that don't
                if self.passes_checks(read, insert_length, skipped_counts):
                    # Keep track of each read pair, and count coverage at the end in order to only count each read pair once
                    pair_start = min(read.reference_start, read.next_reference_start)
                    # util.add_to_dict(read_pairs, read.query_name, nested_key=(pair_start, insert_length))
                    util.add_to_dict(read_pairs, (read.query_name, pair_start, insert_length))

            duplicate_read_pairs = {key: value for key, value in read_pairs.items() if value > 2}
            if duplicate_read_pairs:
                self.logger.warning('For {}, the following read_pairs appeared more than twice within {}: {}'.format(
                    bamfile.header['RG'][0]['SM'], target['label'], duplicate_read_pairs))

            # Count the number of unique read pairs as the amount of coverage for any target
            target_coverage = len(read_pairs)
            coverage_vector.append(target_coverage)

        return coverage_vector

    def create_coverage_matrix(self, bamfiles_fofn, targets):
        """ Create coverage matrix with exons as columns, samples as rows, and amount of coverage in each exon as the values,
        plus extra columns for identifying info for each sample """

        unique_panel_intervals = self.get_unique_panel_intervals()

        # Initiate matrix headers
        base_headers = [
            'id', 'subject', 'specimen', 'sample', 'gender', 'baits', 'flow_cell_id',
            'bwa_version', 'date_modified', 'TSID_only', 'TSO_only']
        full_headers = base_headers + [target['label'] for target in targets]

        skipped_counts = {}
        coverage_matrix = []

        if isinstance(bamfiles_fofn, list):
            bamfile_paths = bamfiles_fofn
        else:
            # If the bamfile paths are not already a list, create the list from the provided fofn (file of file names)
            with open(bamfiles_fofn) as f:
                bamfile_paths = [bamfile_path.strip() for bamfile_path in f.readlines()]
        file_count = len(bamfile_paths)

        starting_message = '\nCreating coverage_matrix with {} subjects'.format(file_count)
        timing_fields = util.initiate_timer(message=starting_message, add_counts=True, logger=self.logger,
                                            total_counts=file_count, count_steps=15 if file_count > 100 else None)

        # Iterate over all the provided bamfile paths and create the coverage_matrix
        for bamfile_path in bamfile_paths:
            if not os.path.exists(bamfile_path):
                util.stop_err('The bamfile path {} does not exist'.format(bamfile_path))

            bamfile = pysam.AlignmentFile(bamfile_path, 'rb')
            if not bamfile.has_index():
                util.stop_err('{} is missing an index'.format(bamfile_path))

            # Get identifying info for each subject
            date_modified = os.path.getmtime(bamfile_path)
            subject_info = self.get_subject_info(bamfile, date_modified, base_headers)

            # Get subject coverage vector
            subj_coverage_vector = self.get_subject_coverage(bamfile, targets, skipped_counts=skipped_counts)
            if subj_coverage_vector.count(0) * 2 > len(targets):
                self.logger.warning('{} is missing coverage for more than half of its targets'.format(subject_info[1]))

            # Get counts of reads in unique panel regions
            unique_panel_reads = self.get_unique_panel_reads(bamfile_path, unique_panel_intervals)

            # Create subject row with all needed info for the subject, and add to the coverage_matrix
            full_subj_vector = subject_info + [unique_panel_reads['TSID'], unique_panel_reads['TSO']] + subj_coverage_vector
            if len(full_subj_vector) != len(full_headers):
                util.stop_err('Unequal number of columns ({}) vs headers ({})'.format(len(full_subj_vector), len(full_headers)))
            coverage_matrix.append(full_subj_vector)

            util.get_timing(timing_fields, display_counts=True)

        coverage_df = pd.DataFrame(coverage_matrix, columns=full_headers)

        # Add a column with the ratio of inherited disease only reads compared to Trusight One only reads
        coverage_df['TSID_ratio'] = coverage_df['TSID_only'] / (coverage_df['TSID_only'] + coverage_df['TSO_only'])

        # Log counts of skipped reads
        for key, count in skipped_counts.items():
            self.logger.info('{} reads were skipped from: {}'.format(count, key))
        return coverage_df<|MERGE_RESOLUTION|>--- conflicted
+++ resolved
@@ -26,9 +26,6 @@
         self.list_of_checks = self.filter_list_of_checks(unwanted_filters) if unwanted_filters else self.default_checks
         self.min_interval_separation = min_interval_separation
 
-<<<<<<< HEAD
-    def get_unique_panel_intervals(self, print_counts=True, panel_chrom='chrX'):
-=======
     def filter_list_of_checks(self, unwanted_filters):
         """ Remove any unwanted filters from the list of checks to perform on each read """
 
@@ -54,8 +51,7 @@
                 return False
         return True
 
-    def get_unique_panel_intervals(self, print_counts=True):
->>>>>>> 0f7b524b
+    def get_unique_panel_intervals(self, print_counts=True, panel_chrom='chrX'):
         """ Get the intervals that are unique to each panel """
         panel_intervals = {
             'TSID': {'file': os.path.join(os.path.realpath(os.path.dirname(__file__)), 'inputs', 'TruSight_Inherited_Disease_Manifest_A.bed')},
