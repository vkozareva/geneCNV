--- conflicted
+++ resolved
@@ -1,8 +1,5 @@
-<<<<<<< HEAD
-# from Target import Target
 import pybedtools
-=======
->>>>>>> f20a1f97
+
 
 
 class TargetCollection(object):
