--- conflicted
+++ resolved
@@ -4,18 +4,21 @@
 from IntensitiesDistribution import IntensitiesDistribution
 
 class CopyNumberDistribution(object):
-<<<<<<< HEAD
-    """A class which describes the distribution of ploidy across the different exons
-    given a support vector for CNVs, an intensity vector, and subject data (optional).
-    Includes methods for Gibbs Sampling."""
-    def __init__(self, cnv_support, data=None, cnv=None, sim_reads=3e4, exon_labels=None):
-        self.cnv_support = cnv_support
+    """Describe the distribution of ploidy across a set of targets.
+    Random data is substituted if optional subject data is omitted.
+    Includes methods for Gibbs Sampling of the posterior likelihood."""
+    def __init__(self, targets, data=None, cnv=None, support=[1, 2, 3], sim_reads=3e4):
+        """Initialize the data to hold past and current samples of ploidy levels for all values in targets."""
+        isinstance(targets, TargetCollection)
+        # JF: Are targets and cnv aliases?
+
+        self.support = support
         # Initialization of cnv counts.
         if cnv is not None:
             self.cnv = cnv
         else:
             # generate initial guess for exon copy numbers using uniform prior distribution
-            self.cnv = np.random.choice(self.cnv_support, size=len(data))
+            self.cnv = np.random.choice(self.support, size=len(data))
         # TODO: initialize intensity vector.
         print self.cnv
         # for testing only
@@ -23,21 +26,14 @@
             self.data = data
         else:
             self.data = np.random.multinomial(sim_reads, self.intensities.intensities)
-=======
-    """A class which describes the distribution of ploidy across the different exons"""
-    def __init__(self, targets, data):
-        """Initializes the data to hold past and current samples of ploidy levels for all values in targets"""
-        isinstance(targets, TargetCollection)
-        self.data = data
->>>>>>> f20a1f97
 
     def sample(self, intensities):
         """Given a current set of intensities, and the current ploidy state maintained in this class,
         sample a new ploidy state."""
         # sample all cnv values
         for exon in range(len(intensities.intensities)):
-            test = np.zeros(len(self.cnv_support))
-            for value in self.cnv_support:
+            test = np.zeros(len(self.support))
+            for value in self.support:
                 cnv[exon] = value
                 # get new normed probabilities given test value and priors for exon intensities
                 log_likelihood = self.joint_log_p(cnv, intensities.intensities)
@@ -45,7 +41,7 @@
             test = test - np.max(test)
             sample_probs = np.exp(test)
             sample_probs = sample_probs / np.sum(sample_probs)
-            new_cnv = np.random.choice(self.cnv_support, p = sample_probs)
+            new_cnv = np.random.choice(self.support, p = sample_probs)
             cnv[exon] = new_cnv
 
         log_probs = np.log(np.multiply(cnv, intensities.intensities) / np.sum(np.multiply(cnv, intensities.intensities)))
